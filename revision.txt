------------------------------------------------------------------------------
UberPOV Revision History
------------------------------------------------------------------------------

<<<<<<< HEAD
Commit ??????? on 2015-01-31 by Christoph Lipka

    preparing v1.37.1.0-beta.9

Commit 94c1dda on 2015-01-31 by Christoph Lipka

    Added a predefined variable named "unofficial" having the value "patch".

Commit 1f68c0e on 2015-01-29 by Christoph Lipka

    Merge remote-tracking branch 'povray/feature/colour_model' into develop

Commit fe2f1db on 2015-01-29 by Christoph Lipka

    Merge branch 'master' into feature/colour_model

Commit e24c93e on 2015-01-29 by Christoph Lipka

    Fixed unwarranted "Rainbow's up and direction vector are co-linear" error message.

Commit 44d47df on 2015-01-27 by Christoph Lipka

    Fixed `colour_map` not accepting `blend_mode` and `blend_gamma`.

Commit c4deb40 on 2015-01-24 by Christoph Lipka

    POV-Ray for Windows now displays file names and line numbers of warnings in message pane.

Commit 4f3a8be on 2015-01-21 by Christoph Lipka (c-lipka)

    Merge pull request #40 from c-lipka/master

    Sync with official POV-Ray repo

Commit c48e776 on 2015-01-21 by Christoph Lipka

    Fixed newest Git pre-commit hook to automatically stage any changes it makes to files.

Commit 93c7ed8 on 2015-01-21 by Christoph Lipka

    Cleanup of previously undocumented backslash handling in string literals when parsing for a
    filename.

Commit ec597b9 on 2015-01-14 by Christoph Lipka

    updated Git pre-commit hook; now also performs some sanity-checking of updated C/C++ files.

Commit 2d82f74 on 2015-01-13 by Christoph Lipka

    Trivial to minor code cleanup; some format cleanup in separate source doc files.

Commit 036fe3d on 2015-01-13 by Christoph Lipka

    Add some small dev utilities for VS 2010

Commit 7086fa9 on 2014-09-04 by Chris Cason

    Merge pull request #34 from POV-Ray/revert-33-develop

    Revert "Develop" (meant to merge into a test branch.)

Commit d23ff77 on 2014-09-04 by Chris Cason

    Revert "Develop"

Commit bd4b762 on 2014-09-04 by Chris Cason

    Merge pull request #33 from chris20/develop

    Update boost to 1.56 (#8bbea3a)
    Add support for VS 2012 (#c1e0ae9)
    Update VS 2010 solution for use with updated boost library. Also add boost_chrono to build.
    (#45f6e0b)

Commit 45f6e0b on 2014-09-03 by Chris Cason

    Update VS 2010 solution for use with updated boost library. Also add boost_chrono to build.

Commit c1e0ae9 on 2014-09-03 by Chris Cason

    Add support for VS 2012.

Commit 8bbea3a on 2014-09-03 by Chris Cason

    Update boost to 1.56.

Commit f6ad589 on 2014-08-29 by Christoph Lipka

    Merge branch 'release/v1.37.1.0-beta.8' into develop

Commit b15d86b on 2014-08-18 by Christoph Lipka

    Merge branch 'hotfix/mesh_camera'

Commit 11ff214 on 2014-08-18 by Christoph Lipka

    Silence g++ compiler warning about non-template friend function in base/colour.h

Commit 22fefb5 on 2014-06-13 by Christoph Lipka (c-lipka)

    Merge pull request #1 from POV-Ray/master

    Sync with official POV-Ray repo

------------------------------------------------------------------------------
UberPOV v1.37.1.0-beta.8
------------------------------------------------------------------------------

Commit a2054bf on 2014-08-29 by Christoph Lipka

    Merge branch 'release/v1.37.1.0-beta.8'

Commit 1015611 on 2014-08-29 by Christoph Lipka

    preparing v1.37.1.0-beta.8

Commit 97ddae8 on 2014-08-18 by Christoph Lipka

    Merge remote-tracking branch 'povray/feature/colour_model' into develop

Commit 6157a9d on 2014-08-18 by Christoph Lipka

    Merge branch 'hotfix/mesh_camera' into feature/colour_model

Commit 4bc2086 on 2014-08-18 by Christoph Lipka

    Fixed bug in mesh_camera with distribution 3

Commit 8fd6d94 on 2014-08-09 by Christoph Lipka

    Merge remote-tracking branch 'povray/feature/colour_model' into develop

Commit 8e1b5a0 on 2014-08-09 by Christoph Lipka

    fixed previous merge

Commit 644c948 on 2014-08-09 by Christoph Lipka

    Merge remote-tracking branch 'povray/feature/colour_model' into develop

Commit 70c5ab7 on 2014-08-09 by Christoph Lipka

    Merge branch 'master' into feature/colour_model

Commit ad6d545 on 2014-08-09 by Christoph Lipka

    Merge branch 'hotfix/average_texture'

Commit 0dcda86 on 2014-08-09 by Christoph Lipka

    Fixed a bug in average textures introduced during colour refactoring.

Commit ca0d798 on 2014-08-07 by Christoph Lipka

    Light sources' distance-based fading can now be set to obey an inverse-power law at all
    distances.

    Setting a light source to have non-zero `fade_power` but zero `fade_distance` (or not
    specifying `fade_distance` at all) will now cause the distance-based light attenuation to
    follow the simple formula "attenuation = 1/(d^fade_power)",
    yielding the light's nominal power at a distance of 1.0 units. (At large distances this has a
    similar effect as setting `fade_distance 1/pow(2,fade_power)`, or setting `fade_distance 1`
    while reducing the light's nominal brightness by 50%.)

    When `#version 3.70` or lower is set, a non-zero `fade_power` setting will be ignored if
    `fade_distance` is set to zero or left unset, mimicking the behaviour of previous versions,
    except that now a parse warning will be generated.

Commit c9fb89c on 2014-08-07 by Christoph Lipka

    Merge branch 'feature/auto-revision-number' and update version number to 3.7.1 (alpha)

Commit 1c7f198 on 2014-08-07 by Christoph Lipka

    Added some basic documentation on version numbering in `source-doc/versioning.md`

Commit 6166f5a on 2014-08-07 by Christoph Lipka

    Modified povray.h and pre-commit hook for new version numbering scheme.

    For official proper releases, POV_RAY_PRERELEASE in povray.h should be undefined, resulting in
    the version number "X.Y.Z"; unix/VERSION should contain that same string.

    For development versions, POV_RAY_PRERELEASE in povray.h should be set to "alpha.NUMBER", which
    the pre-commit hook will update to "alpha.TIMESTAMP", resulting in the version number
    "X.Y.Z-alpha.TIMESTAMP";
    unix/VERSION should contain the string "X.Y.Z-alpha.NUMBER", which the pre-commit hook will
    also update to "X.Y.Z-alpha.TIMESTAMP";
    if desired, "alpha." might be replaced with any other string; e.g. "beta.NUMBER" would result
    in the version number "X.Y.Z-beta.TIMESTAMP".

    Note that the pre-commit hook script in .git/hooks in your local workspace needs to be replaced
    with the new version provided in "tools/git/hooks".

Commit b1dbb21 on 2014-08-05 by Christoph Lipka

    Merge branch 'povray/master' into develop

Commit 4881e0f on 2014-08-05 by Christoph Lipka

    Implemented non-linear colour and pigment map interpolation.

    The syntax is changed as follows:

        COLOR_MAP:
          color_map { COLOR_MAP_BODY } | colour_map { COLOR_MAP_BODY }
        COLOR_MAP_BODY:
          COLOR_MAP_IDENTIFIER | [blend_mode INT] [blend_gamma FLOAT] COLOR_MAP_ENTRY...

        PIGMENT_MAP:
          pigment_map { PIGMENT_MAP_BODY }
        PIGMENT_MAP_BODY:
          PIGMENT_MAP_IDENTIFIER | [blend_mode INT] [blend_gamma FLOAT] PIGMENT_MAP_ENTRY...

    The possible values for blend_mode are as follows:

        0 (default): Colour interpolation is performed working gamma space as defined by
        assumed_gamma.
        1: Colour interpolation is performed in linear colour space.
        2: Colour interpolation is performed in the gamma space defined by blend_gamma (defaulting
        to 2.5).
        3: Chromaticity interpolation is performed in linear space, while brightness interpolation
        is performed in the gamma space defined by blend_gamma.

Commit 4395982 on 2014-08-05 by Christoph Lipka

    Update for `colors_ral.inc`.

    Added previously undefined RAL_8000 colour.

Commit 5f4474c on 2014-08-05 by Christoph Lipka

    Added CIE L*a*b* conversion macros to `colors.inc`, and added `colors_ral.inc` containing RAL
    Classic colours.

Commit c570b99 on 2014-07-29 by Christoph Lipka

    Auto-generated revision.txt is now ordered by version rather than purely chronologically.

Commit e1028cd on 2014-07-29 by Christoph Lipka

    Merge remote-tracking branch 'povray/feature/colour_model' into develop

Commit a3fe721 on 2014-07-28 by Christoph Lipka

    Corrected wrong rotation in `Round_Pyramid_N_in` in shapes3.inc.

    Submitted on behalf of Friedrich Lohmueller.

Commit 7b22bda on 2014-07-28 by Christoph Lipka

    More work on a well-defined colour model.

Commit e56957c on 2014-07-28 by Christoph Lipka

    Merge branch 'master' into feature/colour_model

Commit ce0aae6 on 2014-07-27 by Christoph Lipka

    Added script to auto-generate revision.txt.

Commit 8da4939 on 2014-07-26 by Christoph Lipka

    Implemented custom seeding of the stochastic pseudo-random number generator.

Commit c7cf81f on 2014-07-26 by Christoph Lipka

    Fixed a message box that wasn't quite fitting for a stand-alone build.

Commit 7f01776 on 2014-07-26 by Christoph Lipka

    Merge branch 'master' into develop

Commit b3f6946 on 2014-07-26 by Christoph Lipka

    Merge branch 'release/v1.37.0.0-beta.7' into develop

Commit b2f7144 on 2014-07-26 by Christoph Lipka

    Updated comments in povray.h

Commit 1736635 on 2014-07-26 by Christoph Lipka

    Implemented a mechanism for automatic version numbering,

Commit 5b0ce25 on 2014-07-08 by Christoph Lipka

    More work on a well-defined colour model.

    Modified the colour class templates to be palatable for g++.

Commit c59196f on 2014-07-08 by Christoph Lipka

    Merge branch 'master' into feature/colour_model

Commit f1a6556 on 2014-07-02 by Christoph Lipka

    More work on a well-defined colour model.

Commit 2282fa2 on 2014-07-02 by Christoph Lipka

    More work on a well-defined colour model.

    Prepared the colour classes to work with different colour models.

Commit 807fcb8 on 2014-07-02 by Christoph Lipka

    Merge branch 'hotfix/github_issue_29' into feature/colour_model

Commit a19fa9c on 2014-07-02 by Christoph Lipka

    Started work on a well-defined colour model.

------------------------------------------------------------------------------
UberPOV v1.37.0.0-beta.7
------------------------------------------------------------------------------

Commit c4406d9 on 2014-07-26 by Christoph Lipka

    Merge branch 'release/v1.37.0.0-beta.7'

Commit 83d4165 on 2014-07-26 by Christoph Lipka

    preparing v1.37.0.0-beta.7

Commit 495cf08 on 2014-07-26 by Christoph Lipka

    Merge branch 'stalone' into develop

Commit 61c0990 on 2014-07-26 by Christoph Lipka

    Modified macro system to specify version, copyright and build information.

    Changed distribution of macros among the files backend/povray.h and base/branch.h; added
    another file base/build.h specifically for stuff pertaining to an individual build, e.g.
    whether it's official, who compiled it, etc.

Commit 91a2ad7 on 2014-07-25 by Christoph Lipka

    Added a sample scene for the "blink" feature.

Commit 6003aa7 on 2014-07-25 by Christoph Lipka

    Initial preparations for a stand-alone build of UberPOV.

    The stand-alone build is supposed to come with its own installer, and run without, or
    independent of, any existing official POV-Ray installation. This commit includes the following
    changes in preparation to this end:

      - Reviewed the `distribution` directory tree, removing a few files and updating others; most
        of this tree is now considered official part of UberPOV, with the exception of the help
        file and the icons.
      - Reviewed and updated `windows/setup.nsi`, which is now considered official part of UberPOV
        as well.
      - Updated Windows-specific code to use an alternate registry key and directory names to live
        nicely alongside with POV-Ray without mutual interference. This code can be activated via
        the `STANDALONE_BUILD` precompiler define.
      - The stand-alone variant will identify itself via a ".stalone" suffix after the version
        number.
      - Slightly modified original "piggyback" variant to more clearly identify itself in the
        `POV-Ray/CurrentVersion/Windows/VersionNo64` registry key.

Commit 784444e on 2014-07-24 by Christoph Lipka

    Merge branch 'release/v1.37.0.0-beta.6' into develop

------------------------------------------------------------------------------
UberPOV v1.37.0.0-beta.6
------------------------------------------------------------------------------

Commit 2c1b429 on 2014-07-24 by Christoph Lipka

    Merge branch 'release/v1.37.0.0-beta.6'

Commit fede6a2 on 2014-07-24 by Christoph Lipka

    preparing v1.37.0.0-beta.6

Commit 21cc3c6 on 2014-07-24 by Christoph Lipka

    Add support for stochastic diffuse computations.

    Specifying `no_cache` in the global radiosity block will disable caching of radiosity samples,
    and use a more random algorithm to generate secondary ray directions, effectively using the
    radiosity code for straightforward stochastic computation of diffuse illumination.

Commit d197937 on 2014-07-23 by Christoph Lipka

    Merge branch 'povray/master' into develop

Commit 54b283a on 2014-07-23 by Christoph Lipka

    Improved finish features for more realism:

      - Radiosity support for brilliance is now available; to activate it, specify `brilliance on`
        in the global radiosity settings.
      - The brilliance effect can now be applied not only to incoming light, but also to outgoing
        light; to activate this, specify a second FLOAT value
        after the `brilliance` keyword. For maximum realism, both parameters should be set to the
        same value.
      - Fresnel angle-dependent attenuation can now also be enabled for highlights and the diffuse
        component, by specifying `fresnel on` directly in the finish block.
        (Note that you will still need to enable fresnel attenuation for reflections separately;
        also note that where reflection and highlights increase at shallow angles,
        the diffuse component decreases accordingly.) For a perfect match between reflection and
        highlights use the `albedo` keyword for the highlight with the same
        value as the reflection maximum; the reflection minimum should be set to zero.

Commit 9b10411 on 2014-07-21 by Christoph Lipka

    fix for GitHub issue #32

Commit 08c53d8 on 2014-07-21 by Christoph Lipka

    more fix for GitHub issue #31

Commit 159e23b on 2014-07-21 by Christoph Lipka

    fix for GitHub issue #31

Commit f1699ea on 2014-07-07 by Christoph Lipka

    fix for GitHub issue #30

Commit af80da4 on 2014-07-02 by Christoph Lipka

    This should wrap it up for GitHub issue #29.

Commit ca65fc5 on 2014-07-01 by Christoph Lipka

    Hopefully the final fixes for GitHub issue #29.

Commit 38a31fb on 2014-07-01 by Christoph Lipka

    Even more fixes for GitHub issue #29.

Commit 583d4c8 on 2014-06-30 by Christoph Lipka

    Yet more fixes for GitHub issue #29.

Commit f42a95b on 2014-06-30 by Christoph Lipka

    More fixes for GitHub issue #29.

    As the inclusion of <math.h> instead of <cmath> appears to be the source of one of the compile
    errors, I've also replaced other C standard header file includes with the respective C++
    counterparts along the way throughout the project (except the Windows specific code for now).

Commit f68065b on 2014-06-29 by Christoph Lipka

    Fixes for GitHub issue #29

Commit bdd7ccc on 2014-06-27 by Christoph Lipka

    Merge branch 'styleguide'

Commit 365fc8f on 2014-06-27 by Christoph Lipka

    5th iteration of the styleguide draft; Minor changes:

      - Source comments can now use the "Dot" tool.
      - Certain method names can now use `camelCase`.

Commit 652bf21 on 2014-06-27 by Christoph Lipka

    Merge branch 'refactor'

Commit 92899df on 2014-06-25 by Christoph Lipka

    Merge branch 'hotfix/photons_eca922a2' into refactor

Commit 9fafc3c on 2014-06-25 by Christoph Lipka

    fix photons bug introduced with commit 'eca922a2819fabbadd82c31e4bfadaa0c425b5b5'

Commit eee8ece on 2014-06-25 by Christoph Lipka

    More colour related refactoring.

    Render engine is now almost entirely unaware of the colour model used (currently still RGB, but
    a spectral model might be a future option).
    Also "unbundled" colour and filter/transmit information in many places, in preparation for
    full-colour transparency computations.

Commit caee861 on 2014-06-24 by Christoph Lipka

    Merge branch 'povray/refactor' into develop

Commit 58e27fe on 2014-06-23 by Christoph Lipka

    Minor refactoring (quality level, experimental feature warnings) to eliminate povrayold.h.

Commit 0ea2da4 on 2014-06-23 by Christoph Lipka

    More colour data type refactoring.

    Now using different dedicated colour data types for:
    - parsing (legacy RGBFT format)
    - front-end result image processing (RGBT format; the front-end never actually used the filter
      channel)
    - render engine colour math (currently RGBFT format; intended to be later replaced with RGB
      colour + RGB transmit)

Commit eca922a on 2014-06-19 by Christoph Lipka

    Replaced `SMALL_COLOUR` legacy type with new type `PhotonColour` based on new class template
    `GenericRGBEColour`; also employing this new type in Radiance HDR image file reading & writing.

Commit c9dc791 on 2014-06-19 by Christoph Lipka

    Merge branch 'master' into refactor

Commit 914fff1 on 2014-06-19 by Christoph Lipka

    Reduced warning level in Visual Studio 2010 external library projects

Commit e5bd529 on 2014-06-19 by Christoph Lipka

    Further refactoring of blend map handling. Also got rid of legacy data types COLOUR, RGB and
    UV_VECT for good.

Commit d7504bf on 2014-06-18 by Christoph Lipka

    Merge branch 'master' into refactor

Commit cf1c3fb on 2014-06-18 by Christoph Lipka

    Refactored blend map handling
    Removed the hard-coded limit of 256 blend map entries along the way.
    More work to follow.

Commit ac564f7 on 2014-06-18 by Christoph Lipka

    Fixing waves pattern in normals

Commit 9a278c7 on 2014-06-16 by Christoph Lipka

    Merge branch 'hotfix/image_pattern'

Commit 7502593 on 2014-06-16 by Christoph Lipka

    Merge branch 'hotfix/image_pattern' into refactor

Commit cc24c62 on 2014-06-16 by Christoph Lipka

    fixing broken image_pattern

Commit 2a2d1a8 on 2014-06-15 by Christoph Lipka

    Gotten rid of legacy VECTOR type for good.

Commit 2a41f04 on 2014-06-14 by Christoph Lipka

    Eliminated some circular include file dependencies. Also thrown out a bit of dead code.

Commit 2c4e9f2 on 2014-06-13 by Christoph Lipka

    Merge branch 'refactor'

Commit 35a20c2 on 2014-06-13 by Christoph Lipka

    More refactoring work on the Pattern classes, as well as some documentation work; also
    introducing new file header comments

Commit a190a10 on 2014-06-12 by Christoph Lipka

    4th iteration of the styleguide draft.
    Most notable changes: Most of the "Miscellaneous Coding Rules" now reside on a separate page.
    Naming conventions have been established.

Commit d9b5eb0 on 2014-06-11 by Christoph Lipka

    Third iteration of the styleguide draft: Fleshed out a few more rules; changed file encoding
    rules to permit plain-ASCII only; minor other changes.

Commit ca930a9 on 2014-06-10 by Christoph Lipka

    Adding a bit of documentation on the POVMS interface

Commit 30aaf02 on 2014-06-08 by Christoph Lipka

    Second iteration of the styleguide draft.

Commit 910610f on 2014-06-08 by Christoph Lipka

    First draft for a coding styleguide, up for discussion among the dev team.

Commit 19c420e on 2014-06-04 by Christoph Lipka

    minor fixes in dithering code

Commit 2423c2f on 2014-05-29 by Christoph Lipka

    Merge branch 'master' into refactor

Commit 31010d1 on 2014-05-29 by Christoph Lipka

    Merge branch 'hotfix'

Commit 16f24ce on 2014-05-29 by Christoph Lipka

    Merge branch 'master' into refactor

Commit 789f791 on 2014-05-29 by Christoph Lipka (c-lipka)

    Update README.md

Commit 900128d on 2014-05-29 by Christoph Lipka (c-lipka)

    Update README.md

Commit 6ee7d8c on 2014-05-29 by Christoph Lipka

    Merge branch 'master' into develop

Commit 34d0c6c on 2014-05-24 by Christoph Lipka (c-lipka)

    Merge pull request #25 from nicolas17/comment-typos

    Fix some comment typos.

Commit 1bdfcac on 2014-03-07 by Nicolás Alvarez

    Fix some comment typos.

Commit 0b40390 on 2014-01-06 by Christoph Lipka

    fix typo in configure.ac

Commit 98a3cdf on 2014-01-06 by Christoph Lipka

    Merge branch 'master' into hotfix/boost1.49-boost_system

Commit b039cf3 on 2014-01-04 by Christoph Lipka

    Merge branch 'master' into hotfix/boost1.49-boost_system

Commit 16ea3b4 on 2014-01-04 by Christoph Lipka

    Fix for configure attempting to link boost_system even with boost 1.49 or earlier.

Commit 50d8f95 on 2013-12-17 by Christoph Lipka

    Merge branch 'master' into refactor

Commit 02eb3ae on 2013-12-17 by Christoph Lipka

    Merge branch 'master' into refactor

Commit 137ccc2 on 2013-12-16 by Christoph Lipka

    Merge branch 'hotfix' into refactor

Commit 9fc31fa on 2013-12-16 by Christoph Lipka

    forgot to commit source/base/colour.h

Commit f24393f on 2013-12-16 by Christoph Lipka

    overhauled the implementation of the "inverse" keyword; also fixed three bugs discovered along
    the way (FS#315, FS#316, and another one previously masked by FS#316).

    corresponds to Perforce change 6164.

Commit 4f39fd0 on 2013-12-16 by Christoph Lipka

    header file cleanup: Weeded out frame.h, removing obsolete stuff and moving some definitions
    out to other headers; also weeded out a few other header files, moving some stuff to the
    corresponding .cpp files or to different header files.

    corresponds to Perforce change 6163.

Commit 58ff3f5 on 2013-12-16 by Christoph Lipka

    introduced new class BasicRay as lightweight alternative to (and base class for) class Ray, to
    be used in cases where only geometric properties (origin and direction) matter; TraceTicket is
    now referenced via the Ray class, rather than passed around separately.

    corresponds to Perforce changes 6161, 6162.

Commit 87dd6ee on 2013-12-16 by Christoph Lipka

    disentangling the legacy PATTERN, PIGMENT, TEXTURE and TNORMAL types

    corresponds to Perforce changes 6156, 6158.

Commit a03dd73 on 2013-12-16 by Christoph Lipka

    Merge branch 'master' into refactor

Commit b75c069 on 2013-12-16 by Christoph Lipka

    turned pattern handling code into a legion of polymorphic classes; some work on special cases
    still pending.

    corresponds to Perforce change 6154.

Commit d35825d on 2013-12-16 by Christoph Lipka

    replaced legacy VECTOR and UV_VECT types with Vector3d and Vector2d, respectively, throughout
    almost all of the POV-Ray code.

    corresponds to Perforce changes 6146, 6147, 6150.

Commit 7c4abbf on 2013-12-16 by Christoph Lipka

    Merge branch 'hotfix' into refactor

Commit 5cee76e on 2013-12-16 by Christoph Lipka

    replaced legacy VECTOR, SNGL_VECT and UV_VECT types with Vector3d, SnglVector3d and Vector2d,
    respectively, in shapes code, plus other refactoring work in fractal code.

    corresponds to Perforce changes 6123, 6124, 6138, 6139, 6140, 6142, 6143, 6144, 6145, 6149.

Commit 838ce9d on 2013-12-16 by Christoph Lipka

    replaced legacy VECTOR and UV_VECT types with Vector3d and Vector2d, respectively, in
    ObjectBase interface, objects.h functions, and throughout virtually all of the parser code.
    Also fixed a few bugs introduced with previous change.

    corresponds to Perforce changes 6121, 6122, 6134, 6151, 6153.

Commit 40d9c39 on 2013-12-16 by Christoph Lipka

    replaced legacy VECTOR, SNGL_VECT and BBOX_VECT types with Vector3d, new SnglVector3d and new
    BBoxVector3d types, respectively, in Intersection and Ray classes, in bounding code and a small
    portion of photons code; also replaced these types in the Blob class except where dictated by
    the ObjectBase interface;
    gave old BBOX data type a facelift along the way, throwing out the union and separating it into
    two separate new types (BoundingBox and MinMaxBoundingBox).

    corresponds to Perforce changes 6118, 6119, 6120.

------------------------------------------------------------------------------
UberPOV v1.37.0.0-beta.5
------------------------------------------------------------------------------

Commit de7077e on 2014-05-28 by Christoph Lipka

    Merge branch 'release/v1.37.0.0-beta.5'

Commit aa6f1ea on 2014-05-28 by Christoph Lipka

    preparing v1.37.0.0-beta.5

Commit e7b7ed3 on 2014-05-28 by Christoph Lipka

    Improved render performance in scenes with many distance-based fading lights, by cutting off
    fading lights entirely at a certain distance.
    The cutoff distance is computed automatically from light source parameters and global
    adc_bailout, but can be overridden individually by the new max_distance parameter in the
    light_source block.

Commit 70c7054 on 2014-05-27 by Christoph Lipka

    Implemented persistent variables, to pass data between animation frames.

Commit 8c2a8ad on 2014-01-24 by Christoph Lipka

    minor comment fix

Commit 20c837e on 2014-01-24 by Christoph Lipka

    attempt to fix unix build errors introduced with previous change

Commit a4b2e32 on 2014-01-23 by Christoph Lipka

    work around a problem leading to pitch black pixels near the horizon

------------------------------------------------------------------------------
UberPOV v1.37.0.0-beta.4
------------------------------------------------------------------------------

Commit 63c0f48 on 2014-01-18 by Christoph Lipka

    Merge branch 'release/v1.37.0.0-beta.4'

Commit f001ea0 on 2014-01-18 by Christoph Lipka

    preparing v1.37.0.0-beta.4

Commit 796adb6 on 2014-01-18 by Christoph Lipka

    Merge branch 'povray/master' into develop

Commit e6df712 on 2014-01-18 by Christoph Lipka

    fix bug in Vector3d::orthogonal(), which caused blurred reflections to break for some surface
    orientations

Commit d76159a on 2014-01-06 by Christoph Lipka

    Reverted last change 4e6ca9e257030a4d949735665348e3d02937b5f2 due to unacceptable side effects,
    and implemented a different approach to try and fix issue #18

Commit 4e6ca9e on 2014-01-01 by Christoph Lipka (c-lipka)

    Merge pull request #18 from jlec/master

    Only test mkl library with --with-libmkl

Commit 20de88e on 2013-12-26 by Justin Lecher

    Update logic for mkl location testing

    Signed-off-by: Justin Lecher <jlec@gentoo.org>

Commit 781b2f3 on 2013-12-25 by Justin Lecher

    Only test mkl library with --with-libmkl

    If we do not make the test conditionally and use --without-libmkl during configure,
    we end up with -Lno in LDFLAGS.

    Signed-off-by: Justin Lecher <jlec@gentoo.org>

Commit 5673a34 on 2013-12-25 by Christoph Lipka

    Whitespace cleanup

Commit 171a5b6 on 2013-12-25 by Christoph Lipka

    Add `Create_Continue_Trace_Log` ini setting and `-CC` command line option.

    Specifying `Create_Continue_Trace_Log=no` or `-CC` will suppress the creation of the
    `.pov-state` file. Note that while this may save space and even speed up simple renders, if you
    abort the render you will be unable to continue it later using the `Continue_Trace=yes` or `+C`
    options.

Commit 4745018 on 2013-12-20 by Christoph Lipka (c-lipka)

    Merge pull request #17 from LeForgeron/master

    Proposal to fix fs#314 (perforce #6159)

Commit a21c6e8 on 2013-12-20 by Jérôme Grimbert

    Proposal to fix fs#314 (perforce #6159)

Commit 5a081e9 on 2013-12-20 by Christoph Lipka

    fix <http://bugs.povray.org/task/318> and other media sampling method 3 bogosities

Commit 75733fe on 2013-12-17 by Christoph Lipka

    Merge povray/master

Commit 8c26649 on 2013-12-17 by Christoph Lipka

    update various file headers to reflect that they no longer match the Perforce depot

Commit 2fd1779 on 2013-12-16 by Christoph Lipka (c-lipka)

    Merge pull request #16 from LeForgeron/master

    Fixing fs#317

Commit 4add3ce on 2013-12-16 by Christoph Lipka

    disabled the arbitrary limit on the number of blob components

    corresponds to Perforce change 6155.

Commit 21fddef on 2013-12-16 by Christoph Lipka

    updated platform config for OS X based on a patch by GitHub user Nyoho (see
    https://github.com/Nyoho/povray/commit/a646d36abbd1e76fb04ce9b0789936d5505b075c)

    corresponds to Perforce change 6148.

Commit 0221338 on 2013-12-16 by Christoph Lipka

    attempt to fix GitHub issue #7

    corresponds to Perforce change 6137.

Commit d8921a4 on 2013-12-16 by Christoph Lipka

    fix GitHub issues #5 and #6.

    corresponds to Perforce changes 6135, 6136.

Commit c69dd33 on 2013-12-16 by Christoph Lipka

    now using std::tr1 smart pointers if available, or boost's implementation otherwise; we're
    using <boost/tr1/memory.hpp> to pull in either. Should fix GitHub issue #8.

    corresponds to Perforce change 6132.

Commit a417f97 on 2013-12-16 by Christoph Lipka

    eliminate uint type from platform-independent code; fixes GitHub issue #10

    corresponds to Perforce change 6130.

Commit 7807b53 on 2013-12-16 by Christoph Lipka

    added header files to hold Unix flavor-specific config settings; also thrown out the unused
    fseek64 macro from both Unix and Windows syspovconfig.h; should fix GitHub issue #9.

    corresponds to Perforce changes 6129, 6131, 6133.

Commit b260c34 on 2013-12-16 by Christoph Lipka

    Merge branch 'hotfix'

Commit f69d768 on 2013-12-16 by Christoph Lipka

    fix for build error introduced with latest change (forgot to commit types.h)

Commit c768ecd on 2013-12-16 by Christoph Lipka

    eliminating some redundant computations in SSLT code

    corresponds to Perforce changes 6109, 6110.

Commit e703a8b on 2013-12-16 by Christoph Lipka

    various changes related to color computations.

    corresponds to Perforce changes 6089, 6090, 6095, 6096, 6097, 6113.

Commit 278eb39 on 2013-12-16 by Christoph Lipka

    preliminary workaround for FS#313 (radiosity.cpp pov::RadiosityFunction::BeforeTile assertion
    failed)

    corresponds to Perforce change 6092.

Commit 956d8ab on 2013-12-16 by Christoph Lipka

    VS2010 kept reporting GUI project to be out of date even if it wasn't; fixed.

    corresponds to Perforce change 6088.

Commit 2d12f46 on 2013-12-16 by Christoph Lipka

    hotfix for residual issues with FS#270; the artifacts still observed with radiosity
    abort-continue will now only show in the preview, but not in the generated image file.

    corresponds to Perforce change 6086.

Commit ba9fd68 on 2013-12-16 by Christoph Lipka

    eliminated a host of C-style pointer casts, mostly by replacing with C++-style casts

    corresponds to Perforce changes 6083, 6084, 6085.

Commit ce3f659 on 2013-12-16 by Christoph Lipka

    atmospheric fog, rainbows and sky spheres now use C++ style memory allocation instead of
    POV_MALLOC

    corresponds to Perforce change 6082.

Commit 3c71689 on 2013-12-16 by Christoph Lipka

    minor robustness improvement in IFF image reading code

    corresponds to Perforce change 6081.

Commit c1d54d3 on 2013-12-16 by Christoph Lipka

    minor change in how zlib is included in povmscpp.cpp

    corresponds to Perforce change 6080.

Commit a53e090 on 2013-12-16 by Christoph Lipka

    more sophisticated way of pulling in the libtiff headers in povray.cpp without breaking the
    Windows build

    corresponds to Perforce change 6079.

Commit af319dd on 2013-12-16 by Christoph Lipka

    minor improvements in SSLT relating to the storage of precomputed values

    corresponds to Perforce change 6078.

Commit 1430e54 on 2013-12-16 by Christoph Lipka

    require boost >= 1.38

    corresponds to Perforce change 6077.

Commit 51947bd on 2013-12-16 by Christoph Lipka

    fixed two yet unreported bugs:
    - Iridescence did not properly honor full area diffuse lighting.
    - Subsurface scattering did not play nice with non-default brilliance values.

    corresponds to Perforce change 6076.

Commit c86bd0a on 2013-12-16 by Christoph Lipka

    minor beautifications

    corresponds to Perforce change 6075.

Commit 7ae56bc on 2013-12-15 by Jérôme Grimbert

    Fixing fs#317

Commit d60416f on 2013-12-06 by Christoph Lipka (c-lipka)

    Merge pull request #14 from yoe/master

    Files shipping with automake are now automatically taken from there, using the --add-missing
    parameter.
    Fixes issue #6. Thanks to Wouter "yoe" Verhelst.

Commit 9e7e624 on 2013-12-06 by Wouter Verhelst

    Make sure Makefile.in gets generated properly

    config.guess, config.sub, depcomp, etc, are all scripts that ship with
    automake, and which will be updated with a new automake version; it's
    generally a bad idea to use one of these scripts from a different
    automake version.

    Moreover, recent versions of automake also contain and require a
    "compile" script, which isn't in this directory.

    Instead, pass the "--add-missing" parameter to automake, which will copy
    the required files to the expected location. This will make automake
    work, regardless of the version, and will avoid any issues due to the
    used scripts not matching the used automake version.

Commit 318e32d on 2013-12-06 by Christoph Lipka

    Merge branch 'master' of https://github.com/POV-Ray/povray into develop

    # By Christoph Lipka (2) and Wouter Verhelst (1)
    # Via Wouter Verhelst (1) and others
    * 'master' of https://github.com/POV-Ray/povray:
      Account for changes in boost dependencies
      minor whitespace cleanup
      eliminate duplicate inclusion of hcmplx.h in backend/math/hcmplx.cpp

Commit 227c801 on 2013-12-05 by Christoph Lipka (c-lipka)

    Merge pull request #13 from yoe/master

    Unix build process now automatically detects whether -lboost_thread requires -lboost_system to
    work. (Thanks to Wouter "yoe" Verhelst for the fix.)

Commit cba5bc5 on 2013-12-06 by Wouter Verhelst

    Account for changes in boost dependencies

    Since <boost/thread/thread.hpp> includes some headers which will already
    call a boost_system function, recent versions of boost require
    -lboost_system before -lboost_thread will work, resulting in a failure
    of this test if not accounted for.

    Make it try without -lboost_system first, but try again with it added to
    $LIBS if that fails.

Commit 8986ec3 on 2013-12-05 by Christoph Lipka

    minor whitespace cleanup

Commit 63cb736 on 2013-12-04 by Chris Cason (chris20)

    Merge pull request #11 from c-lipka/master

    eliminate duplicate inclusion of hcmplx.h in backend/math/hcmplx.cpp

Commit b557f95 on 2013-12-05 by Christoph Lipka

    eliminate duplicate inclusion of hcmplx.h in backend/math/hcmplx.cpp

Commit f80b19c on 2013-11-26 by Christoph Lipka

    fixed a bug in the AA mode 3 code that caused memory consumption to soar when using excessively
    high quality settings, and could also cause a "Cannot access data in file." render abort.

------------------------------------------------------------------------------
UberPOV v1.37.0.0-beta.3
------------------------------------------------------------------------------

Commit b0f8d7c on 2013-11-24 by Christoph Lipka

    new beta version

Commit a8407f7 on 2013-11-24 by Christoph Lipka

    Merge branch 'master' into beta

Commit 5ccf4a7 on 2013-11-24 by Christoph Lipka

    fixed trace() SDL function, which got broken by the addition of multiple exposure support
    (change #6116).

Commit 2e57c42 on 2013-11-24 by Christoph Lipka

    fixed SSLT, which got broken by the addition of multiple exposure support (change #6116); the
    two should now go along perfectly fine.

------------------------------------------------------------------------------
UberPOV v1.37.0.0-beta.2
------------------------------------------------------------------------------

Commit ae45857 on 2013-11-22 by Christoph Lipka

    1.37.0.0-beta.2

Commit e0dec98 on 2013-11-22 by Christoph Lipka

    Merge branch 'master' into beta

Commit 102fea5 on 2013-11-22 by Christoph Lipka

    add basic support for motion blur and multiple exposure effects

Commit ce3bb42 on 2013-11-21 by Christoph Lipka

    fixed some version info for unix version

Commit f06facf on 2013-11-21 by Christoph Lipka

    resolve unix build error due to file name conflict between old /backend/colour/colour.cpp and
    new /base/colour.cpp

Commit c022326 on 2013-11-20 by Christoph Lipka

    integrate latest changes from Perforce repository (revision #6112)

------------------------------------------------------------------------------
UberPOV v1.37.0.0-beta.1
------------------------------------------------------------------------------

Commit 388bb5e on 2013-11-20 by Christoph Lipka

    Merge branch 'master' into beta

Commit 9219661 on 2013-11-20 by Christoph Lipka

    another bugfix for anti-aliasing mode 3

Commit 9d23b5b on 2013-11-20 by Christoph Lipka

    changed version string to reflect that this is not a final release

Commit 8bf9434 on 2013-11-20 by Christoph Lipka

    changed version string to reflect that this is not a final release

Commit 9a5ff99 on 2013-11-20 by Christoph Lipka

    fix for blockish speckle artifacts in anti-aliasing mode 3

Commit 027c9d3 on 2013-11-20 by Christoph Lipka

    add latest changes from Perforce repository

Commit 18362b2 on 2013-11-19 by Christoph Lipka

    properly initialize blurred reflection parameters

Commit 9dcd5e9 on 2013-11-18 by Christoph Lipka (c-lipka)

    Update README.md

Commit a4585dd on 2013-11-18 by Christoph Lipka

    some files had been missing from revision #6094.

Commit dc11cda on 2013-11-18 by Christoph Lipka

    Merge branch 'master' of https://github.com/UberPOV/UberPOV.git

Commit 9a8c468 on 2013-11-18 by Christoph Lipka

    should fix compile error in vfedisplay.cpp (forgot to submit these files last time)

Commit 7cf1064 on 2013-11-18 by Christoph Lipka

    should fix compile errors in photons.cpp and vfedisplay.cpp.
    Hopefully also fixes compile error in boost/bind/bind.hpp.

Commit da915c8 on 2013-11-17 by Christoph Lipka

    UberPOV revision #6094

Commit 6d3d43e on 2013-11-17 by Chris Cason (chris20)

    Merge pull request #4 from ideasman42/master

    quiet compiler warnings building with gcc and clang.

Commit b3846f5 on 2013-11-17 by Campbell Barton

    quiet compiler warnings building with gcc and clang.
    - define variables and functions as static when not declared by headers.
    - remove some unused defines.
    - other minor changes to quiet warnings.

Commit fbc04c9 on 2013-11-16 by Chris Cason (chris20)

    Merge pull request #2 from POV-Ray/3.7-stable

    3.7 stable

Commit cfbd0c1 on 2013-11-16 by Chris Cason (chris20)

    Update README.md

Commit b775d60 on 2013-11-16 by Chris Cason (chris20)

    Update README.md

Commit 0bbe2b7 on 2013-11-16 by Chris Cason (chris20)

    Create README.md

Commit 16c80a3 on 2013-11-16 by Chris Cason (chris20)

    Update README.md

Commit 373631e on 2013-11-16 by Chris Cason (chris20)

    Add docs

------------------------------------------------------------------------------
POV-Ray v3.7.0.0
------------------------------------------------------------------------------

Commit 392510a on 2013-11-06 by Chris Cason (chris20)

    Fix typo

Commit b0fd27d on 2013-11-06 by Chris Cason (chris20)

    Add .gitignore

Commit c7442df on 2013-11-06 by Chris Cason (chris20)

    Update README.md

Commit 5378182 on 2013-11-06 by Chris Cason (chris20)

    Add README.md

Commit 86f4639 on 2013-11-06 by Chris Cason (chris20)

=======
Commit ??????? on 2015-02-09 by Christoph Lipka

    preparing v1.37.1.0-beta.10

Commit 358a8dd on 2015-02-09 by Christoph Lipka

    Fixed shadows missing in some circumstances.

Commit 948350e on 2015-02-08 by Christoph Lipka

    Merge remote-tracking branch 'povray/feature/colour_model' into develop

Commit 8f001a6 on 2015-02-08 by Christoph Lipka

    Merge branch 'master' into feature/colour_model

Commit 9b7cd1b on 2015-02-08 by Christoph Lipka

    Fixed black background.

Commit baa95d2 on 2015-02-03 by Christoph Lipka

    Added missing file from the boost/test library.

Commit d800055 on 2015-02-03 by Christoph Lipka

    Merge branch 'hotfix/unix_build' into feature/colour_model

Commit 3f56c5f on 2015-02-03 by Christoph Lipka

    Fixed Unix build errors.

Commit 5137fad on 2015-02-03 by Christoph Lipka

    Merge branch 'master' into feature/colour_model

Commit 725efe1 on 2015-02-03 by Christoph Lipka

    Merge branch 'refactor'

Commit 1fac52a on 2015-02-03 by Christoph Lipka

    Merge branch 'feature/unit_tests'

Commit 845851e on 2015-02-03 by Christoph Lipka

    Source code documentation pertaining to entities spanning more than one file (namespaces,
    directories) now resides in `source-doc/*.dox`.

Commit e16458c on 2015-02-03 by Christoph Lipka

    Fixed Unix build errors

Commit 4291131 on 2015-02-03 by Christoph Lipka

    Fixed bug in parser causing an error when no file type is specified and the file name is
    specified using a variable.

    Also renamed some macros in the parser for clarity.

Commit f775c54 on 2015-02-03 by Christoph Lipka

    updated Git pre-commit hook; now automatically cleans up leading tabs and trailing blanks in
    updated C/C++ files.

Commit 54c2f4e on 2015-02-02 by Christoph Lipka

    Header Overhaul.

    Changed include file hierarchy; moved some code (most notably blend map specializations) to
    other files.
    Also updated file comments to new format, and cleaned up whitespace.

Commit b159379 on 2015-02-01 by Christoph Lipka

    Merge branch 'hotfix/OTOc_issue'

Commit a587015 on 2015-02-01 by Christoph Lipka

    Under-the-hood changes related to scene language version and warnings.

Commit 5dd9a4d on 2015-02-01 by Christoph Lipka

    Merge remote-tracking branch 'povray/feature/colour_model' into develop

Commit 4a092fc on 2015-02-01 by Christoph Lipka

    Updated the script I use to bump version numbers in the source code.

Commit cd17cae on 2015-02-01 by Christoph Lipka

    Merge branch 'release/v1.37.0.0-beta.7' into develop

Commit 44e5f50 on 2015-01-31 by Christoph Lipka

    Eliminated more "C-isms" in favour of C++-style code.

    Replaced various `POV_MALLOC` / `POV_FREE` calls with `new` and `delete` invocations.
    Avoided some `POV_REALLOC` calls by using vectors instead of dynamic C arrays.
    Changed `Interior` reference counting to use `shared_ptr` instead.
    Added constructors and destructors to various structs.
    Encapsulated BBoxPriorityQueue and associated basic functionality into a class.
    Refactored `Spline_Struct` into polymorphic family of classes (`GenericSpline` and derived
    classes).
    Refactored warps into polymorphic family of classes (`GenericWarp` and derived classes)
    Renamed `POV_MACRO` type to `Macro`.

Commit fd2e0dd on 2015-01-30 by Christoph Lipka

    More work on Developer's Manual.

    - Added Doxygen configuration.
    - Minor changes to stand-alone source documentation pages.
    - Styleguide change: `@startuml` tag format is now to be used for sequence charts instead of
      `@msc` tag format.
    - Added page on compiler requirements.

Commit 4d42e38 on 2015-01-19 by Christoph Lipka

    Add skeleton for unit tests, based on the boost test library.

Commit 3ca7476 on 2015-01-06 by Christoph Lipka

    hopefully fixes issue with OTOc.inc ("Odd Tiles Object") reported in povray.binaries.images.

------------------------------------------------------------------------------
UberPOV v1.37.1.0-beta.9b
------------------------------------------------------------------------------

Commit b50a87c on 2015-02-01 by Christoph Lipka

    Merge remote-tracking branch 'povray/feature/colour_model'

Commit 3f2386b on 2015-02-01 by Christoph Lipka

    Fixed errors in base/colour.h and base/colour.cpp causing build errors on Unix.

------------------------------------------------------------------------------
UberPOV v1.37.1.0-beta.9
------------------------------------------------------------------------------

Commit 04d4629 on 2015-01-31 by Christoph Lipka

    Merge branch 'release/v1.37.1.0-beta.9'

Commit bf2aea5 on 2015-01-31 by Christoph Lipka

    preparing v1.37.1.0-beta.9

Commit 94c1dda on 2015-01-31 by Christoph Lipka

    Added a predefined variable named "unofficial" having the value "patch".

Commit 1f68c0e on 2015-01-29 by Christoph Lipka

    Merge remote-tracking branch 'povray/feature/colour_model' into develop

Commit fe2f1db on 2015-01-29 by Christoph Lipka

    Merge branch 'master' into feature/colour_model

Commit e24c93e on 2015-01-29 by Christoph Lipka

    Fixed unwarranted "Rainbow's up and direction vector are co-linear" error message.

Commit 44d47df on 2015-01-27 by Christoph Lipka

    Fixed `colour_map` not accepting `blend_mode` and `blend_gamma`.

Commit c4deb40 on 2015-01-24 by Christoph Lipka

    POV-Ray for Windows now displays file names and line numbers of warnings in message pane.

Commit 4f3a8be on 2015-01-21 by Christoph Lipka (c-lipka)

    Merge pull request #40 from c-lipka/master

    Sync with official POV-Ray repo

Commit c48e776 on 2015-01-21 by Christoph Lipka

    Fixed newest Git pre-commit hook to automatically stage any changes it makes to files.

Commit 93c7ed8 on 2015-01-21 by Christoph Lipka

    Cleanup of previously undocumented backslash handling in string literals when parsing for a
    filename.

Commit ec597b9 on 2015-01-14 by Christoph Lipka

    updated Git pre-commit hook; now also performs some sanity-checking of updated C/C++ files.

Commit 2d82f74 on 2015-01-13 by Christoph Lipka

    Trivial to minor code cleanup; some format cleanup in separate source doc files.

Commit 036fe3d on 2015-01-13 by Christoph Lipka

    Add some small dev utilities for VS 2010

Commit 7086fa9 on 2014-09-04 by Chris Cason

    Merge pull request #34 from POV-Ray/revert-33-develop

    Revert "Develop" (meant to merge into a test branch.)

Commit d23ff77 on 2014-09-04 by Chris Cason

    Revert "Develop"

Commit bd4b762 on 2014-09-04 by Chris Cason

    Merge pull request #33 from chris20/develop

    Update boost to 1.56 (#8bbea3a)
    Add support for VS 2012 (#c1e0ae9)
    Update VS 2010 solution for use with updated boost library. Also add boost_chrono to build.
    (#45f6e0b)

Commit 45f6e0b on 2014-09-03 by Chris Cason

    Update VS 2010 solution for use with updated boost library. Also add boost_chrono to build.

Commit c1e0ae9 on 2014-09-03 by Chris Cason

    Add support for VS 2012.

Commit 8bbea3a on 2014-09-03 by Chris Cason

    Update boost to 1.56.

Commit f6ad589 on 2014-08-29 by Christoph Lipka

    Merge branch 'release/v1.37.1.0-beta.8' into develop

Commit b15d86b on 2014-08-18 by Christoph Lipka

    Merge branch 'hotfix/mesh_camera'

Commit 11ff214 on 2014-08-18 by Christoph Lipka

    Silence g++ compiler warning about non-template friend function in base/colour.h

Commit 22fefb5 on 2014-06-13 by Christoph Lipka (c-lipka)

    Merge pull request #1 from POV-Ray/master

    Sync with official POV-Ray repo

------------------------------------------------------------------------------
UberPOV v1.37.1.0-beta.8
------------------------------------------------------------------------------

Commit a2054bf on 2014-08-29 by Christoph Lipka

    Merge branch 'release/v1.37.1.0-beta.8'

Commit 1015611 on 2014-08-29 by Christoph Lipka

    preparing v1.37.1.0-beta.8

Commit 97ddae8 on 2014-08-18 by Christoph Lipka

    Merge remote-tracking branch 'povray/feature/colour_model' into develop

Commit 6157a9d on 2014-08-18 by Christoph Lipka

    Merge branch 'hotfix/mesh_camera' into feature/colour_model

Commit 4bc2086 on 2014-08-18 by Christoph Lipka

    Fixed bug in mesh_camera with distribution 3

Commit 8fd6d94 on 2014-08-09 by Christoph Lipka

    Merge remote-tracking branch 'povray/feature/colour_model' into develop

Commit 8e1b5a0 on 2014-08-09 by Christoph Lipka

    fixed previous merge

Commit 644c948 on 2014-08-09 by Christoph Lipka

    Merge remote-tracking branch 'povray/feature/colour_model' into develop

Commit 70c5ab7 on 2014-08-09 by Christoph Lipka

    Merge branch 'master' into feature/colour_model

Commit ad6d545 on 2014-08-09 by Christoph Lipka

    Merge branch 'hotfix/average_texture'

Commit 0dcda86 on 2014-08-09 by Christoph Lipka

    Fixed a bug in average textures introduced during colour refactoring.

Commit ca0d798 on 2014-08-07 by Christoph Lipka

    Light sources' distance-based fading can now be set to obey an inverse-power law at all
    distances.

    Setting a light source to have non-zero `fade_power` but zero `fade_distance` (or not
    specifying `fade_distance` at all) will now cause the distance-based light attenuation to
    follow the simple formula "attenuation = 1/(d^fade_power)",
    yielding the light's nominal power at a distance of 1.0 units. (At large distances this has a
    similar effect as setting `fade_distance 1/pow(2,fade_power)`, or setting `fade_distance 1`
    while reducing the light's nominal brightness by 50%.)

    When `#version 3.70` or lower is set, a non-zero `fade_power` setting will be ignored if
    `fade_distance` is set to zero or left unset, mimicking the behaviour of previous versions,
    except that now a parse warning will be generated.

Commit c9fb89c on 2014-08-07 by Christoph Lipka

    Merge branch 'feature/auto-revision-number' and update version number to 3.7.1 (alpha)

Commit 1c7f198 on 2014-08-07 by Christoph Lipka

    Added some basic documentation on version numbering in `source-doc/versioning.md`

Commit 6166f5a on 2014-08-07 by Christoph Lipka

    Modified povray.h and pre-commit hook for new version numbering scheme.

    For official proper releases, POV_RAY_PRERELEASE in povray.h should be undefined, resulting in
    the version number "X.Y.Z"; unix/VERSION should contain that same string.

    For development versions, POV_RAY_PRERELEASE in povray.h should be set to "alpha.NUMBER", which
    the pre-commit hook will update to "alpha.TIMESTAMP", resulting in the version number
    "X.Y.Z-alpha.TIMESTAMP";
    unix/VERSION should contain the string "X.Y.Z-alpha.NUMBER", which the pre-commit hook will
    also update to "X.Y.Z-alpha.TIMESTAMP";
    if desired, "alpha." might be replaced with any other string; e.g. "beta.NUMBER" would result
    in the version number "X.Y.Z-beta.TIMESTAMP".

    Note that the pre-commit hook script in .git/hooks in your local workspace needs to be replaced
    with the new version provided in "tools/git/hooks".

Commit b1dbb21 on 2014-08-05 by Christoph Lipka

    Merge branch 'povray/master' into develop

Commit 4881e0f on 2014-08-05 by Christoph Lipka

    Implemented non-linear colour and pigment map interpolation.

    The syntax is changed as follows:

        COLOR_MAP:
          color_map { COLOR_MAP_BODY } | colour_map { COLOR_MAP_BODY }
        COLOR_MAP_BODY:
          COLOR_MAP_IDENTIFIER | [blend_mode INT] [blend_gamma FLOAT] COLOR_MAP_ENTRY...

        PIGMENT_MAP:
          pigment_map { PIGMENT_MAP_BODY }
        PIGMENT_MAP_BODY:
          PIGMENT_MAP_IDENTIFIER | [blend_mode INT] [blend_gamma FLOAT] PIGMENT_MAP_ENTRY...

    The possible values for blend_mode are as follows:

        0 (default): Colour interpolation is performed working gamma space as defined by
        assumed_gamma.
        1: Colour interpolation is performed in linear colour space.
        2: Colour interpolation is performed in the gamma space defined by blend_gamma (defaulting
        to 2.5).
        3: Chromaticity interpolation is performed in linear space, while brightness interpolation
        is performed in the gamma space defined by blend_gamma.

Commit 4395982 on 2014-08-05 by Christoph Lipka

    Update for `colors_ral.inc`.

    Added previously undefined RAL_8000 colour.

Commit 5f4474c on 2014-08-05 by Christoph Lipka

    Added CIE L*a*b* conversion macros to `colors.inc`, and added `colors_ral.inc` containing RAL
    Classic colours.

Commit c570b99 on 2014-07-29 by Christoph Lipka

    Auto-generated revision.txt is now ordered by version rather than purely chronologically.

Commit e1028cd on 2014-07-29 by Christoph Lipka

    Merge remote-tracking branch 'povray/feature/colour_model' into develop

Commit a3fe721 on 2014-07-28 by Christoph Lipka

    Corrected wrong rotation in `Round_Pyramid_N_in` in shapes3.inc.

    Submitted on behalf of Friedrich Lohmueller.

Commit 7b22bda on 2014-07-28 by Christoph Lipka

    More work on a well-defined colour model.

Commit e56957c on 2014-07-28 by Christoph Lipka

    Merge branch 'master' into feature/colour_model

Commit ce0aae6 on 2014-07-27 by Christoph Lipka

    Added script to auto-generate revision.txt.

Commit 8da4939 on 2014-07-26 by Christoph Lipka

    Implemented custom seeding of the stochastic pseudo-random number generator.

Commit c7cf81f on 2014-07-26 by Christoph Lipka

    Fixed a message box that wasn't quite fitting for a stand-alone build.

Commit 7f01776 on 2014-07-26 by Christoph Lipka

    Merge branch 'master' into develop

Commit b3f6946 on 2014-07-26 by Christoph Lipka

    Merge branch 'release/v1.37.0.0-beta.7' into develop

Commit b2f7144 on 2014-07-26 by Christoph Lipka

    Updated comments in povray.h

Commit 1736635 on 2014-07-26 by Christoph Lipka

    Implemented a mechanism for automatic version numbering,

Commit 5b0ce25 on 2014-07-08 by Christoph Lipka

    More work on a well-defined colour model.

    Modified the colour class templates to be palatable for g++.

Commit c59196f on 2014-07-08 by Christoph Lipka

    Merge branch 'master' into feature/colour_model

Commit f1a6556 on 2014-07-02 by Christoph Lipka

    More work on a well-defined colour model.

Commit 2282fa2 on 2014-07-02 by Christoph Lipka

    More work on a well-defined colour model.

    Prepared the colour classes to work with different colour models.

Commit 807fcb8 on 2014-07-02 by Christoph Lipka

    Merge branch 'hotfix/github_issue_29' into feature/colour_model

Commit a19fa9c on 2014-07-02 by Christoph Lipka

    Started work on a well-defined colour model.

------------------------------------------------------------------------------
UberPOV v1.37.0.0-beta.7
------------------------------------------------------------------------------

Commit c4406d9 on 2014-07-26 by Christoph Lipka

    Merge branch 'release/v1.37.0.0-beta.7'

Commit 83d4165 on 2014-07-26 by Christoph Lipka

    preparing v1.37.0.0-beta.7

Commit 495cf08 on 2014-07-26 by Christoph Lipka

    Merge branch 'stalone' into develop

Commit 61c0990 on 2014-07-26 by Christoph Lipka

    Modified macro system to specify version, copyright and build information.

    Changed distribution of macros among the files backend/povray.h and base/branch.h; added
    another file base/build.h specifically for stuff pertaining to an individual build, e.g.
    whether it's official, who compiled it, etc.

Commit 91a2ad7 on 2014-07-25 by Christoph Lipka

    Added a sample scene for the "blink" feature.

Commit 6003aa7 on 2014-07-25 by Christoph Lipka

    Initial preparations for a stand-alone build of UberPOV.

    The stand-alone build is supposed to come with its own installer, and run without, or
    independent of, any existing official POV-Ray installation. This commit includes the following
    changes in preparation to this end:

      - Reviewed the `distribution` directory tree, removing a few files and updating others; most
        of this tree is now considered official part of UberPOV, with the exception of the help
        file and the icons.
      - Reviewed and updated `windows/setup.nsi`, which is now considered official part of UberPOV
        as well.
      - Updated Windows-specific code to use an alternate registry key and directory names to live
        nicely alongside with POV-Ray without mutual interference. This code can be activated via
        the `STANDALONE_BUILD` precompiler define.
      - The stand-alone variant will identify itself via a ".stalone" suffix after the version
        number.
      - Slightly modified original "piggyback" variant to more clearly identify itself in the
        `POV-Ray/CurrentVersion/Windows/VersionNo64` registry key.

Commit 784444e on 2014-07-24 by Christoph Lipka

    Merge branch 'release/v1.37.0.0-beta.6' into develop

------------------------------------------------------------------------------
UberPOV v1.37.0.0-beta.6
------------------------------------------------------------------------------

Commit 2c1b429 on 2014-07-24 by Christoph Lipka

    Merge branch 'release/v1.37.0.0-beta.6'

Commit fede6a2 on 2014-07-24 by Christoph Lipka

    preparing v1.37.0.0-beta.6

Commit 21cc3c6 on 2014-07-24 by Christoph Lipka

    Add support for stochastic diffuse computations.

    Specifying `no_cache` in the global radiosity block will disable caching of radiosity samples,
    and use a more random algorithm to generate secondary ray directions, effectively using the
    radiosity code for straightforward stochastic computation of diffuse illumination.

Commit d197937 on 2014-07-23 by Christoph Lipka

    Merge branch 'povray/master' into develop

Commit 54b283a on 2014-07-23 by Christoph Lipka

    Improved finish features for more realism:

      - Radiosity support for brilliance is now available; to activate it, specify `brilliance on`
        in the global radiosity settings.
      - The brilliance effect can now be applied not only to incoming light, but also to outgoing
        light; to activate this, specify a second FLOAT value
        after the `brilliance` keyword. For maximum realism, both parameters should be set to the
        same value.
      - Fresnel angle-dependent attenuation can now also be enabled for highlights and the diffuse
        component, by specifying `fresnel on` directly in the finish block.
        (Note that you will still need to enable fresnel attenuation for reflections separately;
        also note that where reflection and highlights increase at shallow angles,
        the diffuse component decreases accordingly.) For a perfect match between reflection and
        highlights use the `albedo` keyword for the highlight with the same
        value as the reflection maximum; the reflection minimum should be set to zero.

Commit 9b10411 on 2014-07-21 by Christoph Lipka

    fix for GitHub issue #32

Commit 08c53d8 on 2014-07-21 by Christoph Lipka

    more fix for GitHub issue #31

Commit 159e23b on 2014-07-21 by Christoph Lipka

    fix for GitHub issue #31

Commit f1699ea on 2014-07-07 by Christoph Lipka

    fix for GitHub issue #30

Commit af80da4 on 2014-07-02 by Christoph Lipka

    This should wrap it up for GitHub issue #29.

Commit ca65fc5 on 2014-07-01 by Christoph Lipka

    Hopefully the final fixes for GitHub issue #29.

Commit 38a31fb on 2014-07-01 by Christoph Lipka

    Even more fixes for GitHub issue #29.

Commit 583d4c8 on 2014-06-30 by Christoph Lipka

    Yet more fixes for GitHub issue #29.

Commit f42a95b on 2014-06-30 by Christoph Lipka

    More fixes for GitHub issue #29.

    As the inclusion of <math.h> instead of <cmath> appears to be the source of one of the compile
    errors, I've also replaced other C standard header file includes with the respective C++
    counterparts along the way throughout the project (except the Windows specific code for now).

Commit f68065b on 2014-06-29 by Christoph Lipka

    Fixes for GitHub issue #29

Commit bdd7ccc on 2014-06-27 by Christoph Lipka

    Merge branch 'styleguide'

Commit 365fc8f on 2014-06-27 by Christoph Lipka

    5th iteration of the styleguide draft; Minor changes:

      - Source comments can now use the "Dot" tool.
      - Certain method names can now use `camelCase`.

Commit 652bf21 on 2014-06-27 by Christoph Lipka

    Merge branch 'refactor'

Commit 92899df on 2014-06-25 by Christoph Lipka

    Merge branch 'hotfix/photons_eca922a2' into refactor

Commit 9fafc3c on 2014-06-25 by Christoph Lipka

    fix photons bug introduced with commit 'eca922a2819fabbadd82c31e4bfadaa0c425b5b5'

Commit eee8ece on 2014-06-25 by Christoph Lipka

    More colour related refactoring.

    Render engine is now almost entirely unaware of the colour model used (currently still RGB, but
    a spectral model might be a future option).
    Also "unbundled" colour and filter/transmit information in many places, in preparation for
    full-colour transparency computations.

Commit caee861 on 2014-06-24 by Christoph Lipka

    Merge branch 'povray/refactor' into develop

Commit 58e27fe on 2014-06-23 by Christoph Lipka

    Minor refactoring (quality level, experimental feature warnings) to eliminate povrayold.h.

Commit 0ea2da4 on 2014-06-23 by Christoph Lipka

    More colour data type refactoring.

    Now using different dedicated colour data types for:
    - parsing (legacy RGBFT format)
    - front-end result image processing (RGBT format; the front-end never actually used the filter
      channel)
    - render engine colour math (currently RGBFT format; intended to be later replaced with RGB
      colour + RGB transmit)

Commit eca922a on 2014-06-19 by Christoph Lipka

    Replaced `SMALL_COLOUR` legacy type with new type `PhotonColour` based on new class template
    `GenericRGBEColour`; also employing this new type in Radiance HDR image file reading & writing.

Commit c9dc791 on 2014-06-19 by Christoph Lipka

    Merge branch 'master' into refactor

Commit 914fff1 on 2014-06-19 by Christoph Lipka

    Reduced warning level in Visual Studio 2010 external library projects

Commit e5bd529 on 2014-06-19 by Christoph Lipka

    Further refactoring of blend map handling. Also got rid of legacy data types COLOUR, RGB and
    UV_VECT for good.

Commit d7504bf on 2014-06-18 by Christoph Lipka

    Merge branch 'master' into refactor

Commit cf1c3fb on 2014-06-18 by Christoph Lipka

    Refactored blend map handling
    Removed the hard-coded limit of 256 blend map entries along the way.
    More work to follow.

Commit ac564f7 on 2014-06-18 by Christoph Lipka

    Fixing waves pattern in normals

Commit 9a278c7 on 2014-06-16 by Christoph Lipka

    Merge branch 'hotfix/image_pattern'

Commit 7502593 on 2014-06-16 by Christoph Lipka

    Merge branch 'hotfix/image_pattern' into refactor

Commit cc24c62 on 2014-06-16 by Christoph Lipka

    fixing broken image_pattern

Commit 2a2d1a8 on 2014-06-15 by Christoph Lipka

    Gotten rid of legacy VECTOR type for good.

Commit 2a41f04 on 2014-06-14 by Christoph Lipka

    Eliminated some circular include file dependencies. Also thrown out a bit of dead code.

Commit 2c4e9f2 on 2014-06-13 by Christoph Lipka

    Merge branch 'refactor'

Commit 35a20c2 on 2014-06-13 by Christoph Lipka

    More refactoring work on the Pattern classes, as well as some documentation work; also
    introducing new file header comments

Commit a190a10 on 2014-06-12 by Christoph Lipka

    4th iteration of the styleguide draft.
    Most notable changes: Most of the "Miscellaneous Coding Rules" now reside on a separate page.
    Naming conventions have been established.

Commit d9b5eb0 on 2014-06-11 by Christoph Lipka

    Third iteration of the styleguide draft: Fleshed out a few more rules; changed file encoding
    rules to permit plain-ASCII only; minor other changes.

Commit ca930a9 on 2014-06-10 by Christoph Lipka

    Adding a bit of documentation on the POVMS interface

Commit 30aaf02 on 2014-06-08 by Christoph Lipka

    Second iteration of the styleguide draft.

Commit 910610f on 2014-06-08 by Christoph Lipka

    First draft for a coding styleguide, up for discussion among the dev team.

Commit 19c420e on 2014-06-04 by Christoph Lipka

    minor fixes in dithering code

Commit 2423c2f on 2014-05-29 by Christoph Lipka

    Merge branch 'master' into refactor

Commit 31010d1 on 2014-05-29 by Christoph Lipka

    Merge branch 'hotfix'

Commit 16f24ce on 2014-05-29 by Christoph Lipka

    Merge branch 'master' into refactor

Commit 789f791 on 2014-05-29 by Christoph Lipka (c-lipka)

    Update README.md

Commit 900128d on 2014-05-29 by Christoph Lipka (c-lipka)

    Update README.md

Commit 6ee7d8c on 2014-05-29 by Christoph Lipka

    Merge branch 'master' into develop

Commit 34d0c6c on 2014-05-24 by Christoph Lipka (c-lipka)

    Merge pull request #25 from nicolas17/comment-typos

    Fix some comment typos.

Commit 1bdfcac on 2014-03-07 by Nicolás Alvarez

    Fix some comment typos.

Commit 0b40390 on 2014-01-06 by Christoph Lipka

    fix typo in configure.ac

Commit 98a3cdf on 2014-01-06 by Christoph Lipka

    Merge branch 'master' into hotfix/boost1.49-boost_system

Commit b039cf3 on 2014-01-04 by Christoph Lipka

    Merge branch 'master' into hotfix/boost1.49-boost_system

Commit 16ea3b4 on 2014-01-04 by Christoph Lipka

    Fix for configure attempting to link boost_system even with boost 1.49 or earlier.

Commit 50d8f95 on 2013-12-17 by Christoph Lipka

    Merge branch 'master' into refactor

Commit 02eb3ae on 2013-12-17 by Christoph Lipka

    Merge branch 'master' into refactor

Commit 137ccc2 on 2013-12-16 by Christoph Lipka

    Merge branch 'hotfix' into refactor

Commit 9fc31fa on 2013-12-16 by Christoph Lipka

    forgot to commit source/base/colour.h

Commit f24393f on 2013-12-16 by Christoph Lipka

    overhauled the implementation of the "inverse" keyword; also fixed three bugs discovered along
    the way (FS#315, FS#316, and another one previously masked by FS#316).

    corresponds to Perforce change 6164.

Commit 4f39fd0 on 2013-12-16 by Christoph Lipka

    header file cleanup: Weeded out frame.h, removing obsolete stuff and moving some definitions
    out to other headers; also weeded out a few other header files, moving some stuff to the
    corresponding .cpp files or to different header files.

    corresponds to Perforce change 6163.

Commit 58ff3f5 on 2013-12-16 by Christoph Lipka

    introduced new class BasicRay as lightweight alternative to (and base class for) class Ray, to
    be used in cases where only geometric properties (origin and direction) matter; TraceTicket is
    now referenced via the Ray class, rather than passed around separately.

    corresponds to Perforce changes 6161, 6162.

Commit 87dd6ee on 2013-12-16 by Christoph Lipka

    disentangling the legacy PATTERN, PIGMENT, TEXTURE and TNORMAL types

    corresponds to Perforce changes 6156, 6158.

Commit a03dd73 on 2013-12-16 by Christoph Lipka

    Merge branch 'master' into refactor

Commit b75c069 on 2013-12-16 by Christoph Lipka

    turned pattern handling code into a legion of polymorphic classes; some work on special cases
    still pending.

    corresponds to Perforce change 6154.

Commit d35825d on 2013-12-16 by Christoph Lipka

    replaced legacy VECTOR and UV_VECT types with Vector3d and Vector2d, respectively, throughout
    almost all of the POV-Ray code.

    corresponds to Perforce changes 6146, 6147, 6150.

Commit 7c4abbf on 2013-12-16 by Christoph Lipka

    Merge branch 'hotfix' into refactor

Commit 5cee76e on 2013-12-16 by Christoph Lipka

    replaced legacy VECTOR, SNGL_VECT and UV_VECT types with Vector3d, SnglVector3d and Vector2d,
    respectively, in shapes code, plus other refactoring work in fractal code.

    corresponds to Perforce changes 6123, 6124, 6138, 6139, 6140, 6142, 6143, 6144, 6145, 6149.

Commit 838ce9d on 2013-12-16 by Christoph Lipka

    replaced legacy VECTOR and UV_VECT types with Vector3d and Vector2d, respectively, in
    ObjectBase interface, objects.h functions, and throughout virtually all of the parser code.
    Also fixed a few bugs introduced with previous change.

    corresponds to Perforce changes 6121, 6122, 6134, 6151, 6153.

Commit 40d9c39 on 2013-12-16 by Christoph Lipka

    replaced legacy VECTOR, SNGL_VECT and BBOX_VECT types with Vector3d, new SnglVector3d and new
    BBoxVector3d types, respectively, in Intersection and Ray classes, in bounding code and a small
    portion of photons code; also replaced these types in the Blob class except where dictated by
    the ObjectBase interface;
    gave old BBOX data type a facelift along the way, throwing out the union and separating it into
    two separate new types (BoundingBox and MinMaxBoundingBox).

    corresponds to Perforce changes 6118, 6119, 6120.

------------------------------------------------------------------------------
UberPOV v1.37.0.0-beta.5
------------------------------------------------------------------------------

Commit de7077e on 2014-05-28 by Christoph Lipka

    Merge branch 'release/v1.37.0.0-beta.5'

Commit aa6f1ea on 2014-05-28 by Christoph Lipka

    preparing v1.37.0.0-beta.5

Commit e7b7ed3 on 2014-05-28 by Christoph Lipka

    Improved render performance in scenes with many distance-based fading lights, by cutting off
    fading lights entirely at a certain distance.
    The cutoff distance is computed automatically from light source parameters and global
    adc_bailout, but can be overridden individually by the new max_distance parameter in the
    light_source block.

Commit 70c7054 on 2014-05-27 by Christoph Lipka

    Implemented persistent variables, to pass data between animation frames.

Commit 8c2a8ad on 2014-01-24 by Christoph Lipka

    minor comment fix

Commit 20c837e on 2014-01-24 by Christoph Lipka

    attempt to fix unix build errors introduced with previous change

Commit a4b2e32 on 2014-01-23 by Christoph Lipka

    work around a problem leading to pitch black pixels near the horizon

------------------------------------------------------------------------------
UberPOV v1.37.0.0-beta.4
------------------------------------------------------------------------------

Commit 63c0f48 on 2014-01-18 by Christoph Lipka

    Merge branch 'release/v1.37.0.0-beta.4'

Commit f001ea0 on 2014-01-18 by Christoph Lipka

    preparing v1.37.0.0-beta.4

Commit 796adb6 on 2014-01-18 by Christoph Lipka

    Merge branch 'povray/master' into develop

Commit e6df712 on 2014-01-18 by Christoph Lipka

    fix bug in Vector3d::orthogonal(), which caused blurred reflections to break for some surface
    orientations

Commit d76159a on 2014-01-06 by Christoph Lipka

    Reverted last change 4e6ca9e257030a4d949735665348e3d02937b5f2 due to unacceptable side effects,
    and implemented a different approach to try and fix issue #18

Commit 4e6ca9e on 2014-01-01 by Christoph Lipka (c-lipka)

    Merge pull request #18 from jlec/master

    Only test mkl library with --with-libmkl

Commit 20de88e on 2013-12-26 by Justin Lecher

    Update logic for mkl location testing

    Signed-off-by: Justin Lecher <jlec@gentoo.org>

Commit 781b2f3 on 2013-12-25 by Justin Lecher

    Only test mkl library with --with-libmkl

    If we do not make the test conditionally and use --without-libmkl during configure,
    we end up with -Lno in LDFLAGS.

    Signed-off-by: Justin Lecher <jlec@gentoo.org>

Commit 5673a34 on 2013-12-25 by Christoph Lipka

    Whitespace cleanup

Commit 171a5b6 on 2013-12-25 by Christoph Lipka

    Add `Create_Continue_Trace_Log` ini setting and `-CC` command line option.

    Specifying `Create_Continue_Trace_Log=no` or `-CC` will suppress the creation of the
    `.pov-state` file. Note that while this may save space and even speed up simple renders, if you
    abort the render you will be unable to continue it later using the `Continue_Trace=yes` or `+C`
    options.

Commit 4745018 on 2013-12-20 by Christoph Lipka (c-lipka)

    Merge pull request #17 from LeForgeron/master

    Proposal to fix fs#314 (perforce #6159)

Commit a21c6e8 on 2013-12-20 by Jérôme Grimbert

    Proposal to fix fs#314 (perforce #6159)

Commit 5a081e9 on 2013-12-20 by Christoph Lipka

    fix <http://bugs.povray.org/task/318> and other media sampling method 3 bogosities

Commit 75733fe on 2013-12-17 by Christoph Lipka

    Merge povray/master

Commit 8c26649 on 2013-12-17 by Christoph Lipka

    update various file headers to reflect that they no longer match the Perforce depot

Commit 2fd1779 on 2013-12-16 by Christoph Lipka (c-lipka)

    Merge pull request #16 from LeForgeron/master

    Fixing fs#317

Commit 4add3ce on 2013-12-16 by Christoph Lipka

    disabled the arbitrary limit on the number of blob components

    corresponds to Perforce change 6155.

Commit 21fddef on 2013-12-16 by Christoph Lipka

    updated platform config for OS X based on a patch by GitHub user Nyoho (see
    https://github.com/Nyoho/povray/commit/a646d36abbd1e76fb04ce9b0789936d5505b075c)

    corresponds to Perforce change 6148.

Commit 0221338 on 2013-12-16 by Christoph Lipka

    attempt to fix GitHub issue #7

    corresponds to Perforce change 6137.

Commit d8921a4 on 2013-12-16 by Christoph Lipka

    fix GitHub issues #5 and #6.

    corresponds to Perforce changes 6135, 6136.

Commit c69dd33 on 2013-12-16 by Christoph Lipka

    now using std::tr1 smart pointers if available, or boost's implementation otherwise; we're
    using <boost/tr1/memory.hpp> to pull in either. Should fix GitHub issue #8.

    corresponds to Perforce change 6132.

Commit a417f97 on 2013-12-16 by Christoph Lipka

    eliminate uint type from platform-independent code; fixes GitHub issue #10

    corresponds to Perforce change 6130.

Commit 7807b53 on 2013-12-16 by Christoph Lipka

    added header files to hold Unix flavor-specific config settings; also thrown out the unused
    fseek64 macro from both Unix and Windows syspovconfig.h; should fix GitHub issue #9.

    corresponds to Perforce changes 6129, 6131, 6133.

Commit b260c34 on 2013-12-16 by Christoph Lipka

    Merge branch 'hotfix'

Commit f69d768 on 2013-12-16 by Christoph Lipka

    fix for build error introduced with latest change (forgot to commit types.h)

Commit c768ecd on 2013-12-16 by Christoph Lipka

    eliminating some redundant computations in SSLT code

    corresponds to Perforce changes 6109, 6110.

Commit e703a8b on 2013-12-16 by Christoph Lipka

    various changes related to color computations.

    corresponds to Perforce changes 6089, 6090, 6095, 6096, 6097, 6113.

Commit 278eb39 on 2013-12-16 by Christoph Lipka

    preliminary workaround for FS#313 (radiosity.cpp pov::RadiosityFunction::BeforeTile assertion
    failed)

    corresponds to Perforce change 6092.

Commit 956d8ab on 2013-12-16 by Christoph Lipka

    VS2010 kept reporting GUI project to be out of date even if it wasn't; fixed.

    corresponds to Perforce change 6088.

Commit 2d12f46 on 2013-12-16 by Christoph Lipka

    hotfix for residual issues with FS#270; the artifacts still observed with radiosity
    abort-continue will now only show in the preview, but not in the generated image file.

    corresponds to Perforce change 6086.

Commit ba9fd68 on 2013-12-16 by Christoph Lipka

    eliminated a host of C-style pointer casts, mostly by replacing with C++-style casts

    corresponds to Perforce changes 6083, 6084, 6085.

Commit ce3f659 on 2013-12-16 by Christoph Lipka

    atmospheric fog, rainbows and sky spheres now use C++ style memory allocation instead of
    POV_MALLOC

    corresponds to Perforce change 6082.

Commit 3c71689 on 2013-12-16 by Christoph Lipka

    minor robustness improvement in IFF image reading code

    corresponds to Perforce change 6081.

Commit c1d54d3 on 2013-12-16 by Christoph Lipka

    minor change in how zlib is included in povmscpp.cpp

    corresponds to Perforce change 6080.

Commit a53e090 on 2013-12-16 by Christoph Lipka

    more sophisticated way of pulling in the libtiff headers in povray.cpp without breaking the
    Windows build

    corresponds to Perforce change 6079.

Commit af319dd on 2013-12-16 by Christoph Lipka

    minor improvements in SSLT relating to the storage of precomputed values

    corresponds to Perforce change 6078.

Commit 1430e54 on 2013-12-16 by Christoph Lipka

    require boost >= 1.38

    corresponds to Perforce change 6077.

Commit 51947bd on 2013-12-16 by Christoph Lipka

    fixed two yet unreported bugs:
    - Iridescence did not properly honor full area diffuse lighting.
    - Subsurface scattering did not play nice with non-default brilliance values.

    corresponds to Perforce change 6076.

Commit c86bd0a on 2013-12-16 by Christoph Lipka

    minor beautifications

    corresponds to Perforce change 6075.

Commit 7ae56bc on 2013-12-15 by Jérôme Grimbert

    Fixing fs#317

Commit d60416f on 2013-12-06 by Christoph Lipka (c-lipka)

    Merge pull request #14 from yoe/master

    Files shipping with automake are now automatically taken from there, using the --add-missing
    parameter.
    Fixes issue #6. Thanks to Wouter "yoe" Verhelst.

Commit 9e7e624 on 2013-12-06 by Wouter Verhelst

    Make sure Makefile.in gets generated properly

    config.guess, config.sub, depcomp, etc, are all scripts that ship with
    automake, and which will be updated with a new automake version; it's
    generally a bad idea to use one of these scripts from a different
    automake version.

    Moreover, recent versions of automake also contain and require a
    "compile" script, which isn't in this directory.

    Instead, pass the "--add-missing" parameter to automake, which will copy
    the required files to the expected location. This will make automake
    work, regardless of the version, and will avoid any issues due to the
    used scripts not matching the used automake version.

Commit 318e32d on 2013-12-06 by Christoph Lipka

    Merge branch 'master' of https://github.com/POV-Ray/povray into develop

    # By Christoph Lipka (2) and Wouter Verhelst (1)
    # Via Wouter Verhelst (1) and others
    * 'master' of https://github.com/POV-Ray/povray:
      Account for changes in boost dependencies
      minor whitespace cleanup
      eliminate duplicate inclusion of hcmplx.h in backend/math/hcmplx.cpp

Commit 227c801 on 2013-12-05 by Christoph Lipka (c-lipka)

    Merge pull request #13 from yoe/master

    Unix build process now automatically detects whether -lboost_thread requires -lboost_system to
    work. (Thanks to Wouter "yoe" Verhelst for the fix.)

Commit cba5bc5 on 2013-12-06 by Wouter Verhelst

    Account for changes in boost dependencies

    Since <boost/thread/thread.hpp> includes some headers which will already
    call a boost_system function, recent versions of boost require
    -lboost_system before -lboost_thread will work, resulting in a failure
    of this test if not accounted for.

    Make it try without -lboost_system first, but try again with it added to
    $LIBS if that fails.

Commit 8986ec3 on 2013-12-05 by Christoph Lipka

    minor whitespace cleanup

Commit 63cb736 on 2013-12-04 by Chris Cason (chris20)

    Merge pull request #11 from c-lipka/master

    eliminate duplicate inclusion of hcmplx.h in backend/math/hcmplx.cpp

Commit b557f95 on 2013-12-05 by Christoph Lipka

    eliminate duplicate inclusion of hcmplx.h in backend/math/hcmplx.cpp

Commit f80b19c on 2013-11-26 by Christoph Lipka

    fixed a bug in the AA mode 3 code that caused memory consumption to soar when using excessively
    high quality settings, and could also cause a "Cannot access data in file." render abort.

------------------------------------------------------------------------------
UberPOV v1.37.0.0-beta.3
------------------------------------------------------------------------------

Commit b0f8d7c on 2013-11-24 by Christoph Lipka

    new beta version

Commit a8407f7 on 2013-11-24 by Christoph Lipka

    Merge branch 'master' into beta

Commit 5ccf4a7 on 2013-11-24 by Christoph Lipka

    fixed trace() SDL function, which got broken by the addition of multiple exposure support
    (change #6116).

Commit 2e57c42 on 2013-11-24 by Christoph Lipka

    fixed SSLT, which got broken by the addition of multiple exposure support (change #6116); the
    two should now go along perfectly fine.

------------------------------------------------------------------------------
UberPOV v1.37.0.0-beta.2
------------------------------------------------------------------------------

Commit ae45857 on 2013-11-22 by Christoph Lipka

    1.37.0.0-beta.2

Commit e0dec98 on 2013-11-22 by Christoph Lipka

    Merge branch 'master' into beta

Commit 102fea5 on 2013-11-22 by Christoph Lipka

    add basic support for motion blur and multiple exposure effects

Commit ce3bb42 on 2013-11-21 by Christoph Lipka

    fixed some version info for unix version

Commit f06facf on 2013-11-21 by Christoph Lipka

    resolve unix build error due to file name conflict between old /backend/colour/colour.cpp and
    new /base/colour.cpp

Commit c022326 on 2013-11-20 by Christoph Lipka

    integrate latest changes from Perforce repository (revision #6112)

------------------------------------------------------------------------------
UberPOV v1.37.0.0-beta.1
------------------------------------------------------------------------------

Commit 388bb5e on 2013-11-20 by Christoph Lipka

    Merge branch 'master' into beta

Commit 9219661 on 2013-11-20 by Christoph Lipka

    another bugfix for anti-aliasing mode 3

Commit 9d23b5b on 2013-11-20 by Christoph Lipka

    changed version string to reflect that this is not a final release

Commit 8bf9434 on 2013-11-20 by Christoph Lipka

    changed version string to reflect that this is not a final release

Commit 9a5ff99 on 2013-11-20 by Christoph Lipka

    fix for blockish speckle artifacts in anti-aliasing mode 3

Commit 027c9d3 on 2013-11-20 by Christoph Lipka

    add latest changes from Perforce repository

Commit 18362b2 on 2013-11-19 by Christoph Lipka

    properly initialize blurred reflection parameters

Commit 9dcd5e9 on 2013-11-18 by Christoph Lipka (c-lipka)

    Update README.md

Commit a4585dd on 2013-11-18 by Christoph Lipka

    some files had been missing from revision #6094.

Commit dc11cda on 2013-11-18 by Christoph Lipka

    Merge branch 'master' of https://github.com/UberPOV/UberPOV.git

Commit 9a8c468 on 2013-11-18 by Christoph Lipka

    should fix compile error in vfedisplay.cpp (forgot to submit these files last time)

Commit 7cf1064 on 2013-11-18 by Christoph Lipka

    should fix compile errors in photons.cpp and vfedisplay.cpp.
    Hopefully also fixes compile error in boost/bind/bind.hpp.

Commit da915c8 on 2013-11-17 by Christoph Lipka

    UberPOV revision #6094

Commit 6d3d43e on 2013-11-17 by Chris Cason (chris20)

    Merge pull request #4 from ideasman42/master

    quiet compiler warnings building with gcc and clang.

Commit b3846f5 on 2013-11-17 by Campbell Barton

    quiet compiler warnings building with gcc and clang.
    - define variables and functions as static when not declared by headers.
    - remove some unused defines.
    - other minor changes to quiet warnings.

Commit fbc04c9 on 2013-11-16 by Chris Cason (chris20)

    Merge pull request #2 from POV-Ray/3.7-stable

    3.7 stable

Commit cfbd0c1 on 2013-11-16 by Chris Cason (chris20)

    Update README.md

Commit b775d60 on 2013-11-16 by Chris Cason (chris20)

    Update README.md

Commit 0bbe2b7 on 2013-11-16 by Chris Cason (chris20)

    Create README.md

Commit 16c80a3 on 2013-11-16 by Chris Cason (chris20)

    Update README.md

Commit 373631e on 2013-11-16 by Chris Cason (chris20)

    Add docs

------------------------------------------------------------------------------
POV-Ray v3.7.0.0
------------------------------------------------------------------------------

Commit 392510a on 2013-11-06 by Chris Cason (chris20)

    Fix typo

Commit b0fd27d on 2013-11-06 by Chris Cason (chris20)

    Add .gitignore

Commit c7442df on 2013-11-06 by Chris Cason (chris20)

    Update README.md

Commit 5378182 on 2013-11-06 by Chris Cason (chris20)

    Add README.md

Commit 86f4639 on 2013-11-06 by Chris Cason (chris20)

>>>>>>> 0049910b
    Initial import
<|MERGE_RESOLUTION|>--- conflicted
+++ resolved
@@ -2,8 +2,152 @@
 UberPOV Revision History
 ------------------------------------------------------------------------------
 
-<<<<<<< HEAD
-Commit ??????? on 2015-01-31 by Christoph Lipka
+Commit ??????? on 2015-02-09 by Christoph Lipka
+
+    preparing v1.37.1.0-beta.10
+
+Commit 358a8dd on 2015-02-09 by Christoph Lipka
+
+    Fixed shadows missing in some circumstances.
+
+Commit 948350e on 2015-02-08 by Christoph Lipka
+
+    Merge remote-tracking branch 'povray/feature/colour_model' into develop
+
+Commit 8f001a6 on 2015-02-08 by Christoph Lipka
+
+    Merge branch 'master' into feature/colour_model
+
+Commit 9b7cd1b on 2015-02-08 by Christoph Lipka
+
+    Fixed black background.
+
+Commit baa95d2 on 2015-02-03 by Christoph Lipka
+
+    Added missing file from the boost/test library.
+
+Commit d800055 on 2015-02-03 by Christoph Lipka
+
+    Merge branch 'hotfix/unix_build' into feature/colour_model
+
+Commit 3f56c5f on 2015-02-03 by Christoph Lipka
+
+    Fixed Unix build errors.
+
+Commit 5137fad on 2015-02-03 by Christoph Lipka
+
+    Merge branch 'master' into feature/colour_model
+
+Commit 725efe1 on 2015-02-03 by Christoph Lipka
+
+    Merge branch 'refactor'
+
+Commit 1fac52a on 2015-02-03 by Christoph Lipka
+
+    Merge branch 'feature/unit_tests'
+
+Commit 845851e on 2015-02-03 by Christoph Lipka
+
+    Source code documentation pertaining to entities spanning more than one file (namespaces,
+    directories) now resides in `source-doc/*.dox`.
+
+Commit e16458c on 2015-02-03 by Christoph Lipka
+
+    Fixed Unix build errors
+
+Commit 4291131 on 2015-02-03 by Christoph Lipka
+
+    Fixed bug in parser causing an error when no file type is specified and the file name is
+    specified using a variable.
+
+    Also renamed some macros in the parser for clarity.
+
+Commit f775c54 on 2015-02-03 by Christoph Lipka
+
+    updated Git pre-commit hook; now automatically cleans up leading tabs and trailing blanks in
+    updated C/C++ files.
+
+Commit 54c2f4e on 2015-02-02 by Christoph Lipka
+
+    Header Overhaul.
+
+    Changed include file hierarchy; moved some code (most notably blend map specializations) to
+    other files.
+    Also updated file comments to new format, and cleaned up whitespace.
+
+Commit b159379 on 2015-02-01 by Christoph Lipka
+
+    Merge branch 'hotfix/OTOc_issue'
+
+Commit a587015 on 2015-02-01 by Christoph Lipka
+
+    Under-the-hood changes related to scene language version and warnings.
+
+Commit 5dd9a4d on 2015-02-01 by Christoph Lipka
+
+    Merge remote-tracking branch 'povray/feature/colour_model' into develop
+
+Commit 4a092fc on 2015-02-01 by Christoph Lipka
+
+    Updated the script I use to bump version numbers in the source code.
+
+Commit cd17cae on 2015-02-01 by Christoph Lipka
+
+    Merge branch 'release/v1.37.0.0-beta.7' into develop
+
+Commit 44e5f50 on 2015-01-31 by Christoph Lipka
+
+    Eliminated more "C-isms" in favour of C++-style code.
+
+    Replaced various `POV_MALLOC` / `POV_FREE` calls with `new` and `delete` invocations.
+    Avoided some `POV_REALLOC` calls by using vectors instead of dynamic C arrays.
+    Changed `Interior` reference counting to use `shared_ptr` instead.
+    Added constructors and destructors to various structs.
+    Encapsulated BBoxPriorityQueue and associated basic functionality into a class.
+    Refactored `Spline_Struct` into polymorphic family of classes (`GenericSpline` and derived
+    classes).
+    Refactored warps into polymorphic family of classes (`GenericWarp` and derived classes)
+    Renamed `POV_MACRO` type to `Macro`.
+
+Commit fd2e0dd on 2015-01-30 by Christoph Lipka
+
+    More work on Developer's Manual.
+
+    - Added Doxygen configuration.
+    - Minor changes to stand-alone source documentation pages.
+    - Styleguide change: `@startuml` tag format is now to be used for sequence charts instead of
+      `@msc` tag format.
+    - Added page on compiler requirements.
+
+Commit 4d42e38 on 2015-01-19 by Christoph Lipka
+
+    Add skeleton for unit tests, based on the boost test library.
+
+Commit 3ca7476 on 2015-01-06 by Christoph Lipka
+
+    hopefully fixes issue with OTOc.inc ("Odd Tiles Object") reported in povray.binaries.images.
+
+------------------------------------------------------------------------------
+UberPOV v1.37.1.0-beta.9b
+------------------------------------------------------------------------------
+
+Commit b50a87c on 2015-02-01 by Christoph Lipka
+
+    Merge remote-tracking branch 'povray/feature/colour_model'
+
+Commit 3f2386b on 2015-02-01 by Christoph Lipka
+
+    Fixed errors in base/colour.h and base/colour.cpp causing build errors on Unix.
+
+------------------------------------------------------------------------------
+UberPOV v1.37.1.0-beta.9
+------------------------------------------------------------------------------
+
+Commit 04d4629 on 2015-01-31 by Christoph Lipka
+
+    Merge branch 'release/v1.37.1.0-beta.9'
+
+Commit bf2aea5 on 2015-01-31 by Christoph Lipka
 
     preparing v1.37.1.0-beta.9
 
@@ -1251,1399 +1395,4 @@
 
 Commit 86f4639 on 2013-11-06 by Chris Cason (chris20)
 
-=======
-Commit ??????? on 2015-02-09 by Christoph Lipka
-
-    preparing v1.37.1.0-beta.10
-
-Commit 358a8dd on 2015-02-09 by Christoph Lipka
-
-    Fixed shadows missing in some circumstances.
-
-Commit 948350e on 2015-02-08 by Christoph Lipka
-
-    Merge remote-tracking branch 'povray/feature/colour_model' into develop
-
-Commit 8f001a6 on 2015-02-08 by Christoph Lipka
-
-    Merge branch 'master' into feature/colour_model
-
-Commit 9b7cd1b on 2015-02-08 by Christoph Lipka
-
-    Fixed black background.
-
-Commit baa95d2 on 2015-02-03 by Christoph Lipka
-
-    Added missing file from the boost/test library.
-
-Commit d800055 on 2015-02-03 by Christoph Lipka
-
-    Merge branch 'hotfix/unix_build' into feature/colour_model
-
-Commit 3f56c5f on 2015-02-03 by Christoph Lipka
-
-    Fixed Unix build errors.
-
-Commit 5137fad on 2015-02-03 by Christoph Lipka
-
-    Merge branch 'master' into feature/colour_model
-
-Commit 725efe1 on 2015-02-03 by Christoph Lipka
-
-    Merge branch 'refactor'
-
-Commit 1fac52a on 2015-02-03 by Christoph Lipka
-
-    Merge branch 'feature/unit_tests'
-
-Commit 845851e on 2015-02-03 by Christoph Lipka
-
-    Source code documentation pertaining to entities spanning more than one file (namespaces,
-    directories) now resides in `source-doc/*.dox`.
-
-Commit e16458c on 2015-02-03 by Christoph Lipka
-
-    Fixed Unix build errors
-
-Commit 4291131 on 2015-02-03 by Christoph Lipka
-
-    Fixed bug in parser causing an error when no file type is specified and the file name is
-    specified using a variable.
-
-    Also renamed some macros in the parser for clarity.
-
-Commit f775c54 on 2015-02-03 by Christoph Lipka
-
-    updated Git pre-commit hook; now automatically cleans up leading tabs and trailing blanks in
-    updated C/C++ files.
-
-Commit 54c2f4e on 2015-02-02 by Christoph Lipka
-
-    Header Overhaul.
-
-    Changed include file hierarchy; moved some code (most notably blend map specializations) to
-    other files.
-    Also updated file comments to new format, and cleaned up whitespace.
-
-Commit b159379 on 2015-02-01 by Christoph Lipka
-
-    Merge branch 'hotfix/OTOc_issue'
-
-Commit a587015 on 2015-02-01 by Christoph Lipka
-
-    Under-the-hood changes related to scene language version and warnings.
-
-Commit 5dd9a4d on 2015-02-01 by Christoph Lipka
-
-    Merge remote-tracking branch 'povray/feature/colour_model' into develop
-
-Commit 4a092fc on 2015-02-01 by Christoph Lipka
-
-    Updated the script I use to bump version numbers in the source code.
-
-Commit cd17cae on 2015-02-01 by Christoph Lipka
-
-    Merge branch 'release/v1.37.0.0-beta.7' into develop
-
-Commit 44e5f50 on 2015-01-31 by Christoph Lipka
-
-    Eliminated more "C-isms" in favour of C++-style code.
-
-    Replaced various `POV_MALLOC` / `POV_FREE` calls with `new` and `delete` invocations.
-    Avoided some `POV_REALLOC` calls by using vectors instead of dynamic C arrays.
-    Changed `Interior` reference counting to use `shared_ptr` instead.
-    Added constructors and destructors to various structs.
-    Encapsulated BBoxPriorityQueue and associated basic functionality into a class.
-    Refactored `Spline_Struct` into polymorphic family of classes (`GenericSpline` and derived
-    classes).
-    Refactored warps into polymorphic family of classes (`GenericWarp` and derived classes)
-    Renamed `POV_MACRO` type to `Macro`.
-
-Commit fd2e0dd on 2015-01-30 by Christoph Lipka
-
-    More work on Developer's Manual.
-
-    - Added Doxygen configuration.
-    - Minor changes to stand-alone source documentation pages.
-    - Styleguide change: `@startuml` tag format is now to be used for sequence charts instead of
-      `@msc` tag format.
-    - Added page on compiler requirements.
-
-Commit 4d42e38 on 2015-01-19 by Christoph Lipka
-
-    Add skeleton for unit tests, based on the boost test library.
-
-Commit 3ca7476 on 2015-01-06 by Christoph Lipka
-
-    hopefully fixes issue with OTOc.inc ("Odd Tiles Object") reported in povray.binaries.images.
-
-------------------------------------------------------------------------------
-UberPOV v1.37.1.0-beta.9b
-------------------------------------------------------------------------------
-
-Commit b50a87c on 2015-02-01 by Christoph Lipka
-
-    Merge remote-tracking branch 'povray/feature/colour_model'
-
-Commit 3f2386b on 2015-02-01 by Christoph Lipka
-
-    Fixed errors in base/colour.h and base/colour.cpp causing build errors on Unix.
-
-------------------------------------------------------------------------------
-UberPOV v1.37.1.0-beta.9
-------------------------------------------------------------------------------
-
-Commit 04d4629 on 2015-01-31 by Christoph Lipka
-
-    Merge branch 'release/v1.37.1.0-beta.9'
-
-Commit bf2aea5 on 2015-01-31 by Christoph Lipka
-
-    preparing v1.37.1.0-beta.9
-
-Commit 94c1dda on 2015-01-31 by Christoph Lipka
-
-    Added a predefined variable named "unofficial" having the value "patch".
-
-Commit 1f68c0e on 2015-01-29 by Christoph Lipka
-
-    Merge remote-tracking branch 'povray/feature/colour_model' into develop
-
-Commit fe2f1db on 2015-01-29 by Christoph Lipka
-
-    Merge branch 'master' into feature/colour_model
-
-Commit e24c93e on 2015-01-29 by Christoph Lipka
-
-    Fixed unwarranted "Rainbow's up and direction vector are co-linear" error message.
-
-Commit 44d47df on 2015-01-27 by Christoph Lipka
-
-    Fixed `colour_map` not accepting `blend_mode` and `blend_gamma`.
-
-Commit c4deb40 on 2015-01-24 by Christoph Lipka
-
-    POV-Ray for Windows now displays file names and line numbers of warnings in message pane.
-
-Commit 4f3a8be on 2015-01-21 by Christoph Lipka (c-lipka)
-
-    Merge pull request #40 from c-lipka/master
-
-    Sync with official POV-Ray repo
-
-Commit c48e776 on 2015-01-21 by Christoph Lipka
-
-    Fixed newest Git pre-commit hook to automatically stage any changes it makes to files.
-
-Commit 93c7ed8 on 2015-01-21 by Christoph Lipka
-
-    Cleanup of previously undocumented backslash handling in string literals when parsing for a
-    filename.
-
-Commit ec597b9 on 2015-01-14 by Christoph Lipka
-
-    updated Git pre-commit hook; now also performs some sanity-checking of updated C/C++ files.
-
-Commit 2d82f74 on 2015-01-13 by Christoph Lipka
-
-    Trivial to minor code cleanup; some format cleanup in separate source doc files.
-
-Commit 036fe3d on 2015-01-13 by Christoph Lipka
-
-    Add some small dev utilities for VS 2010
-
-Commit 7086fa9 on 2014-09-04 by Chris Cason
-
-    Merge pull request #34 from POV-Ray/revert-33-develop
-
-    Revert "Develop" (meant to merge into a test branch.)
-
-Commit d23ff77 on 2014-09-04 by Chris Cason
-
-    Revert "Develop"
-
-Commit bd4b762 on 2014-09-04 by Chris Cason
-
-    Merge pull request #33 from chris20/develop
-
-    Update boost to 1.56 (#8bbea3a)
-    Add support for VS 2012 (#c1e0ae9)
-    Update VS 2010 solution for use with updated boost library. Also add boost_chrono to build.
-    (#45f6e0b)
-
-Commit 45f6e0b on 2014-09-03 by Chris Cason
-
-    Update VS 2010 solution for use with updated boost library. Also add boost_chrono to build.
-
-Commit c1e0ae9 on 2014-09-03 by Chris Cason
-
-    Add support for VS 2012.
-
-Commit 8bbea3a on 2014-09-03 by Chris Cason
-
-    Update boost to 1.56.
-
-Commit f6ad589 on 2014-08-29 by Christoph Lipka
-
-    Merge branch 'release/v1.37.1.0-beta.8' into develop
-
-Commit b15d86b on 2014-08-18 by Christoph Lipka
-
-    Merge branch 'hotfix/mesh_camera'
-
-Commit 11ff214 on 2014-08-18 by Christoph Lipka
-
-    Silence g++ compiler warning about non-template friend function in base/colour.h
-
-Commit 22fefb5 on 2014-06-13 by Christoph Lipka (c-lipka)
-
-    Merge pull request #1 from POV-Ray/master
-
-    Sync with official POV-Ray repo
-
-------------------------------------------------------------------------------
-UberPOV v1.37.1.0-beta.8
-------------------------------------------------------------------------------
-
-Commit a2054bf on 2014-08-29 by Christoph Lipka
-
-    Merge branch 'release/v1.37.1.0-beta.8'
-
-Commit 1015611 on 2014-08-29 by Christoph Lipka
-
-    preparing v1.37.1.0-beta.8
-
-Commit 97ddae8 on 2014-08-18 by Christoph Lipka
-
-    Merge remote-tracking branch 'povray/feature/colour_model' into develop
-
-Commit 6157a9d on 2014-08-18 by Christoph Lipka
-
-    Merge branch 'hotfix/mesh_camera' into feature/colour_model
-
-Commit 4bc2086 on 2014-08-18 by Christoph Lipka
-
-    Fixed bug in mesh_camera with distribution 3
-
-Commit 8fd6d94 on 2014-08-09 by Christoph Lipka
-
-    Merge remote-tracking branch 'povray/feature/colour_model' into develop
-
-Commit 8e1b5a0 on 2014-08-09 by Christoph Lipka
-
-    fixed previous merge
-
-Commit 644c948 on 2014-08-09 by Christoph Lipka
-
-    Merge remote-tracking branch 'povray/feature/colour_model' into develop
-
-Commit 70c5ab7 on 2014-08-09 by Christoph Lipka
-
-    Merge branch 'master' into feature/colour_model
-
-Commit ad6d545 on 2014-08-09 by Christoph Lipka
-
-    Merge branch 'hotfix/average_texture'
-
-Commit 0dcda86 on 2014-08-09 by Christoph Lipka
-
-    Fixed a bug in average textures introduced during colour refactoring.
-
-Commit ca0d798 on 2014-08-07 by Christoph Lipka
-
-    Light sources' distance-based fading can now be set to obey an inverse-power law at all
-    distances.
-
-    Setting a light source to have non-zero `fade_power` but zero `fade_distance` (or not
-    specifying `fade_distance` at all) will now cause the distance-based light attenuation to
-    follow the simple formula "attenuation = 1/(d^fade_power)",
-    yielding the light's nominal power at a distance of 1.0 units. (At large distances this has a
-    similar effect as setting `fade_distance 1/pow(2,fade_power)`, or setting `fade_distance 1`
-    while reducing the light's nominal brightness by 50%.)
-
-    When `#version 3.70` or lower is set, a non-zero `fade_power` setting will be ignored if
-    `fade_distance` is set to zero or left unset, mimicking the behaviour of previous versions,
-    except that now a parse warning will be generated.
-
-Commit c9fb89c on 2014-08-07 by Christoph Lipka
-
-    Merge branch 'feature/auto-revision-number' and update version number to 3.7.1 (alpha)
-
-Commit 1c7f198 on 2014-08-07 by Christoph Lipka
-
-    Added some basic documentation on version numbering in `source-doc/versioning.md`
-
-Commit 6166f5a on 2014-08-07 by Christoph Lipka
-
-    Modified povray.h and pre-commit hook for new version numbering scheme.
-
-    For official proper releases, POV_RAY_PRERELEASE in povray.h should be undefined, resulting in
-    the version number "X.Y.Z"; unix/VERSION should contain that same string.
-
-    For development versions, POV_RAY_PRERELEASE in povray.h should be set to "alpha.NUMBER", which
-    the pre-commit hook will update to "alpha.TIMESTAMP", resulting in the version number
-    "X.Y.Z-alpha.TIMESTAMP";
-    unix/VERSION should contain the string "X.Y.Z-alpha.NUMBER", which the pre-commit hook will
-    also update to "X.Y.Z-alpha.TIMESTAMP";
-    if desired, "alpha." might be replaced with any other string; e.g. "beta.NUMBER" would result
-    in the version number "X.Y.Z-beta.TIMESTAMP".
-
-    Note that the pre-commit hook script in .git/hooks in your local workspace needs to be replaced
-    with the new version provided in "tools/git/hooks".
-
-Commit b1dbb21 on 2014-08-05 by Christoph Lipka
-
-    Merge branch 'povray/master' into develop
-
-Commit 4881e0f on 2014-08-05 by Christoph Lipka
-
-    Implemented non-linear colour and pigment map interpolation.
-
-    The syntax is changed as follows:
-
-        COLOR_MAP:
-          color_map { COLOR_MAP_BODY } | colour_map { COLOR_MAP_BODY }
-        COLOR_MAP_BODY:
-          COLOR_MAP_IDENTIFIER | [blend_mode INT] [blend_gamma FLOAT] COLOR_MAP_ENTRY...
-
-        PIGMENT_MAP:
-          pigment_map { PIGMENT_MAP_BODY }
-        PIGMENT_MAP_BODY:
-          PIGMENT_MAP_IDENTIFIER | [blend_mode INT] [blend_gamma FLOAT] PIGMENT_MAP_ENTRY...
-
-    The possible values for blend_mode are as follows:
-
-        0 (default): Colour interpolation is performed working gamma space as defined by
-        assumed_gamma.
-        1: Colour interpolation is performed in linear colour space.
-        2: Colour interpolation is performed in the gamma space defined by blend_gamma (defaulting
-        to 2.5).
-        3: Chromaticity interpolation is performed in linear space, while brightness interpolation
-        is performed in the gamma space defined by blend_gamma.
-
-Commit 4395982 on 2014-08-05 by Christoph Lipka
-
-    Update for `colors_ral.inc`.
-
-    Added previously undefined RAL_8000 colour.
-
-Commit 5f4474c on 2014-08-05 by Christoph Lipka
-
-    Added CIE L*a*b* conversion macros to `colors.inc`, and added `colors_ral.inc` containing RAL
-    Classic colours.
-
-Commit c570b99 on 2014-07-29 by Christoph Lipka
-
-    Auto-generated revision.txt is now ordered by version rather than purely chronologically.
-
-Commit e1028cd on 2014-07-29 by Christoph Lipka
-
-    Merge remote-tracking branch 'povray/feature/colour_model' into develop
-
-Commit a3fe721 on 2014-07-28 by Christoph Lipka
-
-    Corrected wrong rotation in `Round_Pyramid_N_in` in shapes3.inc.
-
-    Submitted on behalf of Friedrich Lohmueller.
-
-Commit 7b22bda on 2014-07-28 by Christoph Lipka
-
-    More work on a well-defined colour model.
-
-Commit e56957c on 2014-07-28 by Christoph Lipka
-
-    Merge branch 'master' into feature/colour_model
-
-Commit ce0aae6 on 2014-07-27 by Christoph Lipka
-
-    Added script to auto-generate revision.txt.
-
-Commit 8da4939 on 2014-07-26 by Christoph Lipka
-
-    Implemented custom seeding of the stochastic pseudo-random number generator.
-
-Commit c7cf81f on 2014-07-26 by Christoph Lipka
-
-    Fixed a message box that wasn't quite fitting for a stand-alone build.
-
-Commit 7f01776 on 2014-07-26 by Christoph Lipka
-
-    Merge branch 'master' into develop
-
-Commit b3f6946 on 2014-07-26 by Christoph Lipka
-
-    Merge branch 'release/v1.37.0.0-beta.7' into develop
-
-Commit b2f7144 on 2014-07-26 by Christoph Lipka
-
-    Updated comments in povray.h
-
-Commit 1736635 on 2014-07-26 by Christoph Lipka
-
-    Implemented a mechanism for automatic version numbering,
-
-Commit 5b0ce25 on 2014-07-08 by Christoph Lipka
-
-    More work on a well-defined colour model.
-
-    Modified the colour class templates to be palatable for g++.
-
-Commit c59196f on 2014-07-08 by Christoph Lipka
-
-    Merge branch 'master' into feature/colour_model
-
-Commit f1a6556 on 2014-07-02 by Christoph Lipka
-
-    More work on a well-defined colour model.
-
-Commit 2282fa2 on 2014-07-02 by Christoph Lipka
-
-    More work on a well-defined colour model.
-
-    Prepared the colour classes to work with different colour models.
-
-Commit 807fcb8 on 2014-07-02 by Christoph Lipka
-
-    Merge branch 'hotfix/github_issue_29' into feature/colour_model
-
-Commit a19fa9c on 2014-07-02 by Christoph Lipka
-
-    Started work on a well-defined colour model.
-
-------------------------------------------------------------------------------
-UberPOV v1.37.0.0-beta.7
-------------------------------------------------------------------------------
-
-Commit c4406d9 on 2014-07-26 by Christoph Lipka
-
-    Merge branch 'release/v1.37.0.0-beta.7'
-
-Commit 83d4165 on 2014-07-26 by Christoph Lipka
-
-    preparing v1.37.0.0-beta.7
-
-Commit 495cf08 on 2014-07-26 by Christoph Lipka
-
-    Merge branch 'stalone' into develop
-
-Commit 61c0990 on 2014-07-26 by Christoph Lipka
-
-    Modified macro system to specify version, copyright and build information.
-
-    Changed distribution of macros among the files backend/povray.h and base/branch.h; added
-    another file base/build.h specifically for stuff pertaining to an individual build, e.g.
-    whether it's official, who compiled it, etc.
-
-Commit 91a2ad7 on 2014-07-25 by Christoph Lipka
-
-    Added a sample scene for the "blink" feature.
-
-Commit 6003aa7 on 2014-07-25 by Christoph Lipka
-
-    Initial preparations for a stand-alone build of UberPOV.
-
-    The stand-alone build is supposed to come with its own installer, and run without, or
-    independent of, any existing official POV-Ray installation. This commit includes the following
-    changes in preparation to this end:
-
-      - Reviewed the `distribution` directory tree, removing a few files and updating others; most
-        of this tree is now considered official part of UberPOV, with the exception of the help
-        file and the icons.
-      - Reviewed and updated `windows/setup.nsi`, which is now considered official part of UberPOV
-        as well.
-      - Updated Windows-specific code to use an alternate registry key and directory names to live
-        nicely alongside with POV-Ray without mutual interference. This code can be activated via
-        the `STANDALONE_BUILD` precompiler define.
-      - The stand-alone variant will identify itself via a ".stalone" suffix after the version
-        number.
-      - Slightly modified original "piggyback" variant to more clearly identify itself in the
-        `POV-Ray/CurrentVersion/Windows/VersionNo64` registry key.
-
-Commit 784444e on 2014-07-24 by Christoph Lipka
-
-    Merge branch 'release/v1.37.0.0-beta.6' into develop
-
-------------------------------------------------------------------------------
-UberPOV v1.37.0.0-beta.6
-------------------------------------------------------------------------------
-
-Commit 2c1b429 on 2014-07-24 by Christoph Lipka
-
-    Merge branch 'release/v1.37.0.0-beta.6'
-
-Commit fede6a2 on 2014-07-24 by Christoph Lipka
-
-    preparing v1.37.0.0-beta.6
-
-Commit 21cc3c6 on 2014-07-24 by Christoph Lipka
-
-    Add support for stochastic diffuse computations.
-
-    Specifying `no_cache` in the global radiosity block will disable caching of radiosity samples,
-    and use a more random algorithm to generate secondary ray directions, effectively using the
-    radiosity code for straightforward stochastic computation of diffuse illumination.
-
-Commit d197937 on 2014-07-23 by Christoph Lipka
-
-    Merge branch 'povray/master' into develop
-
-Commit 54b283a on 2014-07-23 by Christoph Lipka
-
-    Improved finish features for more realism:
-
-      - Radiosity support for brilliance is now available; to activate it, specify `brilliance on`
-        in the global radiosity settings.
-      - The brilliance effect can now be applied not only to incoming light, but also to outgoing
-        light; to activate this, specify a second FLOAT value
-        after the `brilliance` keyword. For maximum realism, both parameters should be set to the
-        same value.
-      - Fresnel angle-dependent attenuation can now also be enabled for highlights and the diffuse
-        component, by specifying `fresnel on` directly in the finish block.
-        (Note that you will still need to enable fresnel attenuation for reflections separately;
-        also note that where reflection and highlights increase at shallow angles,
-        the diffuse component decreases accordingly.) For a perfect match between reflection and
-        highlights use the `albedo` keyword for the highlight with the same
-        value as the reflection maximum; the reflection minimum should be set to zero.
-
-Commit 9b10411 on 2014-07-21 by Christoph Lipka
-
-    fix for GitHub issue #32
-
-Commit 08c53d8 on 2014-07-21 by Christoph Lipka
-
-    more fix for GitHub issue #31
-
-Commit 159e23b on 2014-07-21 by Christoph Lipka
-
-    fix for GitHub issue #31
-
-Commit f1699ea on 2014-07-07 by Christoph Lipka
-
-    fix for GitHub issue #30
-
-Commit af80da4 on 2014-07-02 by Christoph Lipka
-
-    This should wrap it up for GitHub issue #29.
-
-Commit ca65fc5 on 2014-07-01 by Christoph Lipka
-
-    Hopefully the final fixes for GitHub issue #29.
-
-Commit 38a31fb on 2014-07-01 by Christoph Lipka
-
-    Even more fixes for GitHub issue #29.
-
-Commit 583d4c8 on 2014-06-30 by Christoph Lipka
-
-    Yet more fixes for GitHub issue #29.
-
-Commit f42a95b on 2014-06-30 by Christoph Lipka
-
-    More fixes for GitHub issue #29.
-
-    As the inclusion of <math.h> instead of <cmath> appears to be the source of one of the compile
-    errors, I've also replaced other C standard header file includes with the respective C++
-    counterparts along the way throughout the project (except the Windows specific code for now).
-
-Commit f68065b on 2014-06-29 by Christoph Lipka
-
-    Fixes for GitHub issue #29
-
-Commit bdd7ccc on 2014-06-27 by Christoph Lipka
-
-    Merge branch 'styleguide'
-
-Commit 365fc8f on 2014-06-27 by Christoph Lipka
-
-    5th iteration of the styleguide draft; Minor changes:
-
-      - Source comments can now use the "Dot" tool.
-      - Certain method names can now use `camelCase`.
-
-Commit 652bf21 on 2014-06-27 by Christoph Lipka
-
-    Merge branch 'refactor'
-
-Commit 92899df on 2014-06-25 by Christoph Lipka
-
-    Merge branch 'hotfix/photons_eca922a2' into refactor
-
-Commit 9fafc3c on 2014-06-25 by Christoph Lipka
-
-    fix photons bug introduced with commit 'eca922a2819fabbadd82c31e4bfadaa0c425b5b5'
-
-Commit eee8ece on 2014-06-25 by Christoph Lipka
-
-    More colour related refactoring.
-
-    Render engine is now almost entirely unaware of the colour model used (currently still RGB, but
-    a spectral model might be a future option).
-    Also "unbundled" colour and filter/transmit information in many places, in preparation for
-    full-colour transparency computations.
-
-Commit caee861 on 2014-06-24 by Christoph Lipka
-
-    Merge branch 'povray/refactor' into develop
-
-Commit 58e27fe on 2014-06-23 by Christoph Lipka
-
-    Minor refactoring (quality level, experimental feature warnings) to eliminate povrayold.h.
-
-Commit 0ea2da4 on 2014-06-23 by Christoph Lipka
-
-    More colour data type refactoring.
-
-    Now using different dedicated colour data types for:
-    - parsing (legacy RGBFT format)
-    - front-end result image processing (RGBT format; the front-end never actually used the filter
-      channel)
-    - render engine colour math (currently RGBFT format; intended to be later replaced with RGB
-      colour + RGB transmit)
-
-Commit eca922a on 2014-06-19 by Christoph Lipka
-
-    Replaced `SMALL_COLOUR` legacy type with new type `PhotonColour` based on new class template
-    `GenericRGBEColour`; also employing this new type in Radiance HDR image file reading & writing.
-
-Commit c9dc791 on 2014-06-19 by Christoph Lipka
-
-    Merge branch 'master' into refactor
-
-Commit 914fff1 on 2014-06-19 by Christoph Lipka
-
-    Reduced warning level in Visual Studio 2010 external library projects
-
-Commit e5bd529 on 2014-06-19 by Christoph Lipka
-
-    Further refactoring of blend map handling. Also got rid of legacy data types COLOUR, RGB and
-    UV_VECT for good.
-
-Commit d7504bf on 2014-06-18 by Christoph Lipka
-
-    Merge branch 'master' into refactor
-
-Commit cf1c3fb on 2014-06-18 by Christoph Lipka
-
-    Refactored blend map handling
-    Removed the hard-coded limit of 256 blend map entries along the way.
-    More work to follow.
-
-Commit ac564f7 on 2014-06-18 by Christoph Lipka
-
-    Fixing waves pattern in normals
-
-Commit 9a278c7 on 2014-06-16 by Christoph Lipka
-
-    Merge branch 'hotfix/image_pattern'
-
-Commit 7502593 on 2014-06-16 by Christoph Lipka
-
-    Merge branch 'hotfix/image_pattern' into refactor
-
-Commit cc24c62 on 2014-06-16 by Christoph Lipka
-
-    fixing broken image_pattern
-
-Commit 2a2d1a8 on 2014-06-15 by Christoph Lipka
-
-    Gotten rid of legacy VECTOR type for good.
-
-Commit 2a41f04 on 2014-06-14 by Christoph Lipka
-
-    Eliminated some circular include file dependencies. Also thrown out a bit of dead code.
-
-Commit 2c4e9f2 on 2014-06-13 by Christoph Lipka
-
-    Merge branch 'refactor'
-
-Commit 35a20c2 on 2014-06-13 by Christoph Lipka
-
-    More refactoring work on the Pattern classes, as well as some documentation work; also
-    introducing new file header comments
-
-Commit a190a10 on 2014-06-12 by Christoph Lipka
-
-    4th iteration of the styleguide draft.
-    Most notable changes: Most of the "Miscellaneous Coding Rules" now reside on a separate page.
-    Naming conventions have been established.
-
-Commit d9b5eb0 on 2014-06-11 by Christoph Lipka
-
-    Third iteration of the styleguide draft: Fleshed out a few more rules; changed file encoding
-    rules to permit plain-ASCII only; minor other changes.
-
-Commit ca930a9 on 2014-06-10 by Christoph Lipka
-
-    Adding a bit of documentation on the POVMS interface
-
-Commit 30aaf02 on 2014-06-08 by Christoph Lipka
-
-    Second iteration of the styleguide draft.
-
-Commit 910610f on 2014-06-08 by Christoph Lipka
-
-    First draft for a coding styleguide, up for discussion among the dev team.
-
-Commit 19c420e on 2014-06-04 by Christoph Lipka
-
-    minor fixes in dithering code
-
-Commit 2423c2f on 2014-05-29 by Christoph Lipka
-
-    Merge branch 'master' into refactor
-
-Commit 31010d1 on 2014-05-29 by Christoph Lipka
-
-    Merge branch 'hotfix'
-
-Commit 16f24ce on 2014-05-29 by Christoph Lipka
-
-    Merge branch 'master' into refactor
-
-Commit 789f791 on 2014-05-29 by Christoph Lipka (c-lipka)
-
-    Update README.md
-
-Commit 900128d on 2014-05-29 by Christoph Lipka (c-lipka)
-
-    Update README.md
-
-Commit 6ee7d8c on 2014-05-29 by Christoph Lipka
-
-    Merge branch 'master' into develop
-
-Commit 34d0c6c on 2014-05-24 by Christoph Lipka (c-lipka)
-
-    Merge pull request #25 from nicolas17/comment-typos
-
-    Fix some comment typos.
-
-Commit 1bdfcac on 2014-03-07 by Nicolás Alvarez
-
-    Fix some comment typos.
-
-Commit 0b40390 on 2014-01-06 by Christoph Lipka
-
-    fix typo in configure.ac
-
-Commit 98a3cdf on 2014-01-06 by Christoph Lipka
-
-    Merge branch 'master' into hotfix/boost1.49-boost_system
-
-Commit b039cf3 on 2014-01-04 by Christoph Lipka
-
-    Merge branch 'master' into hotfix/boost1.49-boost_system
-
-Commit 16ea3b4 on 2014-01-04 by Christoph Lipka
-
-    Fix for configure attempting to link boost_system even with boost 1.49 or earlier.
-
-Commit 50d8f95 on 2013-12-17 by Christoph Lipka
-
-    Merge branch 'master' into refactor
-
-Commit 02eb3ae on 2013-12-17 by Christoph Lipka
-
-    Merge branch 'master' into refactor
-
-Commit 137ccc2 on 2013-12-16 by Christoph Lipka
-
-    Merge branch 'hotfix' into refactor
-
-Commit 9fc31fa on 2013-12-16 by Christoph Lipka
-
-    forgot to commit source/base/colour.h
-
-Commit f24393f on 2013-12-16 by Christoph Lipka
-
-    overhauled the implementation of the "inverse" keyword; also fixed three bugs discovered along
-    the way (FS#315, FS#316, and another one previously masked by FS#316).
-
-    corresponds to Perforce change 6164.
-
-Commit 4f39fd0 on 2013-12-16 by Christoph Lipka
-
-    header file cleanup: Weeded out frame.h, removing obsolete stuff and moving some definitions
-    out to other headers; also weeded out a few other header files, moving some stuff to the
-    corresponding .cpp files or to different header files.
-
-    corresponds to Perforce change 6163.
-
-Commit 58ff3f5 on 2013-12-16 by Christoph Lipka
-
-    introduced new class BasicRay as lightweight alternative to (and base class for) class Ray, to
-    be used in cases where only geometric properties (origin and direction) matter; TraceTicket is
-    now referenced via the Ray class, rather than passed around separately.
-
-    corresponds to Perforce changes 6161, 6162.
-
-Commit 87dd6ee on 2013-12-16 by Christoph Lipka
-
-    disentangling the legacy PATTERN, PIGMENT, TEXTURE and TNORMAL types
-
-    corresponds to Perforce changes 6156, 6158.
-
-Commit a03dd73 on 2013-12-16 by Christoph Lipka
-
-    Merge branch 'master' into refactor
-
-Commit b75c069 on 2013-12-16 by Christoph Lipka
-
-    turned pattern handling code into a legion of polymorphic classes; some work on special cases
-    still pending.
-
-    corresponds to Perforce change 6154.
-
-Commit d35825d on 2013-12-16 by Christoph Lipka
-
-    replaced legacy VECTOR and UV_VECT types with Vector3d and Vector2d, respectively, throughout
-    almost all of the POV-Ray code.
-
-    corresponds to Perforce changes 6146, 6147, 6150.
-
-Commit 7c4abbf on 2013-12-16 by Christoph Lipka
-
-    Merge branch 'hotfix' into refactor
-
-Commit 5cee76e on 2013-12-16 by Christoph Lipka
-
-    replaced legacy VECTOR, SNGL_VECT and UV_VECT types with Vector3d, SnglVector3d and Vector2d,
-    respectively, in shapes code, plus other refactoring work in fractal code.
-
-    corresponds to Perforce changes 6123, 6124, 6138, 6139, 6140, 6142, 6143, 6144, 6145, 6149.
-
-Commit 838ce9d on 2013-12-16 by Christoph Lipka
-
-    replaced legacy VECTOR and UV_VECT types with Vector3d and Vector2d, respectively, in
-    ObjectBase interface, objects.h functions, and throughout virtually all of the parser code.
-    Also fixed a few bugs introduced with previous change.
-
-    corresponds to Perforce changes 6121, 6122, 6134, 6151, 6153.
-
-Commit 40d9c39 on 2013-12-16 by Christoph Lipka
-
-    replaced legacy VECTOR, SNGL_VECT and BBOX_VECT types with Vector3d, new SnglVector3d and new
-    BBoxVector3d types, respectively, in Intersection and Ray classes, in bounding code and a small
-    portion of photons code; also replaced these types in the Blob class except where dictated by
-    the ObjectBase interface;
-    gave old BBOX data type a facelift along the way, throwing out the union and separating it into
-    two separate new types (BoundingBox and MinMaxBoundingBox).
-
-    corresponds to Perforce changes 6118, 6119, 6120.
-
-------------------------------------------------------------------------------
-UberPOV v1.37.0.0-beta.5
-------------------------------------------------------------------------------
-
-Commit de7077e on 2014-05-28 by Christoph Lipka
-
-    Merge branch 'release/v1.37.0.0-beta.5'
-
-Commit aa6f1ea on 2014-05-28 by Christoph Lipka
-
-    preparing v1.37.0.0-beta.5
-
-Commit e7b7ed3 on 2014-05-28 by Christoph Lipka
-
-    Improved render performance in scenes with many distance-based fading lights, by cutting off
-    fading lights entirely at a certain distance.
-    The cutoff distance is computed automatically from light source parameters and global
-    adc_bailout, but can be overridden individually by the new max_distance parameter in the
-    light_source block.
-
-Commit 70c7054 on 2014-05-27 by Christoph Lipka
-
-    Implemented persistent variables, to pass data between animation frames.
-
-Commit 8c2a8ad on 2014-01-24 by Christoph Lipka
-
-    minor comment fix
-
-Commit 20c837e on 2014-01-24 by Christoph Lipka
-
-    attempt to fix unix build errors introduced with previous change
-
-Commit a4b2e32 on 2014-01-23 by Christoph Lipka
-
-    work around a problem leading to pitch black pixels near the horizon
-
-------------------------------------------------------------------------------
-UberPOV v1.37.0.0-beta.4
-------------------------------------------------------------------------------
-
-Commit 63c0f48 on 2014-01-18 by Christoph Lipka
-
-    Merge branch 'release/v1.37.0.0-beta.4'
-
-Commit f001ea0 on 2014-01-18 by Christoph Lipka
-
-    preparing v1.37.0.0-beta.4
-
-Commit 796adb6 on 2014-01-18 by Christoph Lipka
-
-    Merge branch 'povray/master' into develop
-
-Commit e6df712 on 2014-01-18 by Christoph Lipka
-
-    fix bug in Vector3d::orthogonal(), which caused blurred reflections to break for some surface
-    orientations
-
-Commit d76159a on 2014-01-06 by Christoph Lipka
-
-    Reverted last change 4e6ca9e257030a4d949735665348e3d02937b5f2 due to unacceptable side effects,
-    and implemented a different approach to try and fix issue #18
-
-Commit 4e6ca9e on 2014-01-01 by Christoph Lipka (c-lipka)
-
-    Merge pull request #18 from jlec/master
-
-    Only test mkl library with --with-libmkl
-
-Commit 20de88e on 2013-12-26 by Justin Lecher
-
-    Update logic for mkl location testing
-
-    Signed-off-by: Justin Lecher <jlec@gentoo.org>
-
-Commit 781b2f3 on 2013-12-25 by Justin Lecher
-
-    Only test mkl library with --with-libmkl
-
-    If we do not make the test conditionally and use --without-libmkl during configure,
-    we end up with -Lno in LDFLAGS.
-
-    Signed-off-by: Justin Lecher <jlec@gentoo.org>
-
-Commit 5673a34 on 2013-12-25 by Christoph Lipka
-
-    Whitespace cleanup
-
-Commit 171a5b6 on 2013-12-25 by Christoph Lipka
-
-    Add `Create_Continue_Trace_Log` ini setting and `-CC` command line option.
-
-    Specifying `Create_Continue_Trace_Log=no` or `-CC` will suppress the creation of the
-    `.pov-state` file. Note that while this may save space and even speed up simple renders, if you
-    abort the render you will be unable to continue it later using the `Continue_Trace=yes` or `+C`
-    options.
-
-Commit 4745018 on 2013-12-20 by Christoph Lipka (c-lipka)
-
-    Merge pull request #17 from LeForgeron/master
-
-    Proposal to fix fs#314 (perforce #6159)
-
-Commit a21c6e8 on 2013-12-20 by Jérôme Grimbert
-
-    Proposal to fix fs#314 (perforce #6159)
-
-Commit 5a081e9 on 2013-12-20 by Christoph Lipka
-
-    fix <http://bugs.povray.org/task/318> and other media sampling method 3 bogosities
-
-Commit 75733fe on 2013-12-17 by Christoph Lipka
-
-    Merge povray/master
-
-Commit 8c26649 on 2013-12-17 by Christoph Lipka
-
-    update various file headers to reflect that they no longer match the Perforce depot
-
-Commit 2fd1779 on 2013-12-16 by Christoph Lipka (c-lipka)
-
-    Merge pull request #16 from LeForgeron/master
-
-    Fixing fs#317
-
-Commit 4add3ce on 2013-12-16 by Christoph Lipka
-
-    disabled the arbitrary limit on the number of blob components
-
-    corresponds to Perforce change 6155.
-
-Commit 21fddef on 2013-12-16 by Christoph Lipka
-
-    updated platform config for OS X based on a patch by GitHub user Nyoho (see
-    https://github.com/Nyoho/povray/commit/a646d36abbd1e76fb04ce9b0789936d5505b075c)
-
-    corresponds to Perforce change 6148.
-
-Commit 0221338 on 2013-12-16 by Christoph Lipka
-
-    attempt to fix GitHub issue #7
-
-    corresponds to Perforce change 6137.
-
-Commit d8921a4 on 2013-12-16 by Christoph Lipka
-
-    fix GitHub issues #5 and #6.
-
-    corresponds to Perforce changes 6135, 6136.
-
-Commit c69dd33 on 2013-12-16 by Christoph Lipka
-
-    now using std::tr1 smart pointers if available, or boost's implementation otherwise; we're
-    using <boost/tr1/memory.hpp> to pull in either. Should fix GitHub issue #8.
-
-    corresponds to Perforce change 6132.
-
-Commit a417f97 on 2013-12-16 by Christoph Lipka
-
-    eliminate uint type from platform-independent code; fixes GitHub issue #10
-
-    corresponds to Perforce change 6130.
-
-Commit 7807b53 on 2013-12-16 by Christoph Lipka
-
-    added header files to hold Unix flavor-specific config settings; also thrown out the unused
-    fseek64 macro from both Unix and Windows syspovconfig.h; should fix GitHub issue #9.
-
-    corresponds to Perforce changes 6129, 6131, 6133.
-
-Commit b260c34 on 2013-12-16 by Christoph Lipka
-
-    Merge branch 'hotfix'
-
-Commit f69d768 on 2013-12-16 by Christoph Lipka
-
-    fix for build error introduced with latest change (forgot to commit types.h)
-
-Commit c768ecd on 2013-12-16 by Christoph Lipka
-
-    eliminating some redundant computations in SSLT code
-
-    corresponds to Perforce changes 6109, 6110.
-
-Commit e703a8b on 2013-12-16 by Christoph Lipka
-
-    various changes related to color computations.
-
-    corresponds to Perforce changes 6089, 6090, 6095, 6096, 6097, 6113.
-
-Commit 278eb39 on 2013-12-16 by Christoph Lipka
-
-    preliminary workaround for FS#313 (radiosity.cpp pov::RadiosityFunction::BeforeTile assertion
-    failed)
-
-    corresponds to Perforce change 6092.
-
-Commit 956d8ab on 2013-12-16 by Christoph Lipka
-
-    VS2010 kept reporting GUI project to be out of date even if it wasn't; fixed.
-
-    corresponds to Perforce change 6088.
-
-Commit 2d12f46 on 2013-12-16 by Christoph Lipka
-
-    hotfix for residual issues with FS#270; the artifacts still observed with radiosity
-    abort-continue will now only show in the preview, but not in the generated image file.
-
-    corresponds to Perforce change 6086.
-
-Commit ba9fd68 on 2013-12-16 by Christoph Lipka
-
-    eliminated a host of C-style pointer casts, mostly by replacing with C++-style casts
-
-    corresponds to Perforce changes 6083, 6084, 6085.
-
-Commit ce3f659 on 2013-12-16 by Christoph Lipka
-
-    atmospheric fog, rainbows and sky spheres now use C++ style memory allocation instead of
-    POV_MALLOC
-
-    corresponds to Perforce change 6082.
-
-Commit 3c71689 on 2013-12-16 by Christoph Lipka
-
-    minor robustness improvement in IFF image reading code
-
-    corresponds to Perforce change 6081.
-
-Commit c1d54d3 on 2013-12-16 by Christoph Lipka
-
-    minor change in how zlib is included in povmscpp.cpp
-
-    corresponds to Perforce change 6080.
-
-Commit a53e090 on 2013-12-16 by Christoph Lipka
-
-    more sophisticated way of pulling in the libtiff headers in povray.cpp without breaking the
-    Windows build
-
-    corresponds to Perforce change 6079.
-
-Commit af319dd on 2013-12-16 by Christoph Lipka
-
-    minor improvements in SSLT relating to the storage of precomputed values
-
-    corresponds to Perforce change 6078.
-
-Commit 1430e54 on 2013-12-16 by Christoph Lipka
-
-    require boost >= 1.38
-
-    corresponds to Perforce change 6077.
-
-Commit 51947bd on 2013-12-16 by Christoph Lipka
-
-    fixed two yet unreported bugs:
-    - Iridescence did not properly honor full area diffuse lighting.
-    - Subsurface scattering did not play nice with non-default brilliance values.
-
-    corresponds to Perforce change 6076.
-
-Commit c86bd0a on 2013-12-16 by Christoph Lipka
-
-    minor beautifications
-
-    corresponds to Perforce change 6075.
-
-Commit 7ae56bc on 2013-12-15 by Jérôme Grimbert
-
-    Fixing fs#317
-
-Commit d60416f on 2013-12-06 by Christoph Lipka (c-lipka)
-
-    Merge pull request #14 from yoe/master
-
-    Files shipping with automake are now automatically taken from there, using the --add-missing
-    parameter.
-    Fixes issue #6. Thanks to Wouter "yoe" Verhelst.
-
-Commit 9e7e624 on 2013-12-06 by Wouter Verhelst
-
-    Make sure Makefile.in gets generated properly
-
-    config.guess, config.sub, depcomp, etc, are all scripts that ship with
-    automake, and which will be updated with a new automake version; it's
-    generally a bad idea to use one of these scripts from a different
-    automake version.
-
-    Moreover, recent versions of automake also contain and require a
-    "compile" script, which isn't in this directory.
-
-    Instead, pass the "--add-missing" parameter to automake, which will copy
-    the required files to the expected location. This will make automake
-    work, regardless of the version, and will avoid any issues due to the
-    used scripts not matching the used automake version.
-
-Commit 318e32d on 2013-12-06 by Christoph Lipka
-
-    Merge branch 'master' of https://github.com/POV-Ray/povray into develop
-
-    # By Christoph Lipka (2) and Wouter Verhelst (1)
-    # Via Wouter Verhelst (1) and others
-    * 'master' of https://github.com/POV-Ray/povray:
-      Account for changes in boost dependencies
-      minor whitespace cleanup
-      eliminate duplicate inclusion of hcmplx.h in backend/math/hcmplx.cpp
-
-Commit 227c801 on 2013-12-05 by Christoph Lipka (c-lipka)
-
-    Merge pull request #13 from yoe/master
-
-    Unix build process now automatically detects whether -lboost_thread requires -lboost_system to
-    work. (Thanks to Wouter "yoe" Verhelst for the fix.)
-
-Commit cba5bc5 on 2013-12-06 by Wouter Verhelst
-
-    Account for changes in boost dependencies
-
-    Since <boost/thread/thread.hpp> includes some headers which will already
-    call a boost_system function, recent versions of boost require
-    -lboost_system before -lboost_thread will work, resulting in a failure
-    of this test if not accounted for.
-
-    Make it try without -lboost_system first, but try again with it added to
-    $LIBS if that fails.
-
-Commit 8986ec3 on 2013-12-05 by Christoph Lipka
-
-    minor whitespace cleanup
-
-Commit 63cb736 on 2013-12-04 by Chris Cason (chris20)
-
-    Merge pull request #11 from c-lipka/master
-
-    eliminate duplicate inclusion of hcmplx.h in backend/math/hcmplx.cpp
-
-Commit b557f95 on 2013-12-05 by Christoph Lipka
-
-    eliminate duplicate inclusion of hcmplx.h in backend/math/hcmplx.cpp
-
-Commit f80b19c on 2013-11-26 by Christoph Lipka
-
-    fixed a bug in the AA mode 3 code that caused memory consumption to soar when using excessively
-    high quality settings, and could also cause a "Cannot access data in file." render abort.
-
-------------------------------------------------------------------------------
-UberPOV v1.37.0.0-beta.3
-------------------------------------------------------------------------------
-
-Commit b0f8d7c on 2013-11-24 by Christoph Lipka
-
-    new beta version
-
-Commit a8407f7 on 2013-11-24 by Christoph Lipka
-
-    Merge branch 'master' into beta
-
-Commit 5ccf4a7 on 2013-11-24 by Christoph Lipka
-
-    fixed trace() SDL function, which got broken by the addition of multiple exposure support
-    (change #6116).
-
-Commit 2e57c42 on 2013-11-24 by Christoph Lipka
-
-    fixed SSLT, which got broken by the addition of multiple exposure support (change #6116); the
-    two should now go along perfectly fine.
-
-------------------------------------------------------------------------------
-UberPOV v1.37.0.0-beta.2
-------------------------------------------------------------------------------
-
-Commit ae45857 on 2013-11-22 by Christoph Lipka
-
-    1.37.0.0-beta.2
-
-Commit e0dec98 on 2013-11-22 by Christoph Lipka
-
-    Merge branch 'master' into beta
-
-Commit 102fea5 on 2013-11-22 by Christoph Lipka
-
-    add basic support for motion blur and multiple exposure effects
-
-Commit ce3bb42 on 2013-11-21 by Christoph Lipka
-
-    fixed some version info for unix version
-
-Commit f06facf on 2013-11-21 by Christoph Lipka
-
-    resolve unix build error due to file name conflict between old /backend/colour/colour.cpp and
-    new /base/colour.cpp
-
-Commit c022326 on 2013-11-20 by Christoph Lipka
-
-    integrate latest changes from Perforce repository (revision #6112)
-
-------------------------------------------------------------------------------
-UberPOV v1.37.0.0-beta.1
-------------------------------------------------------------------------------
-
-Commit 388bb5e on 2013-11-20 by Christoph Lipka
-
-    Merge branch 'master' into beta
-
-Commit 9219661 on 2013-11-20 by Christoph Lipka
-
-    another bugfix for anti-aliasing mode 3
-
-Commit 9d23b5b on 2013-11-20 by Christoph Lipka
-
-    changed version string to reflect that this is not a final release
-
-Commit 8bf9434 on 2013-11-20 by Christoph Lipka
-
-    changed version string to reflect that this is not a final release
-
-Commit 9a5ff99 on 2013-11-20 by Christoph Lipka
-
-    fix for blockish speckle artifacts in anti-aliasing mode 3
-
-Commit 027c9d3 on 2013-11-20 by Christoph Lipka
-
-    add latest changes from Perforce repository
-
-Commit 18362b2 on 2013-11-19 by Christoph Lipka
-
-    properly initialize blurred reflection parameters
-
-Commit 9dcd5e9 on 2013-11-18 by Christoph Lipka (c-lipka)
-
-    Update README.md
-
-Commit a4585dd on 2013-11-18 by Christoph Lipka
-
-    some files had been missing from revision #6094.
-
-Commit dc11cda on 2013-11-18 by Christoph Lipka
-
-    Merge branch 'master' of https://github.com/UberPOV/UberPOV.git
-
-Commit 9a8c468 on 2013-11-18 by Christoph Lipka
-
-    should fix compile error in vfedisplay.cpp (forgot to submit these files last time)
-
-Commit 7cf1064 on 2013-11-18 by Christoph Lipka
-
-    should fix compile errors in photons.cpp and vfedisplay.cpp.
-    Hopefully also fixes compile error in boost/bind/bind.hpp.
-
-Commit da915c8 on 2013-11-17 by Christoph Lipka
-
-    UberPOV revision #6094
-
-Commit 6d3d43e on 2013-11-17 by Chris Cason (chris20)
-
-    Merge pull request #4 from ideasman42/master
-
-    quiet compiler warnings building with gcc and clang.
-
-Commit b3846f5 on 2013-11-17 by Campbell Barton
-
-    quiet compiler warnings building with gcc and clang.
-    - define variables and functions as static when not declared by headers.
-    - remove some unused defines.
-    - other minor changes to quiet warnings.
-
-Commit fbc04c9 on 2013-11-16 by Chris Cason (chris20)
-
-    Merge pull request #2 from POV-Ray/3.7-stable
-
-    3.7 stable
-
-Commit cfbd0c1 on 2013-11-16 by Chris Cason (chris20)
-
-    Update README.md
-
-Commit b775d60 on 2013-11-16 by Chris Cason (chris20)
-
-    Update README.md
-
-Commit 0bbe2b7 on 2013-11-16 by Chris Cason (chris20)
-
-    Create README.md
-
-Commit 16c80a3 on 2013-11-16 by Chris Cason (chris20)
-
-    Update README.md
-
-Commit 373631e on 2013-11-16 by Chris Cason (chris20)
-
-    Add docs
-
-------------------------------------------------------------------------------
-POV-Ray v3.7.0.0
-------------------------------------------------------------------------------
-
-Commit 392510a on 2013-11-06 by Chris Cason (chris20)
-
-    Fix typo
-
-Commit b0fd27d on 2013-11-06 by Chris Cason (chris20)
-
-    Add .gitignore
-
-Commit c7442df on 2013-11-06 by Chris Cason (chris20)
-
-    Update README.md
-
-Commit 5378182 on 2013-11-06 by Chris Cason (chris20)
-
-    Add README.md
-
-Commit 86f4639 on 2013-11-06 by Chris Cason (chris20)
-
->>>>>>> 0049910b
     Initial import
