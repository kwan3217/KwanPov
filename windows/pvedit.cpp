--- conflicted
+++ resolved
@@ -9,7 +9,6 @@
 /// @copyright
 /// @parblock
 ///
-<<<<<<< HEAD
 /// UberPOV Raytracer version 1.37.
 /// Portions Copyright 2013-2014 Christoph Lipka.
 ///
@@ -18,8 +17,6 @@
 ///
 /// ----------------------------------------------------------------------------
 ///
-=======
->>>>>>> 70c5ab77
 /// Persistence of Vision Ray Tracer ('POV-Ray') version 3.7.
 /// Copyright 1991-2014 Persistence of Vision Raytracer Pty. Ltd.
 ///
@@ -228,7 +225,7 @@
 #endif
                       "Could not load internal editor - download it?",
                       MB_ICONQUESTION | MB_YESNO) == IDYES)
-                        ShellExecute (NULL, NULL, "http://www.povray.org/download/wineditdll/" OFFICIAL_VERSION_STRING COMPILER_VER "." PVENGINE_VER, NULL, NULL, SW_SHOWNORMAL) ;
+                        ShellExecute (NULL, NULL, "http://www.povray.org/download/wineditdll/" POV_RAY_VERSION COMPILER_VER "." PVENGINE_VER, NULL, NULL, SW_SHOWNORMAL) ;
 #endif
     }
     return (false) ;
