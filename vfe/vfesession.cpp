--- conflicted
+++ resolved
@@ -7,7 +7,7 @@
  *
  * ---------------------------------------------------------------------------
  * UberPOV Raytracer version 1.37.
- * Partial Copyright 2013 Christoph Lipka.
+ * Portions Copyright 2013 Christoph Lipka.
  *
  * UberPOV 1.37 is an experimental unofficial branch of POV-Ray 3.7, and is
  * subject to the same licensing terms and conditions.
@@ -32,19 +32,11 @@
  * DKBTrace was originally written by David K. Buck.
  * DKBTrace Ver 2.0-2.12 were written by David K. Buck & Aaron A. Collins.
  * ---------------------------------------------------------------------------
-<<<<<<< HEAD
- * $File: //depot/clipka/upov/vfe/vfesession.cpp $
- * $Revision: #3 $
- * $Change: 5921 $
- * $DateTime: 2013/07/18 22:48:19 $
- * $Author: clipka $
-=======
  * $File: N/A $
  * $Revision: N/A $
  * $Change: N/A $
  * $DateTime: N/A $
  * $Author: N/A $
->>>>>>> 8c26649c
  *******************************************************************************/
 
 #ifdef _MSC_VER
@@ -55,13 +47,13 @@
 #include "vfe.h"
 #include "povray.h"
 
-POVMSContext POVMS_Output_Context = NULL;
+static POVMSContext POVMS_Output_Context = NULL;
 
 namespace pov
 {
-  volatile POVMSContext POVMS_GUI_Context = NULL ;
-  volatile POVMSAddress RenderThreadAddr = POVMSInvalidAddress ;
-  volatile POVMSAddress GUIThreadAddr = POVMSInvalidAddress ;
+  static volatile POVMSContext POVMS_GUI_Context = NULL ;
+  static volatile POVMSAddress RenderThreadAddr = POVMSInvalidAddress ;
+  static volatile POVMSAddress GUIThreadAddr = POVMSInvalidAddress ;
 }
 
 namespace vfe
