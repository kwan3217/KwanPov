--- conflicted
+++ resolved
@@ -5,7 +5,7 @@
  *
  * ---------------------------------------------------------------------------
  * UberPOV Raytracer version 1.37.
- * Partial Copyright 2013 Christoph Lipka.
+ * Portions Copyright 2013 Christoph Lipka.
  *
  * UberPOV 1.37 is an experimental unofficial branch of POV-Ray 3.7, and is
  * subject to the same licensing terms and conditions.
@@ -30,19 +30,11 @@
  * DKBTrace was originally written by David K. Buck.
  * DKBTrace Ver 2.0-2.12 were written by David K. Buck & Aaron A. Collins.
  * ---------------------------------------------------------------------------
-<<<<<<< HEAD
- * $File: //depot/clipka/upov/vfe/unix/unixconsole.cpp $
- * $Revision: #3 $
- * $Change: 6087 $
- * $DateTime: 2013/11/11 03:53:39 $
- * $Author: clipka $
-=======
  * $File: N/A $
  * $Revision: N/A $
  * $Change: N/A $
  * $DateTime: N/A $
  * $Author: N/A $
->>>>>>> 8c26649c
  *******************************************************************************/
 
 #include <signal.h>
@@ -73,7 +65,7 @@
 	DISP_MODE_SDL
 };
 
-DispMode gDisplayMode;
+static DispMode gDisplayMode;
 
 enum ReturnValue
 {
@@ -82,14 +74,14 @@
 	RETURN_USER_ABORT
 };
 
-bool gCancelRender = false;
+static bool gCancelRender = false;
 
 // for handling asynchronous (external) signals
-int gSignalNumber = 0;
-boost::mutex gSignalMutex;
-
-
-void SignalHandler (void)
+static int gSignalNumber = 0;
+static boost::mutex gSignalMutex;
+
+
+static void SignalHandler (void)
 {
 	sigset_t sigset;
 	int      signum;
@@ -104,7 +96,7 @@
 }
 
 
-void ProcessSignal (void)
+static void ProcessSignal (void)
 {
 	boost::mutex::scoped_lock lock(gSignalMutex);
 
@@ -148,7 +140,7 @@
 	gSignalNumber = 0;
 }
 
-vfeDisplay *UnixDisplayCreator (unsigned int width, unsigned int height, GammaCurvePtr gamma, float glareDesaturation, vfeSession *session, bool visible)
+static vfeDisplay *UnixDisplayCreator (unsigned int width, unsigned int height, GammaCurvePtr gamma, float glareDesaturation, vfeSession *session, bool visible)
 {
 	UnixDisplay *display = GetRenderWindow () ;
 	switch (gDisplayMode)
@@ -173,7 +165,7 @@
 	}
 }
 
-void PrintStatus (vfeSession *session)
+static void PrintStatus (vfeSession *session)
 {
 	string str;
 	vfeSession::MessageType type;
@@ -193,7 +185,7 @@
 	}
 }
 
-void PrintStatusChanged (vfeSession *session, State force = kUnknown)
+static void PrintStatusChanged (vfeSession *session, State force = kUnknown)
 {
 	if (force == kUnknown)
 		force = session->GetBackendState();
@@ -211,7 +203,7 @@
 	}
 }
 
-void PrintVersion(void)
+static void PrintVersion(void)
 {
 	fprintf(stderr,
 		"%s %s\n\n"
@@ -240,7 +232,7 @@
 	);
 }
 
-void ErrorExit(vfeSession *session)
+static void ErrorExit(vfeSession *session)
 {
 	fprintf(stderr, "%s\n", session->GetErrorString());
 	session->Shutdown();
@@ -248,7 +240,7 @@
 	exit(RETURN_ERROR);
 }
 
-void CancelRender(vfeSession *session)
+static void CancelRender(vfeSession *session)
 {
 	session->CancelRender();  // request the backend to cancel
 	PrintStatus (session);
@@ -257,7 +249,7 @@
 	PrintStatus (session);
 }
 
-void PauseWhenDone(vfeSession *session)
+static void PauseWhenDone(vfeSession *session)
 {
 	GetRenderWindow()->UpdateScreen(true);
 	GetRenderWindow()->PauseWhenDoneNotifyStart();
@@ -272,7 +264,7 @@
 	GetRenderWindow()->PauseWhenDoneNotifyEnd();
 }
 
-ReturnValue PrepareBenchmark(vfeSession *session, vfeRenderOptions& opts, string& ini, string& pov, int argc, char **argv)
+static ReturnValue PrepareBenchmark(vfeSession *session, vfeRenderOptions& opts, string& ini, string& pov, int argc, char **argv)
 {
 	// parse command-line options
 	while (*++argv)
@@ -359,7 +351,7 @@
 	return RETURN_OK;
 }
 
-void CleanupBenchmark(vfeUnixSession *session, string& ini, string& pov)
+static void CleanupBenchmark(vfeUnixSession *session, string& ini, string& pov)
 {
 	fprintf(stderr, "%s: removing %s\n", PACKAGE, ini.c_str());
 	session->DeleteTemporaryFile(ASCIItoUCS2String(ini.c_str()));
