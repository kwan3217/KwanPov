--- conflicted
+++ resolved
@@ -8,7 +8,7 @@
  *
  * ---------------------------------------------------------------------------
  * UberPOV Raytracer version 1.37.
- * Partial Copyright 2013 Christoph Lipka.
+ * Portions Copyright 2013 Christoph Lipka.
  *
  * UberPOV 1.37 is an experimental unofficial branch of POV-Ray 3.7, and is
  * subject to the same licensing terms and conditions.
@@ -33,18 +33,11 @@
  * DKBTrace was originally written by David K. Buck.
  * DKBTrace Ver 2.0-2.12 were written by David K. Buck & Aaron A. Collins.
  * ---------------------------------------------------------------------------
-<<<<<<< HEAD
- * $File: //depot/clipka/upov/unix/disp.h $
- * $Revision: #3 $
- * $Change: 5944 $
- * $DateTime: 2013/07/22 09:27:03 $
-=======
- * $File: //depot/povray/smp/unix/disp.h $
- * $Revision: #11 $
- * $Change: 6132 $
- * $DateTime: 2013/11/25 14:23:41 $
->>>>>>> 8c26649c
- * $Author: clipka $
+ * $File: N/A $
+ * $Revision: N/A $
+ * $Change: N/A $
+ * $DateTime: N/A $
+ * $Author: N/A $
  *******************************************************************************/
 
 #ifndef _DISP_H
