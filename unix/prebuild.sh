#!/bin/sh

###############################################################################
# prebuild.sh script (maintainers only)
# Written by Nicolas Calimet and Christoph Hormann
#
# This prebuild.sh script prepares the Perforce source tree for building
# the Unix/Linux version of UberPOV.
# The prebuild procedure does not change the directory structure, so that
# the overall layout of the UNIX source distribution remains consistent
# with the other supported architectures (namely Windows and Macintosh).
# Yet, some "standard" files such as configure, README, INSTALL, etc.
# are placed in the root directory to give the expected GNUish look to
# the distribution.
#
# The purpose of this script is to create the 'configure' and various
# 'Makefile.am' shell scripts, as well as modify/update some generic files
# (e.g. doc).
#
# Running prebuild.sh requires:
#   1) GNU autoconf >= 2.59 and GNU automake >= 1.9
#   2) perl and m4 (should be on any system, at least Linux is okay)
#   3) Run from the unix/ directory where the script is located.
#
# Prepare all but the doc/ directory using:
#   % ./prebuild.sh
#
# Clean up all files and folders created by this script (but docs):
#   % ./prebuild.sh clean
#
# The unix-specific documentation is created seperately since it requires
# lots of processing time as well as a bunch of other programs such as PHP.
# See ../documentation/povdocgen.doc for details.
# The "all" option builds all docs, otherwise only html docs are created.
# Any other option (e.g. "skip ta") replaces the default.
#   % ./prebuild.sh doc(s) [option]
#
# Clean up the docs:
#   % ./prebuild.sh doc(s)clean
#
# Note that the 'clean' and 'doc(s)(clean)' options are mutually exclusive.
#
<<<<<<< HEAD
# ---------------------------------------------------------------------------
# UberPOV Raytracer version 1.37.
# Partial Copyright 2013 Christoph Lipka.
#
# UberPOV 1.37 is an experimental unofficial branch of POV-Ray 3.7, and is
# subject to the same licensing terms and conditions.
#---------------------------------------------------------------------------
# Persistence of Vision Ray Tracer ('POV-Ray') version 3.7.
# Copyright 1991-2013 Persistence of Vision Raytracer Pty. Ltd.
#
# POV-Ray is free software: you can redistribute it and/or modify
# it under the terms of the GNU Affero General Public License as
# published by the Free Software Foundation, either version 3 of the
# License, or (at your option) any later version.
#
# POV-Ray is distributed in the hope that it will be useful,
# but WITHOUT ANY WARRANTY; without even the implied warranty of
# MERCHANTABILITY or FITNESS FOR A PARTICULAR PURPOSE.  See the
# GNU Affero General Public License for more details.
#
# You should have received a copy of the GNU Affero General Public License
# along with this program.  If not, see <http://www.gnu.org/licenses/>.
#---------------------------------------------------------------------------
# This program is based on the popular DKB raytracer version 2.12.
# DKBTrace was originally written by David K. Buck.
# DKBTrace Ver 2.0-2.12 were written by David K. Buck & Aaron A. Collins.
#---------------------------------------------------------------------------
# $File: //depot/clipka/upov/unix/prebuild.sh $
# $Revision: #7 $
# $Change: 6087 $
# $DateTime: 2013/11/11 03:53:39 $
=======
# $File: //depot/povray/smp/unix/prebuild.sh $
# $Revision: #31 $
# $Change: 6136 $
# $DateTime: 2013/11/25 16:36:15 $
>>>>>>> 8c26649c
# $Author: clipka $
# $Log$
###############################################################################

umask 022

pov_branch="UberPOV"
pov_binary="uberpov"
pov_version_base=`cat ./VERSION | sed 's,\([0-9]*.[0-9]*\).*,\1,g'`
pov_config_bugreport="Christoph Lipka (http://www.lipka-koeln.de/)"

# documentation
timestamp=`date +%Y-%m-%d`
build="./docs_$timestamp"
builddoc="$build/documentation"

required_autoconf="2.59"
required_automake="1.9"


###############################################################################
# Setup
###############################################################################

# Prevents running from another directory.
if test x"`dirname $0`" != x"."; then
  echo "$0: must run from ${pov_branch}'s unix/ directory"
  exit 1
fi

# Check optional argument.
case "$1" in
  ""|clean|doc|docs|docclean|docsclean) ;;
  *) echo "$0: error: unrecognized option '$1'"; exit ;;
esac

# Check whether 'cp -u' is supported.
if test x"`cp -u ./prebuild.sh /dev/null 2>&1`" = x""; then
  cp_u='cp -u'
else
  cp_u='cp'
fi

# Check for autoconf/automake presence and version.
if test x"$1" = x""; then
  if autoconf --version > /dev/null 2>&1; then
    autoconf=`autoconf --version | grep autoconf | sed s,[^0-9.]*,,g`
    echo "Detected autoconf $autoconf"
    autoconf=`echo $autoconf | sed -e 's,\([0-9]*\),Z\1Z,g' -e 's,Z\([0-9]\)Z,Z0\1Z,g' -e 's,[^0-9],,g'`
    required=`echo $required_autoconf | sed -e 's,\([0-9]*\),Z\1Z,g' -e 's,Z\([0-9]\)Z,Z0\1Z,g' -e 's,[^0-9],,g'`
    expr $autoconf \>= $required > /dev/null || autoconf=""
  fi
  if test x"$autoconf" = x""; then
    echo "$0: error: requires autoconf $required_autoconf or above"
    exit 1
  fi

  if automake --version > /dev/null 2>&1; then
    automake=`automake --version | grep automake | sed s,[^0-9.]*,,g`
    echo "Detected automake $automake"
    automake=`echo $automake | sed -e 's,\([0-9]*\),Z\1Z,g' -e 's,Z\([0-9]\)Z,Z0\1Z,g' -e 's,[^0-9],,g'`
    required=`echo $required_automake | sed -e 's,\([0-9]*\),Z\1Z,g' -e 's,Z\([0-9]\)Z,Z0\1Z,g' -e 's,[^0-9],,g'`
    expr $automake \>= $required > /dev/null || automake=""
  fi
  if test x"$automake" = x""; then
    echo "$0: error: requires automake $required_automake or above"
    exit 1
  fi
fi


###############################################################################
# Copying and generating standard/additional files
###############################################################################

case "$1" in

  # Cleanup all files not in the Perforce repositery
  clean)
  if test -f ../Makefile; then
    makeclean=`\
cd .. ; \
echo "make clean" 1>&2  &&  make clean 1>&2 ; \
echo "make maintainer-clean" 1>&2  &&  make maintainer-clean 1>&2 ; \
` 2>&1
  fi

  # backward-compatible cleanup
  for file in \
    acinclude.m4 acx_pthread.m4 AUTHORS ChangeLog config/ configure.ac \
    COPYING INSTALL NEWS README icons/ include/ ini/ povray.1 $pov_binary.conf \
    $pov_binary.ini.in scenes/ scripts/ VERSION
  do
    rm -r ../$file 2> /dev/null  &&  echo "Cleanup ../$file"
  done
  ;;


  # Cleanup documentation
  doc*clean)
  for file in ../doc/ $build; do
    rm -r $file 2> /dev/null  &&  echo "Cleanup $file"
  done
  ;;


  # Generate the documentation (adapted from C.H. custom scripts)
  doc|docs)
  echo "Generate docs"
  log_file="makedocs.log"
  cat /dev/null > $log_file

  # cleanup or create the ../doc folder.
  if ! test -d ../doc; then
    echo "Create ../doc" | tee -a $log_file
    mkdir ../doc
    echo "Create ../doc/html" | tee -a $log_file
    mkdir ../doc/html
  else
    echo "Cleanup ../doc" | tee -a $log_file
    rm -f -r ../doc/*
    mkdir ../doc/html
  fi

  # create build folder and documentation.
  if ! test -d $build; then
    echo "Create $build" | tee -a $log_file
    mkdir $build
    echo "Create $build/distribution" | tee -a $log_file
    echo "Copy distribution" | tee -a $log_file
    $cp_u -f -R ../distribution $build/
  fi
  if ! test -d $builddoc; then
    echo "Create $builddoc" | tee -a $log_file
    mkdir $builddoc
  fi
  if test x"../documentation" != x"$builddoc"; then
    echo "Copy documentation" | tee -a $log_file
    $cp_u -f -R ../documentation/* $builddoc/
    chmod -f -R u+rw $builddoc/
  fi
  chmod -R u+rw $build/*

  # run makedocs script.
  # The default "skip ta" does not build latex nor archive files.
  # Yet some GIF images from the output/final/tex/images directories are needed;
  # for simplicity this directory is a symlink to output/final/machelp/images
  # (do not symlink with output/final/unixhelp/images).
  echo "Run makedocs" | tee -a $log_file
  rootdir=`pwd`
  cd $builddoc
  docopts="skip ta"
  case "$2" in
    all) docopts=;;
    .*)  docopts="$2";;
  esac
  test -d ./output/final/tex/  ||  mkdir -p ./output/final/tex/
  skipt=`echo "$docopts" | grep 'skip.*t'`
  test x"$skipt" != x""  &&  test -d ./output/final/tex/images  ||  ln -s ../machelp/images ./output/final/tex/images
  sh makedocs.script $docopts | tee -a $rootdir/$log_file
  test x"$skipt" != x""  &&  test -d ./output/final/tex/images  &&  rm -f ./output/final/tex/images
  cd $rootdir

  # post-process HTML files in several steps.
  echo "Process unixhelp HTML files" | tee -a $log_file
  files=`find $builddoc/output/final/unixhelp/ -name "*.html"`

  # add document type
  # replace &trade; characters
  # remove (often misplaced) optional </p> tags
  # remove empty strong's
  # reorganise section link and add 'id' attribute
  for htmlfile in $files ; do
    mv -f $htmlfile $htmlfile.temp
    echo '<!DOCTYPE HTML PUBLIC "-//W3C//DTD HTML 4.01 Transitional//EN" "http://www.w3.org/TR/html4/loose.dtd">' > $htmlfile
    cat $htmlfile.temp | sed \
      -e 's,&trade;,<sup>TM</sup>,g' \
      -e 's,&amp;trade;,<sup>TM</sup>,g' \
      -e 's,</p>,,g' \
      -e 's,<strong>[[:space:]]*</strong>,,g' \
      -e 's,<a name="\([^"]*\)">\([0-9.]* \)</a>,<a id="\1" name="\1"></a>\2,g' \
      >> $htmlfile
  done

  # add link targets for index keywords
  idx="$builddoc/output/final/unixhelp/idx.html"
  mv -f $idx $idx.temp
  cat $idx.temp | sed \
    '/<!-- keyword -->/ N; s,<!-- keyword -->\(<dt>\)\n\s*\(.*\),\1<a id="\2" name="\2"></a>\2,' \
    > $idx

  # replace invalid caracters in 'id' and 'name' attributes; needs seperate steps.
  for htmlfile in $files ; do  # comma+space -> dot
    mv -f $htmlfile $htmlfile.temp
    cat $htmlfile.temp | sed \
      ':BEGIN; s/id="\([^,"]*\), \([^"]*\)" name="\([^,"]*\), \([^"]*\)"/id="\1.\2" name="\3.\4"/g; tBEGIN' \
      > $htmlfile
  done
  for htmlfile in $files ; do  # slash -> dot
    mv -f $htmlfile $htmlfile.temp
    cat $htmlfile.temp | sed \
      ':BEGIN; s/id="\([^\/"]*\)\/\([^"]*\)" name="\([^\/"]*\)\/\([^"]*\)"/id="\1.\2" name="\3.\4"/g; tBEGIN' \
      > $htmlfile
  done
  for htmlfile in $files ; do  # spaces -> dots
    mv -f $htmlfile $htmlfile.temp
    cat $htmlfile.temp | sed \
      ':BEGIN; s/id="\([^ "]*\) \([^"]*\)" name="\([^ "]*\) \([^"]*\)"/id="\1.\2" name="\3.\4"/g; tBEGIN' \
      > $htmlfile
  done
  for htmlfile in $files ; do  # hash character -> H
    mv -f $htmlfile $htmlfile.temp
    cat $htmlfile.temp | sed \
      ':BEGIN; s/id="\([^#"]*\)#\([^"]*\)" name="\([^#"]*\)#\([^"]*\)"/id="\1H\2" name="\3H\4"/g; tBEGIN' \
      > $htmlfile
  done
  for htmlfile in $files ; do  # first plus sign -> P
    mv -f $htmlfile $htmlfile.temp
    cat $htmlfile.temp | sed \
      ':BEGIN; s/id="\([^+"]*\)+\([^"]*\)" name="\([^+"]*\)+\([^"]*\)"/id="\1P\2" name="\3P\4"/; tBEGIN' \
      > $htmlfile
  done
  for htmlfile in $files ; do  # first minus sign -> M
    mv -f $htmlfile $htmlfile.temp
    cat $htmlfile.temp | sed \
      ':BEGIN; s/id="\([^"-]*\)-\([^"]*\)" name="\([^"-]*\)-\([^"]*\)"/id="\1M\2" name="\3M\4"/; tBEGIN' \
      > $htmlfile
  done

  # add keyword list on top of the index, using alphabetical folded sublists
  idx="$builddoc/output/final/unixhelp/idx.html"
  rm -f $idx.list
  echo "<br><div style=\"text-align:left;\">" > $idx.list
  for car in \# + - A B C D E F G H I J K L M N O P Q R S T U V W X Y Z; do
    firsttarget=`grep -i "</a>$car" $idx | head -n 1 | sed "s,\s*<dt><a id=\"\(.*\)\" name=.*></a>\(.*\),<a href=\"#\1\"><strong>$car</strong></a>,"`
    echo "&nbsp;&nbsp;&nbsp;$firsttarget&nbsp;<span class=\"menuEntry\" onclick=\"MenuToggle(event);\">&raquo;</span><div class=\"menuSection\" style=\"display:none;\"><blockquote class=\"Note\">" >> $idx.list
    grep -i "</a>$car" $idx | sed \
      's,\s*<dt><a id="\(.*\)" name=.*></a>\(.*\),<a href="#\1">\2</a>\&nbsp;\&nbsp;,' \
      >> $idx.list
    echo "</blockquote></div>" >> $idx.list
  done
  echo "</div><hr>" >> $idx.list
  mv -f $idx $idx.temp
  cat $idx.temp | sed "/<!-- list -->/ r $idx.list" > $idx
  rm -f $idx.list

  # improve navigation from the keyword index by placing all link targets
  # directly in the heading section on the previous line
  for htmlfile in $files ; do
    mv -f $htmlfile $htmlfile.temp 
    cat $htmlfile.temp | sed \
      '/<h[1-5]><a/ { N; s,\(<h[1-5]><a.*</a>\)\(.*\)\(</h[1-5]>\)\n\(<a id=.* name=.*></a>\)*,<!-- \2 -->\n\1\4\2\3,g }' \
      > $htmlfile
  done

  # unfold the chapter entries in menu.html.
  menu="$builddoc/output/final/unixhelp/menu.html"
  mv -f $menu $menu.temp
  cat $menu.temp | sed \
    -e 's,^  \(<span.*>\)\(<ul.*>\),  <div>\2,' \
    -e 's,^    \(<span.*\)raquo\(.*display:\)none\(.*\),    \1laquo\2block\3,' \
    > $menu

  # finally make a clean copy of the documentation.
  echo "Cleanup" | tee -a $log_file
  rm -f -r $builddoc/output/final/unixhelp/*.html.temp
  rm -f    $builddoc/output/final/unixhelp/template*
  rm -f    $builddoc/output/final/unixhelp/README
  rm -f    $builddoc/output/final/unixhelp/images/README
  rm -f    $builddoc/output/final/unixhelp/images/reference/README
  rm -f    $builddoc/output/final/unixhelp/images/reference/colors/README
  rm -f    $builddoc/output/final/unixhelp/images/tutorial/README
  rm -f -r $builddoc/output/final/unixhelp/images/unix/
  rm -f    $builddoc/output/final/unixhelp/unix_splash.html
  rm -f    $builddoc/output/final/unixhelp/unix_frame.html

  echo "Copy documentation in ../doc/" | tee -a $log_file
  $cp_u -f -R   $builddoc/output/final/unixhelp/* ../doc/html/
  chmod -R u+rw ../doc/html/
  mv -f         ../doc/html/*.txt ../doc/
  mv -f         ../doc/html/*.doc ../doc/
  $cp_u -f      README.unix ../doc/
  chmod -R u+rw ../doc/

  echo "Copy licence files in ../doc/"
  $cp_u -f ../distribution/agpl-3.0.txt ../doc/ \
    || echo "agpl-3.0.txt not copied !"

  # log tracing.
  $cp_u -f   $log_file docs_$timestamp.log
  chmod u+rw docs_$timestamp.log
  $cp_u -f   $builddoc/output/log.txt docs_internal_$timestamp.log
  chmod u+rw docs_internal_$timestamp.log
  rm -f      $log_file

  exit
  ;;


  # Copy files
  *)
  # some shells seem unable to expand properly wildcards in the list entries
  # (e.g. ../distribution/in*/).
  for file in \
    AUTHORS ChangeLog configure.ac COPYING NEWS README VERSION \
<<<<<<< HEAD
    povray.1 $pov_binary.conf \
    ../distribution/ini/ ../distribution/include/ ../distribution/scenes/
=======
    povray.1 povray.conf \
    scripts \
    ../distribution/ini ../distribution/include ../distribution/scenes
>>>>>>> 8c26649c
  do
    out=`basename $file`
    echo "Create ../$out`test -d $file && echo /`"
    $cp_u -f -R $file ../  ||  echo "$file not copied !"
    chmod -f -R u+rw ../$out
  done

  # special cases:

  # INSTALL
  echo "Create ../INSTALL"
  $cp_u -f install.txt ../INSTALL  ||  echo "INSTALL not copied !"
  chmod -f u+rw ../INSTALL

  # icons/
  # don't copy the icons/source directory
  mkdir -p ../icons
  files=`find icons -maxdepth 1 -name \*.png`
  for file in $files ; do
    echo "Create ../$file"
    $cp_u -f $file ../$file  ||  echo "$file not copied !"
    chmod -f -R u+rw ../$file
  done

  echo "Create ../doc/html"
  mkdir -p ../doc/html  # required to build without existing docs
  ;;

esac


###############################################################################
# Creation of supporting unix-specific files
###############################################################################


###
### ./Makefile.am
###

makefile="./Makefile"

case "$1" in
  clean)
  for file in $makefile.am $makefile.in; do
    rm $file 2> /dev/null  &&  echo "Cleanup $file"
  done
  ;;

  doc*)
  ;;

  *)
  echo "Create $makefile.am"
  cat Makefile.header > $makefile.am
  cat << pbEOF >> $makefile.am

# Makefile.am for the source distribution of $pov_branch $pov_version_base for UNIX
# Written by $pov_config_bugreport

# Programs to build.
bin_PROGRAMS = ${pov_binary}

# Source files.
${pov_binary}_SOURCES = \\
  disp.h \\
  disp_sdl.cpp disp_sdl.h \\
  disp_text.cpp disp_text.h

# Include paths for headers.
AM_CPPFLAGS = \\
  -I\$(top_srcdir) \\
  -I\$(top_srcdir)/source \\
  -I\$(top_builddir)/source \\
  -I\$(top_srcdir)/source/backend \\
  -I\$(top_srcdir)/source/base \\
  -I\$(top_srcdir)/source/frontend \\
  -I\$(top_srcdir)/vfe \\
  -I\$(top_srcdir)/vfe/unix

# Libraries to link with.
# Beware: order does matter!
LDADD = \\
  \$(top_builddir)/vfe/libvfe.a \\
  \$(top_builddir)/source/libpovray.a
pbEOF
  ;;
esac



##### Root directory ##########################################################


###
### ../kde_install.sh
###

file="../kde_install.sh"

case "$1" in
  clean)
    rm $file 2> /dev/null  &&  echo "Cleanup $file"
  ;;

  doc*)
  ;;

  *)
    echo "Create $file"
    echo "#!/bin/sh
###############################################################################
# $pov_branch $pov_version_base - Unix source version - KDE install script
# ---------------------------------------------------------------------------
# written July 2003 - March 2004 by Christoph Hormann
# Based on parts of the Linux binary version install script
# ---------------------------------------------------------------------------
# $pov_branch is free software: you can redistribute it and/or modify
# it under the terms of the GNU Affero General Public License as
# published by the Free Software Foundation, either version 3 of the
# License, or (at your option) any later version.
#
# $pov_branch is distributed in the hope that it will be useful,
# but WITHOUT ANY WARRANTY; without even the implied warranty of
# MERCHANTABILITY or FITNESS FOR A PARTICULAR PURPOSE.  See the
# GNU Affero General Public License for more details.
#
# You should have received a copy of the GNU Affero General Public License
# along with this program.  If not, see <http://www.gnu.org/licenses/>.
###############################################################################

" > "$file"

    grep -A 1000 -E "^#.*@@KDE_BEGIN@@" "./install" | grep -B 1000 -E "^#.*@@KDE_END@@" >> "$file"

    echo "

kde_install
"  >> "$file"

  chmod +x $file
  ;;
esac


###
### ../$pov_binary.ini.in (template for ../$pov_binary.ini)
###

ini="../$pov_binary.ini"

case "$1" in
  clean)
  for file in $ini $ini.in; do
    rm $file 2> /dev/null  &&  echo "Cleanup $file"
  done
  ;;

  doc*)
  ;;

  *)
  # __POVLIBDIR__ will be updated at make time.
  echo "Create $ini.in"
  cat ../distribution/ini/$pov_binary.ini | sed \
    's/C:.POVRAY3 drive and/__POVLIBDIR__/' > $ini.in
  cat << pbEOF >> $ini.in

;; Search path for #include source files or command line ini files not
;; found in the current directory.  New directories are added to the
;; search path, up to a maximum of 25.

Library_Path="__POVLIBDIR__"
Library_Path="__POVLIBDIR__/ini"
Library_Path="__POVLIBDIR__/include"

;; File output type control.
;;     T    Uncompressed Targa-24
;;     C    Compressed Targa-24
;;     P    UNIX PPM
;;     N    PNG (8-bits per colour RGB)
;;     Nc   PNG ('c' bit per colour RGB where 5 <= c <= 16)

Output_to_File=true
Output_File_Type=N8             ;; (+/-Ftype)
pbEOF
  ;;
esac


###
### ../Makefile.am
###

makefile="../Makefile"

case "$1" in
  clean)
  for file in $makefile.am; do
    rm $file 2> /dev/null  &&  echo "Cleanup $file"
  done
  ;;

  doc*)
  ;;

  *)
  echo "Create $makefile.am"
  cat Makefile.header > $makefile.am
  cat << pbEOF >> $makefile.am

# Makefile.am for the source distribution of $pov_branch $pov_version_base for UNIX
# Written by $pov_config_bugreport

# Directories.
povlibdir = @datadir@/@PACKAGE@-@VERSION_BASE@
povdocdir = @datadir@/doc/@PACKAGE@-@VERSION_BASE@
povconfdir = @sysconfdir@/@PACKAGE@/@VERSION_BASE@
povuser = \$(HOME)/.@PACKAGE@
povconfuser = \$(povuser)/@VERSION_BASE@
povinstall = \$(top_builddir)/install.log
povowner = @povowner@
povgroup = @povgroup@

# Directories to build.
SUBDIRS = source vfe unix

# Additional files to distribute.
EXTRA_DIST = \\
  bootstrap kde_install.sh \\
  doc icons include ini scenes \\
  $pov_binary.ini.in changes.txt revision.txt

# Additional files to clean with 'make distclean'.
DISTCLEANFILES = \$(top_builddir)/$pov_binary.ini
CONFIG_CLEAN_FILES = \$(top_builddir)/source/jversion.h

# Render a test scene for 'make check'.
# This is meant to run before 'make install'.
check: all
	\$(top_builddir)/unix/${pov_binary} +i\$(top_srcdir)/scenes/advanced/biscuit.pov -f +d +p +v +w320 +h240 +a0.3 +L\$(top_srcdir)/include

# Install documentation in povdocdir.
povdoc_DATA = AUTHORS ChangeLog NEWS

# Install configuration and INI files in povconfdir.
dist_povconf_DATA = $pov_binary.conf
$pov_binary.conf:

povconf_DATA = $pov_binary.ini
$pov_binary.ini:
	cat \$(top_srcdir)/$pov_binary.ini.in | sed "s,__POVLIBDIR__,\$(povlibdir),g" > \$(top_builddir)/$pov_binary.ini

# Install man page.
dist_man_MANS = povray.1

# Remove all unwanted files for 'make dist(check)'.
# Make all files user read-writeable.
dist-hook:
	chmod -R u+rw \$(distdir)
	rm -f    \`find \$(distdir) -name "*.h.in~"\`
	rm -f -r \`find \$(distdir) -name autom4te.cache\`
	rm -f -r \`find \$(distdir) -name .libs\`
	rm -f    \$(distdir)/source/jversion.h

# Manage various data files for 'make install'.
# Creates an install.log file to record created folders and files.
# Folder paths are prepended (using POSIX printf) to ease later removal in 'make uninstall'.
# Don't be too verbose so as to easily spot possible problems.
install-data-local:
	cat /dev/null > \$(povinstall);
	@echo "Creating data directories..."; \\
	list='\$(top_srcdir)/icons \$(top_srcdir)/include \$(top_srcdir)/ini \$(top_srcdir)/scenes'; \\
	dirlist=\`find \$\$list -type d | sed s,\$(top_srcdir)/,,\`; \\
	for p in "" \$\$dirlist ; do \\
	  \$(mkdir_p) \$(DESTDIR)\$(povlibdir)/\$\$p && printf "%s\\n" "\$(DESTDIR)\$(povlibdir)/\$\$p" "\`cat \$(povinstall)\`" > \$(povinstall); \\
	done; \\
	echo "Copying data files..."; \\
	filelist=\`find \$\$list -type f | sed s,\$(top_srcdir)/,,\`; \\
	for f in \$\$filelist ; do \\
	  \$(INSTALL_DATA) \$(top_srcdir)/\$\$f \$(DESTDIR)\$(povlibdir)/\$\$f && echo "\$(DESTDIR)\$(povlibdir)/\$\$f" >> \$(povinstall); \\
	done
	@echo "Creating documentation directories..."; \\
	dirlist=\`find \$(top_srcdir)/doc/ -type d | sed s,\$(top_srcdir)/doc/,,\`; \\
	for p in "" \$\$dirlist ; do \\
	  \$(mkdir_p) \$(DESTDIR)\$(povdocdir)/\$\$p && printf "%s\\n" "\$(DESTDIR)\$(povdocdir)/\$\$p" "\`cat \$(povinstall)\`" > \$(povinstall); \\
	done
	@echo "Copying documentation files..."; \\
	filelist=\`find \$(top_srcdir)/doc/ -type f | sed s,\$(top_srcdir)/doc/,,\`; \\
	for f in \$\$filelist ; do \\
	  \$(INSTALL_DATA) \$(top_srcdir)/doc/\$\$f \$(DESTDIR)\$(povdocdir)/\$\$f && echo "\$(DESTDIR)\$(povdocdir)/\$\$f" >> \$(povinstall); \\
	done
	@echo "Creating user directories..."; \\
	for p in \$(povuser) \$(povconfuser) ; do \\
	  \$(mkdir_p) \$\$p && chown \$(povowner) \$\$p && chgrp \$(povgroup) \$\$p && printf "%s\\n" "\$\$p" "\`cat \$(povinstall)\`" > \$(povinstall); \\
	done
	@echo "Copying user configuration and INI files..."; \\
	for f in $pov_binary.conf $pov_binary.ini ; do \\
	  if test -f \$(povconfuser)/\$\$f; then \\
	    echo "Creating backup of \$(povconfuser)/\$\$f"; \\
	    mv -f \$(povconfuser)/\$\$f \$(povconfuser)/\$\$f.bak; \\
	  fi; \\
	done; \\
	\$(INSTALL_DATA) \$(top_srcdir)/$pov_binary.conf \$(povconfuser)/$pov_binary.conf && chown \$(povowner) \$(povconfuser)/$pov_binary.conf && chgrp \$(povgroup) \$(povconfuser)/$pov_binary.conf  && echo "\$(povconfuser)/$pov_binary.conf" >> \$(povinstall); \\
	\$(INSTALL_DATA) \$(top_builddir)/$pov_binary.ini \$(povconfuser)/$pov_binary.ini && chown \$(povowner) \$(povconfuser)/$pov_binary.ini && chgrp \$(povgroup) \$(povconfuser)/$pov_binary.ini  && echo "\$(povconfuser)/$pov_binary.ini" >> \$(povinstall)

# Remove data, config, and empty folders for 'make uninstall'.
# Use 'hook' instead of 'local' so as to properly remove *empty* folders (e.g. scripts).
# The last echo prevents getting error from failed rmdir command.
uninstall-hook:
	@if test -f \$(top_builddir)/install.log ; then \\
	  echo "Using install info from \$(top_builddir)/install.log"; \\
	  echo "Removing data, documentation, and configuration files..."; \\
	  for f in \`cat \$(top_builddir)/install.log\` ; do \\
	    test -f \$\$f && rm -f \$\$f ; \\
	  done; \\
	  echo "Removing empty directories..."; \\
	  for f in \`cat \$(top_builddir)/install.log\` ; do \\
	    test -d \$\$f && rmdir \$\$f ; \\
	  done; \\
	  echo "Removing \$(top_builddir)/install.log" && rm -f \$(top_builddir)/install.log ; \\
	else \\
	  "Removing all data unconditionally"; \\
	  rm -f -r \$(DESTDIR)\$(povlibdir); \\
	  rm -f -r \$(DESTDIR)\$(povdocdir); \\
	  rm -f    \$(DESTDIR)\$(povconfdir)/$pov_binary.ini; \\
	  rmdir    \$(DESTDIR)\$(povconfdir); \\
	  rmdir    \$(DESTDIR)\$(sysconfdir)/@PACKAGE@; \\
	  rm -f    \$(povconfuser)/$pov_binary.conf; \\
	  rm -f    \$(povconfuser)/$pov_binary.ini; \\
	  rmdir    \$(povconfuser); \\
	  rmdir    \$(povuser); \\
	fi; \\
	echo "Uninstall finished"
pbEOF
  ;;
esac


###
### ../bootstrap
###

bootstrap="../bootstrap"

case "$1" in
  clean)
  for file in $bootstrap; do
    rm $file 2> /dev/null  &&  echo "Cleanup $file"
  done
  ;;

  doc*)
  ;;

  *)
  echo "Create $bootstrap"
  cat << pbEOF > $bootstrap
#!/bin/sh -x

# bootstrap for the source distribution of $pov_branch $pov_version_base for UNIX
# Written by $pov_config_bugreport
# Run this script if configure.ac or any Makefile.am has changed

rm -f config.log config.status

# Create aclocal.m4 for extra automake and autoconf macros
aclocal -I .

# Create config.h.in
autoheader --warnings=all

# Create all Makefile.in's from Makefile.am's
automake --add-missing --warnings=all ###--ignore-deps

# Create configure from configure.ac
autoconf --warnings=all

# Small post-fixes to 'configure'
#   add --srcdir when using --help=recursive
#   protect \$ac_(pop)dir with double quotes in cd commands
#   protect \$am_aux_dir with double quotes when looking for 'missing'
cat ./configure | sed \\
  -e 's,configure.gnu  --help=recursive,& --srcdir=\$ac_srcdir,g' \\
  -e 's,\(cd \)\(\$ac_\)\(pop\)*\(dir\),\1"\2\3\4",g' \\
  -e 's,\$am_aux_dir/missing,\\\\"\$am_aux_dir\\\\"/missing,g' \\
  > ./configure.tmp
mv -f ./configure.tmp ./configure
chmod +x ./configure

# Remove cache directory
rm -f -r ./autom4te.cache
pbEOF

  chmod 755 $bootstrap
  ;;
esac



##### Source directory ########################################################


###
### ../source/Makefile.am
###

dir="../source"
makefile="$dir/Makefile"

case "$1" in
  clean)
  for file in $makefile.am $makefile.in; do
    rm $file 2> /dev/null  &&  echo "Cleanup $file"
  done
  ;;

  doc*)
  ;;

  *)
  files=`find $dir -name "*.cpp" -or -name "*.h" | sed s,"$dir/",,g`

  echo "Create $makefile.am"
  cat Makefile.header > $makefile.am
  cat << pbEOF >> $makefile.am

# Makefile.am for the source distribution of $pov_branch $pov_version_base for UNIX
# Written by $pov_config_bugreport

# Libraries to build.
noinst_LIBRARIES = libpovray.a

# Source files.
libpovray_a_SOURCES = \\
`echo $files`

# Include paths for headers.
AM_CPPFLAGS = \\
  -I\$(top_srcdir) \\
  -I\$(top_srcdir)/source/backend \\
  -I\$(top_srcdir)/source/base \\
  -I\$(top_srcdir)/source/frontend \\
  -I\$(top_srcdir)/unix \\
  -I\$(top_srcdir)/vfe \\
  -I\$(top_srcdir)/vfe/unix
pbEOF
  ;;
esac


###
### ../source/base/Makefile.am
###

dir="../source/base"
makefile="$dir/Makefile"

case "$1" in
  clean)
  for file in $makefile.am $makefile.in; do
    rm $file 2> /dev/null  &&  echo "Cleanup $file"
  done
  ;;

  doc*)
  ;;

  *)
  ;;
esac


###
### ../source/frontend/Makefile.am
###

dir="../source/frontend"
makefile="$dir/Makefile"

case "$1" in
  clean)
  for file in $makefile.am $makefile.in; do
    rm $file 2> /dev/null  &&  echo "Cleanup $file"
  done
  ;;

  doc*)
  ;;

  *)
  ;;
esac

###
### ../source/backend/Makefile.am
###

dir="../source/backend"
makefile="$dir/Makefile"

case "$1" in
  clean)
  for file in $makefile.am $makefile.in; do
    rm $file 2> /dev/null  &&  echo "Cleanup $file"
  done
  ;;

  doc*)
  ;;

  *)
  ;;
esac



##### Supporting libraries ####################################################

###
### ../libraries/Makefile.am
###

makefile="../libraries/Makefile"

case "$1" in
  clean)
  for file in $makefile.am $makefile.in; do
    rm $file 2> /dev/null  &&  echo "Cleanup $file"
  done
  ;;

  doc*)
  ;;

  *)
  ;;
esac



##### Supporting libraries: PNG ###############################################

###
### ../libraries/png/configure.ac and configure.gnu
###

configure="../libraries/png/configure"

case "$1" in
  clean)
  for file in $configure.ac $configure.gnu; do
    rm $file 2> /dev/null  &&  echo "Cleanup $file"
  done
  if test -f $configure.orig; then
    echo "Restore $configure"
    mv -f $configure.orig $configure
  fi
  ;;

  doc*)
  ;;

  *)
  ;;
esac


###
### ../libraries/png/Makefile.am
###

dir="../libraries/png"
makefile="$dir/Makefile"

case "$1" in
  clean)
  for file in $makefile.am; do
    rm $file 2> /dev/null  &&  echo "Cleanup $file"
  done
  ;;

  doc*)
  ;;

  *)
  ;;
esac


###
### ../libraries/png/bootstrap
###

bootstrap="../libraries/png/bootstrap"

case "$1" in
  clean)
  for file in $bootstrap; do
    rm $file 2> /dev/null  &&  echo "Cleanup $file"
  done
  ;;

  doc*)
  ;;

  *)
  ;;
esac




##### Supporting libraries: ZLIB ##############################################

###
### ../libraries/zlib/configure.ac and configure.gnu
###

configure="../libraries/zlib/configure"
makefile="../libraries/zlib/Makefile"

case "$1" in
  clean)
  for file in $configure.ac $configure.gnu; do
    rm $file 2> /dev/null  &&  echo "Cleanup $file"
  done
  if test -f $configure.orig; then
    echo "Restore $configure"
    mv -f $configure.orig $configure
  fi
  if test -f $makefile.orig; then
    echo "Restore $makefile"
    mv -f $makefile.orig $makefile
  fi
  if test -f $makefile.in.orig; then
    echo "Restore $makefile.in"
    mv -f $makefile.in.orig $makefile.in
  fi
  ;;

  doc*)
  ;;

  *)
  ;;
esac


###
### ../libraries/zlib/Makefile.am
###

makefile="../libraries/zlib/Makefile"

case "$1" in
  clean)
  for file in $makefile.am; do
    rm $file 2> /dev/null  &&  echo "Cleanup $file"
  done
  if test -f $makefile.in.orig; then
    echo "Restore $makefile.in"
    mv -f $makefile.in.orig $makefile.in
  fi
  ;;

  doc*)
  ;;

  *)
  ;;
esac


###
### ../libraries/zlib/bootstrap
###

bootstrap="../libraries/zlib/bootstrap"

case "$1" in
  clean)
  for file in $bootstrap; do
    rm $file 2> /dev/null  &&  echo "Cleanup $file"
  done
  ;;

  doc*)
  ;;

  *)
  ;;
esac


###
### ../libraries/zlib/ config scripts
###

dir="../libraries/zlib"

# no longer distributed
rm -f $dir/mkinstalldirs

case "$1" in
  clean)
  for file in config.guess config.sub install-sh missing ; do
    rm $dir/$file 2> /dev/null  &&  echo "Cleanup $dir/$file"
  done
  ;;

  doc*)
  ;;

  *)
  ;;
esac




##### Supporting libraries: JPEG ##############################################

###
### ../libraries/jpeg/configure.gnu
###

configure="../libraries/jpeg/configure"

case "$1" in
  clean)
  for file in $configure.gnu; do
    rm $file 2> /dev/null  &&  echo "Cleanup $file"
  done
  ;;

  doc*)
  ;;

  *)
  ;;
esac




##### Supporting libraries: TIFF ##############################################

###
### ../libraries/tiff/libtiff/configure.ac and configure.gnu
###

configure="../libraries/tiff/libtiff/configure"

# remove old configure.gnu
rm -f ../libraries/tiff/configure.gnu

case "$1" in
  clean)
  for file in $configure.ac $configure.gnu; do
    rm $file 2> /dev/null  &&  echo "Cleanup $file"
  done
  ;;

  doc*)
  ;;

  *)
  ;;
esac


###
### ../libraries/tiff/libtiff/Makefile.am
###

makefile="../libraries/tiff/libtiff/Makefile"

case "$1" in
  clean)
  for file in $makefile.am; do
    rm $file 2> /dev/null  &&  echo "Cleanup $file"
  done
  if test -f $makefile.in.orig; then
    echo "Restore $makefile.in"
    mv -f $makefile.in.orig $makefile.in
  fi
  ;;

  doc*)
  ;;

  *)
  ;;
esac


###
### ../libraries/tiff/libtiff/bootstrap
###

bootstrap="../libraries/tiff/libtiff/bootstrap"

case "$1" in
  clean)
  for file in $bootstrap; do
    rm $file 2> /dev/null  &&  echo "Cleanup $file"
  done
  ;;

  doc*)
  ;;

  *)
  ;;
esac


###
### ../libraries/tiff/libtiff/ config scripts
###

dir="../libraries/tiff/libtiff"

case "$1" in
  clean)
  for file in config.guess config.sub install-sh missing ; do
    rm $dir/$file 2> /dev/null  &&  echo "Cleanup $dir/$file"
  done
  ;;

  doc*)
  ;;

  *)
  ;;
esac



##### Supporting libraries: Boost #############################################

###
### ../libraries/boost/configure.ac and configure.gnu
###

configure="../libraries/boost/configure"

case "$1" in
  clean)
  for file in $configure.ac $configure.gnu; do
    rm $file 2> /dev/null  &&  echo "Cleanup $file"
  done
  if test -f $configure.orig; then
    echo "Restore $configure"
    mv -f $configure.orig $configure
  fi
  ;;

  doc*)
  ;;

  *)
  ;;
esac


###
### ../libraries/boost/Makefile.am
###

dir="../libraries/boost"
makefile="$dir/Makefile"

case "$1" in
  clean)
  for file in $makefile.am; do
    rm $file 2> /dev/null  &&  echo "Cleanup $file"
  done
  ;;

  doc*)
  ;;

  *)
  ;;
esac

###
### ../libraries/boost/bootstrap
###

bootstrap="../libraries/boost/bootstrap"

case "$1" in
  clean)
  for file in $bootstrap; do
    rm $file 2> /dev/null  &&  echo "Cleanup $file"
  done
  ;;

  doc*)
  ;;

  *)
  ;;
esac


###
### ../libraries/boost/ config scripts
###

dir="../libraries/boost"

case "$1" in
  clean)
  for file in config.guess config.sub install-sh missing configure ; do
    rm $dir/$file 2> /dev/null  &&  echo "Cleanup $dir/$file"
  done
  test -d $dir  &&  rm -rf $dir  &&  echo "Cleanup $dir"
  ;;

  doc*)
  ;;

  *)
  if test -d $dir/boost; then
    echo "Removing $dir/boost"
    rm -rf $dir/boost
  fi
  ;;
esac




##### VFE #####################################################################

###
### ../vfe/Makefile.am
###

dir="../vfe"
makefile="$dir/Makefile"

case "$1" in
  clean)
  for file in $makefile.am $makefile.in; do
    rm $file 2> /dev/null  &&  echo "Cleanup $file"
  done
  ;;

  doc*)
  ;;

  *)
  # includes the vfe/unix/ files to avoid circular dependencies when linking
  files=`find $dir $dir/unix -maxdepth 1 -name \*.cpp -or -name \*.h | sed s,"$dir/",,g`

  echo "Create $makefile.am"
  cat Makefile.header > $makefile.am
  cat << pbEOF >> $makefile.am

# Makefile.am for the source distribution of $pov_branch $pov_version_base for UNIX
# Written by $pov_config_bugreport

# Libraries to build.
noinst_LIBRARIES = libvfe.a

# Source files.
libvfe_a_SOURCES = \\
`echo $files`

# Include paths for headers.
AM_CPPFLAGS = \\
  -I\$(top_srcdir)/vfe/unix \\
  -I\$(top_srcdir)/unix \\
  -I\$(top_srcdir)/source \\
  -I\$(top_srcdir)/source/base \\
  -I\$(top_srcdir)/source/backend

# Extra definitions for compiling.
# They cannot be placed in config.h since they indirectly rely on \$prefix.
DEFS = \\
  @DEFS@ \\
  -DPOVLIBDIR=\"@datadir@/@PACKAGE@-@VERSION_BASE@\" \\
  -DPOVCONFDIR=\"@sysconfdir@/@PACKAGE@/@VERSION_BASE@\" \\
  -DPOVCONFDIR_BACKWARD=\"@sysconfdir@\"
pbEOF
  ;;
esac




###############################################################################
# Bootstrapping
###############################################################################

dir=".."
case "$1" in
  clean)
  # conf.h* is for backward compatibility
  for file in aclocal.m4 autom4te.cache conf.h conf.h.in conf.h.in~ config.h config.h.in config.h.in~ configure configure.ac Makefile Makefile.am Makefile.in stamp-h1; do
    rm -r $dir/$file 2> /dev/null  &&  echo "Cleanup $dir/$file"
  done
  ;;

  doc*)
  ;;

  *)
  echo "Run $dir/bootstrap"
  ok=`cd $dir/; ./bootstrap`
  # post-process DIST_COMMON in unix/Makefile.in
  for file in AUTHORS COPYING NEWS README configure.ac ChangeLog; do
    sed "s,$file,,g" ./Makefile.in > ./Makefile.in.tmp
    mv -f ./Makefile.in.tmp ./Makefile.in
  done
  ;;
esac


dir="../libraries/zlib"
case "$1" in
  clean)
  # don't remove Makefile, Makefile.in
  for file in aclocal.m4 autom4te.cache config.h config.h.in Makefile.am stamp-h1; do
    rm -r $dir/$file 2> /dev/null  &&  echo "Cleanup $dir/$file"
  done
  ;;

  doc*)
  ;;

  *)
  ;;
esac  # zlib


dir="../libraries/boost"
case "$1" in
  clean)
  for file in aclocal.m4 autom4te.cache config.h config.h.in Makefile Makefile.am Makefile.in stamp-h1; do
    rm -r $dir/$file 2> /dev/null  &&  echo "Cleanup $dir/$file"
  done
  ;;
esac  # boost<|MERGE_RESOLUTION|>--- conflicted
+++ resolved
@@ -40,10 +40,9 @@
 #
 # Note that the 'clean' and 'doc(s)(clean)' options are mutually exclusive.
 #
-<<<<<<< HEAD
 # ---------------------------------------------------------------------------
 # UberPOV Raytracer version 1.37.
-# Partial Copyright 2013 Christoph Lipka.
+# Portions Copyright 2013 Christoph Lipka.
 #
 # UberPOV 1.37 is an experimental unofficial branch of POV-Ray 3.7, and is
 # subject to the same licensing terms and conditions.
@@ -68,17 +67,11 @@
 # DKBTrace was originally written by David K. Buck.
 # DKBTrace Ver 2.0-2.12 were written by David K. Buck & Aaron A. Collins.
 #---------------------------------------------------------------------------
-# $File: //depot/clipka/upov/unix/prebuild.sh $
-# $Revision: #7 $
-# $Change: 6087 $
-# $DateTime: 2013/11/11 03:53:39 $
-=======
-# $File: //depot/povray/smp/unix/prebuild.sh $
-# $Revision: #31 $
-# $Change: 6136 $
-# $DateTime: 2013/11/25 16:36:15 $
->>>>>>> 8c26649c
-# $Author: clipka $
+# $File: N/A $
+# $Revision: N/A $
+# $Change: N/A $
+# $DateTime: N/A $
+# $Author: N/A $
 # $Log$
 ###############################################################################
 
@@ -383,14 +376,8 @@
   # (e.g. ../distribution/in*/).
   for file in \
     AUTHORS ChangeLog configure.ac COPYING NEWS README VERSION \
-<<<<<<< HEAD
     povray.1 $pov_binary.conf \
-    ../distribution/ini/ ../distribution/include/ ../distribution/scenes/
-=======
-    povray.1 povray.conf \
-    scripts \
     ../distribution/ini ../distribution/include ../distribution/scenes
->>>>>>> 8c26649c
   do
     out=`basename $file`
     echo "Create ../$out`test -d $file && echo /`"
