<<<<<<< HEAD
/*******************************************************************************
 * povrayold.h
 *
 * Obsolete data structures that have not been cleaned up yet!
 * Do not add anything new to this file.  Clean up stuff you need
 * as soon as possible.
 *
 * ---------------------------------------------------------------------------
 * UberPOV Raytracer version 1.37.
 * Portions Copyright 2013-2014 Christoph Lipka.
 *
 * UberPOV 1.37 is an experimental unofficial branch of POV-Ray 3.7, and is
 * subject to the same licensing terms and conditions.
 * ---------------------------------------------------------------------------
 * Persistence of Vision Ray Tracer ('POV-Ray') version 3.7.
 * Copyright 1991-2013 Persistence of Vision Raytracer Pty. Ltd.
 *
 * POV-Ray is free software: you can redistribute it and/or modify
 * it under the terms of the GNU Affero General Public License as
 * published by the Free Software Foundation, either version 3 of the
 * License, or (at your option) any later version.
 *
 * POV-Ray is distributed in the hope that it will be useful,
 * but WITHOUT ANY WARRANTY; without even the implied warranty of
 * MERCHANTABILITY or FITNESS FOR A PARTICULAR PURPOSE.  See the
 * GNU Affero General Public License for more details.
 *
 * You should have received a copy of the GNU Affero General Public License
 * along with this program.  If not, see <http://www.gnu.org/licenses/>.
 * ---------------------------------------------------------------------------
 * POV-Ray is based on the popular DKB raytracer version 2.12.
 * DKBTrace was originally written by David K. Buck.
 * DKBTrace Ver 2.0-2.12 were written by David K. Buck & Aaron A. Collins.
 * ---------------------------------------------------------------------------
 * $File: N/A $
 * $Revision: N/A $
 * $Change: N/A $
 * $DateTime: N/A $
 * $Author: N/A $
 *******************************************************************************/
=======
//******************************************************************************
///
/// @file povrayold.h
///
/// Obsolete data structures that have not been cleaned up yet.
///
/// @attention  Do not add anything new to this file.  Clean up stuff you need
///             as soon as possible.
///
/// @copyright
/// @parblock
///
/// Persistence of Vision Ray Tracer ('POV-Ray') version 3.7.
/// Copyright 1991-2014 Persistence of Vision Raytracer Pty. Ltd.
///
/// POV-Ray is free software: you can redistribute it and/or modify
/// it under the terms of the GNU Affero General Public License as
/// published by the Free Software Foundation, either version 3 of the
/// License, or (at your option) any later version.
///
/// POV-Ray is distributed in the hope that it will be useful,
/// but WITHOUT ANY WARRANTY; without even the implied warranty of
/// MERCHANTABILITY or FITNESS FOR A PARTICULAR PURPOSE.  See the
/// GNU Affero General Public License for more details.
///
/// You should have received a copy of the GNU Affero General Public License
/// along with this program.  If not, see <http://www.gnu.org/licenses/>.
///
/// ----------------------------------------------------------------------------
///
/// POV-Ray is based on the popular DKB raytracer version 2.12.
/// DKBTrace was originally written by David K. Buck.
/// DKBTrace Ver 2.0-2.12 were written by David K. Buck & Aaron A. Collins.
///
/// @endparblock
///
//******************************************************************************
>>>>>>> 58e27fe4

#ifndef POVRAY_H
#define POVRAY_H

<<<<<<< HEAD
#include <time.h>
#include <string>

#include "backend/frame.h"

namespace pov
{

using namespace pov_base;

/*****************************************************************************
* Global preprocessor defines
******************************************************************************/

#define STAGE_PREINIT         0  // set in POVRAY.C
#define STAGE_STARTUP         1  // set in POVRAY.C
#define STAGE_BANNER          2  // set in POVRAY.C
#define STAGE_INIT            3  // set in POVRAY.C
#define STAGE_FILE_INIT       4  // set in POVRAY.C
#define STAGE_PARSING         5  // set in PARSE.C
#define STAGE_CONTINUING      6  // set in POVRAY.C
#define STAGE_RENDERING       7  // set in POVRAY.C
#define STAGE_SHUTDOWN        8  // set in POVRAY.C
#define STAGE_CLEANUP_PARSE   9  // set in PARSE.C
#define STAGE_SLAB_BUILDING  10  // set in POVRAY.C
#define STAGE_TOKEN_INIT     11  // set in TOKENIZE.C
#define STAGE_INCLUDE_ERR    12  // set in TOKENIZE.C
#define STAGE_FOUND_INSTEAD  13  // set in TOKENIZE.C
#define STAGECOUNT           14  // number of stages

//#define DISPLAY           0x000001L
//#define VERBOSE           0x000002L
//#define DISKWRITE         0x000004L
//#define PROMPTEXIT        0x000008L
//#define ANTIALIAS         0x000010L
//#define RGBSEPARATE       0x000020L
//#define EXITENABLE        0x000040L
//#define CONTINUE_TRACE    0x000080L
#define JITTER            0x000100L
//#define PREVIEW           0x000200L
#define SPLIT_UNION       0x000400L
#define USE_VISTA_BUFFER  0x000800L
#define USE_LIGHT_BUFFER  0x001000L
#define USE_VISTA_DRAW    0x002000L
#define REMOVE_BOUNDS     0x004000L
//#define CYCLIC_ANIMATION  0x008000L
//#define OUTPUT_ALPHA      0x010000L
//#define HF_GRAY_16        0x020000L
//#define GAMMA_CORRECT     0x040000L
//#define FROM_STDIN        0x080000L
//#define TO_STDOUT         0x100000L

#define Q_FULL_AMBIENT    0x000001L
#define Q_QUICKC          0x000002L
#define Q_SHADOW          0x000004L
#define Q_AREA_LIGHT      0x000008L
#define Q_REFRACT         0x000010L
#define Q_REFLECT         0x000020L
#define Q_NORMAL          0x000040L
#define Q_VOLUME          0x000080L
#define Q_ADVANCED_LIGHT  0x000100L
#define Q_SUBSURFACE      0x000200L

#define EF_SSLT    1
#define EF_SLOPEM  2
#define EF_ISOFN   4
#define EF_SPLINE  8
#define EF_TIFF    16
#define EF_BACKILL 32
#define EF_MESHCAM 64

#if EXPERIMENTAL_UPOV_PERSISTENT
	#define EF_UPOV_PERSISTENT 16384
#endif

#define BF_VIDCAP  1
#define BF_RTR     2

#define QUALITY_0  Q_QUICKC+Q_FULL_AMBIENT
#define QUALITY_1  QUALITY_0
#define QUALITY_2  QUALITY_1-Q_FULL_AMBIENT
#define QUALITY_3  QUALITY_2
#define QUALITY_4  QUALITY_3+Q_SHADOW
#define QUALITY_5  QUALITY_4+Q_AREA_LIGHT
#define QUALITY_6  QUALITY_5-Q_QUICKC+Q_REFRACT
#define QUALITY_7  QUALITY_6
#define QUALITY_8  QUALITY_7+Q_REFLECT+Q_NORMAL
#define QUALITY_9  QUALITY_8+Q_VOLUME+Q_ADVANCED_LIGHT+Q_SUBSURFACE


/*****************************************************************************
* Global typedefs
******************************************************************************/

struct RadiositySettings
{
	int Quality;  // Q-flag value for light gathering

	int File_ReadOnContinue;
	int File_SaveWhileRendering;
	int File_AlwaysReadAtStart;
	int File_KeepOnAbort;
	int File_KeepAlways;
	char *Load_File_Name; //[FILE_NAME_LENGTH];
	char *Save_File_Name; //[FILE_NAME_LENGTH];
};

struct QualitySettings
{
	int Quality;
	unsigned int Quality_Flags;
	int Tracing_Method;
	int AntialiasDepth;
	DBL Antialias_Threshold;
	DBL JitterScale;
};

typedef struct OPTIONS_STRUCT
{
	unsigned int Options;

	int Abort_Test_Counter;

	char *Ini_Output_File_Name;

	char *Header_File_Name;
} Opts;

}

/*****************************************************************************
* Global functions
******************************************************************************/

namespace pov
{

void Do_Cooperate(int level);

}
=======
/// @file
/// @deprecated This file is no longer used, and will be removed soon.
>>>>>>> 58e27fe4

#endif<|MERGE_RESOLUTION|>--- conflicted
+++ resolved
@@ -1,45 +1,3 @@
-<<<<<<< HEAD
-/*******************************************************************************
- * povrayold.h
- *
- * Obsolete data structures that have not been cleaned up yet!
- * Do not add anything new to this file.  Clean up stuff you need
- * as soon as possible.
- *
- * ---------------------------------------------------------------------------
- * UberPOV Raytracer version 1.37.
- * Portions Copyright 2013-2014 Christoph Lipka.
- *
- * UberPOV 1.37 is an experimental unofficial branch of POV-Ray 3.7, and is
- * subject to the same licensing terms and conditions.
- * ---------------------------------------------------------------------------
- * Persistence of Vision Ray Tracer ('POV-Ray') version 3.7.
- * Copyright 1991-2013 Persistence of Vision Raytracer Pty. Ltd.
- *
- * POV-Ray is free software: you can redistribute it and/or modify
- * it under the terms of the GNU Affero General Public License as
- * published by the Free Software Foundation, either version 3 of the
- * License, or (at your option) any later version.
- *
- * POV-Ray is distributed in the hope that it will be useful,
- * but WITHOUT ANY WARRANTY; without even the implied warranty of
- * MERCHANTABILITY or FITNESS FOR A PARTICULAR PURPOSE.  See the
- * GNU Affero General Public License for more details.
- *
- * You should have received a copy of the GNU Affero General Public License
- * along with this program.  If not, see <http://www.gnu.org/licenses/>.
- * ---------------------------------------------------------------------------
- * POV-Ray is based on the popular DKB raytracer version 2.12.
- * DKBTrace was originally written by David K. Buck.
- * DKBTrace Ver 2.0-2.12 were written by David K. Buck & Aaron A. Collins.
- * ---------------------------------------------------------------------------
- * $File: N/A $
- * $Revision: N/A $
- * $Change: N/A $
- * $DateTime: N/A $
- * $Author: N/A $
- *******************************************************************************/
-=======
 //******************************************************************************
 ///
 /// @file povrayold.h
@@ -51,6 +9,14 @@
 ///
 /// @copyright
 /// @parblock
+///
+/// UberPOV Raytracer version 1.37.
+/// Portions Copyright 2013-2014 Christoph Lipka.
+///
+/// UberPOV 1.37 is an experimental unofficial branch of POV-Ray 3.7, and is
+/// subject to the same licensing terms and conditions.
+///
+/// ----------------------------------------------------------------------------
 ///
 /// Persistence of Vision Ray Tracer ('POV-Ray') version 3.7.
 /// Copyright 1991-2014 Persistence of Vision Raytracer Pty. Ltd.
@@ -77,155 +43,11 @@
 /// @endparblock
 ///
 //******************************************************************************
->>>>>>> 58e27fe4
 
 #ifndef POVRAY_H
 #define POVRAY_H
 
-<<<<<<< HEAD
-#include <time.h>
-#include <string>
-
-#include "backend/frame.h"
-
-namespace pov
-{
-
-using namespace pov_base;
-
-/*****************************************************************************
-* Global preprocessor defines
-******************************************************************************/
-
-#define STAGE_PREINIT         0  // set in POVRAY.C
-#define STAGE_STARTUP         1  // set in POVRAY.C
-#define STAGE_BANNER          2  // set in POVRAY.C
-#define STAGE_INIT            3  // set in POVRAY.C
-#define STAGE_FILE_INIT       4  // set in POVRAY.C
-#define STAGE_PARSING         5  // set in PARSE.C
-#define STAGE_CONTINUING      6  // set in POVRAY.C
-#define STAGE_RENDERING       7  // set in POVRAY.C
-#define STAGE_SHUTDOWN        8  // set in POVRAY.C
-#define STAGE_CLEANUP_PARSE   9  // set in PARSE.C
-#define STAGE_SLAB_BUILDING  10  // set in POVRAY.C
-#define STAGE_TOKEN_INIT     11  // set in TOKENIZE.C
-#define STAGE_INCLUDE_ERR    12  // set in TOKENIZE.C
-#define STAGE_FOUND_INSTEAD  13  // set in TOKENIZE.C
-#define STAGECOUNT           14  // number of stages
-
-//#define DISPLAY           0x000001L
-//#define VERBOSE           0x000002L
-//#define DISKWRITE         0x000004L
-//#define PROMPTEXIT        0x000008L
-//#define ANTIALIAS         0x000010L
-//#define RGBSEPARATE       0x000020L
-//#define EXITENABLE        0x000040L
-//#define CONTINUE_TRACE    0x000080L
-#define JITTER            0x000100L
-//#define PREVIEW           0x000200L
-#define SPLIT_UNION       0x000400L
-#define USE_VISTA_BUFFER  0x000800L
-#define USE_LIGHT_BUFFER  0x001000L
-#define USE_VISTA_DRAW    0x002000L
-#define REMOVE_BOUNDS     0x004000L
-//#define CYCLIC_ANIMATION  0x008000L
-//#define OUTPUT_ALPHA      0x010000L
-//#define HF_GRAY_16        0x020000L
-//#define GAMMA_CORRECT     0x040000L
-//#define FROM_STDIN        0x080000L
-//#define TO_STDOUT         0x100000L
-
-#define Q_FULL_AMBIENT    0x000001L
-#define Q_QUICKC          0x000002L
-#define Q_SHADOW          0x000004L
-#define Q_AREA_LIGHT      0x000008L
-#define Q_REFRACT         0x000010L
-#define Q_REFLECT         0x000020L
-#define Q_NORMAL          0x000040L
-#define Q_VOLUME          0x000080L
-#define Q_ADVANCED_LIGHT  0x000100L
-#define Q_SUBSURFACE      0x000200L
-
-#define EF_SSLT    1
-#define EF_SLOPEM  2
-#define EF_ISOFN   4
-#define EF_SPLINE  8
-#define EF_TIFF    16
-#define EF_BACKILL 32
-#define EF_MESHCAM 64
-
-#if EXPERIMENTAL_UPOV_PERSISTENT
-	#define EF_UPOV_PERSISTENT 16384
-#endif
-
-#define BF_VIDCAP  1
-#define BF_RTR     2
-
-#define QUALITY_0  Q_QUICKC+Q_FULL_AMBIENT
-#define QUALITY_1  QUALITY_0
-#define QUALITY_2  QUALITY_1-Q_FULL_AMBIENT
-#define QUALITY_3  QUALITY_2
-#define QUALITY_4  QUALITY_3+Q_SHADOW
-#define QUALITY_5  QUALITY_4+Q_AREA_LIGHT
-#define QUALITY_6  QUALITY_5-Q_QUICKC+Q_REFRACT
-#define QUALITY_7  QUALITY_6
-#define QUALITY_8  QUALITY_7+Q_REFLECT+Q_NORMAL
-#define QUALITY_9  QUALITY_8+Q_VOLUME+Q_ADVANCED_LIGHT+Q_SUBSURFACE
-
-
-/*****************************************************************************
-* Global typedefs
-******************************************************************************/
-
-struct RadiositySettings
-{
-	int Quality;  // Q-flag value for light gathering
-
-	int File_ReadOnContinue;
-	int File_SaveWhileRendering;
-	int File_AlwaysReadAtStart;
-	int File_KeepOnAbort;
-	int File_KeepAlways;
-	char *Load_File_Name; //[FILE_NAME_LENGTH];
-	char *Save_File_Name; //[FILE_NAME_LENGTH];
-};
-
-struct QualitySettings
-{
-	int Quality;
-	unsigned int Quality_Flags;
-	int Tracing_Method;
-	int AntialiasDepth;
-	DBL Antialias_Threshold;
-	DBL JitterScale;
-};
-
-typedef struct OPTIONS_STRUCT
-{
-	unsigned int Options;
-
-	int Abort_Test_Counter;
-
-	char *Ini_Output_File_Name;
-
-	char *Header_File_Name;
-} Opts;
-
-}
-
-/*****************************************************************************
-* Global functions
-******************************************************************************/
-
-namespace pov
-{
-
-void Do_Cooperate(int level);
-
-}
-=======
 /// @file
 /// @deprecated This file is no longer used, and will be removed soon.
->>>>>>> 58e27fe4
 
 #endif