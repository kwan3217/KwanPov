--- conflicted
+++ resolved
@@ -40,11 +40,7 @@
 #define BRANCH_FULL_NAME        "UberPOV Raytracer"
 #define BRANCH_MAINTAINER       "Christoph Lipka"
 #define BRANCH_CONTACT          "http://www.lipka-koeln.de"
-<<<<<<< HEAD
 #define BRANCH_VERSION          "1.37.0.0-beta.1"
-=======
-#define BRANCH_VERSION          "1.37.0.0-alpha"
->>>>>>> 92196613
 #define BRANCH_COPYRIGHT        "Copyright 2013 Christoph Lipka."
 
 #define BRANCH_DEVELOPERS       "Christoph Lipka" // alphabetically ordered comma-separated list of strings, e.g. , "John Doe", "Frank N. Furter"
