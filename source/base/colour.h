--- conflicted
+++ resolved
@@ -77,12 +77,9 @@
     inline void ColourChannelInvalidate(T& c) { c = -std::numeric_limits<ColourChannel>::max(); }
 #endif
 
-<<<<<<< HEAD
 template<typename T>
 inline bool ColourChannelIsFinite(T c) { return POV_ISFINITE(c); }
 
-=======
->>>>>>> 70c5ab77
 template<typename MT, typename CT>  class GenericLinearColour;
 template<typename CT>               class GenericRGBColour;
 template<typename CT>               class GenericRGBFTColour;
@@ -199,7 +196,6 @@
 ///         @include colour-matrices-srgb.sage
 ///         Rounded to four decimals they match the coefficients from ITU-R BT.709, which uses the same primaries and
 ///         white point as s(c)RGB.
-<<<<<<< HEAD
 ///
 /// @par    The matrix coefficients for conversion between the 3-channel internal colour space and other colour spaces
 ///         were computed using the following [Sage](http://www.sagemath.org/) script:
@@ -398,206 +394,6 @@
         template<typename MODEL_T2, typename CHANNEL_T2>
         friend class GenericLinearColour;
 
-=======
-///
-/// @par    The matrix coefficients for conversion between the 3-channel internal colour space and other colour spaces
-///         were computed using the following [Sage](http://www.sagemath.org/) script:
-///         @include colour-matrices-internal-3.sage
-///
-/// @par    The matrix coefficients for conversion between the 4-channel internal colour space and other colour spaces
-///         were computed using the following [Sage](http://www.sagemath.org/) script:
-///         @include colour-matrices-internal-4.sage
-///
-
-/// Matrix to convert from CIE XYZ colour space to scRGB.
-const ColourChannel kaColourConversionMatrixRGBfromXYZ[ColourModelRGB::kChannels * ColourModelXYZ::kChannels] = {
-    3.24096994190452,    -1.53738317757009,    -0.498610760293003,
-   -0.969243636280880,    1.87596750150772,     0.0415550574071757,
-    0.0556300796969937,  -0.203976958888977,    1.05697151424288
-};
-
-/// Matrix to convert from scRGB colour space to CIE XYZ.
-const ColourChannel kaColourConversionMatrixXYZfromRGB[ColourModelXYZ::kChannels * ColourModelRGB::kChannels] = {
-    0.412390799265959,    0.357584339383878,    0.180480788401834,
-    0.212639005871510,    0.715168678767756,    0.0721923153607337,
-    0.0193308187155918,   0.119194779794626,    0.950532152249661
-};
-
-/// The D65 illuminant in sRGB colour space
-const ColourChannel kaColourVectorD65RGB[ColourModelRGB::kChannels] = {
-    1.00000000000000,     1.00000000000000,     1.00000000000000
-};
-
-/// The E illuminant in sRGB colour space
-const ColourChannel kaColourVectorERGB[ColourModelRGB::kChannels] = {
-    1.20497600404143,     0.948278922634016,    0.908624635050896
-};
-
-// Approximate dominant wavelengths of primary hues in micrometers.
-// Source: 3D Computer Graphics by John Vince (Addison Wesely)
-// These are user-adjustable with the irid_wavelength keyword.
-// Red = 700 nm, Green = 520 nm, Blue = 480 nm
-const ColourChannel kaColourVectorWavelengthsRGB[ColourModelRGB::kChannels] = { 0.700, 0.520, 0.480 };
-
-
-/// Matrix to convert from CIE XYZ to 3-channel internal colour space.
-const ColourChannel kaColourConversionMatrixInternal3fromXYZ[ColourModelInternal3::kChannels * ColourModelXYZ::kChannels] = {
-    0.0653372535555397,  -0.129548808774667,    1.06421031298295,
-   -0.957019660615546,    1.88478885965394,     0.0722488692764050,
-    2.57053180230045,    -1.17476157938952,    -0.395780006749969
-};
-
-/// Matrix to convert from scRGB to 3-channel internal colour space.
-const ColourChannel kaColourConversionMatrixInternal3fromRGB[ColourModelInternal3::kChannels * ColourModelRGB::kChannels] = {
-    0.0199694089414646,   0.0575626421536714,   1.01400580982201,
-    0.00751015643441863,  1.01433840346012,     0.0320184820914912,
-    0.802612778550075,    0.0318543190400475,   0.00292122624477675
-};
-
-/// Matrix to convert from 3-channel internal colour space to CIE XYZ.
-const ColourChannel kaColourConversionMatrixXYZfromInternal3[ColourModelXYZ::kChannels * ColourModelInternal3::kChannels] = {
-    0.166197054587550,    0.327188401023043,    0.506613795730209,
-    0.0485330490923911,   0.694226995340532,    0.257229989041501,
-    0.935368251422218,    0.0644221240022947,   0.000209624575486839
-};
-
-/// Matrix to convert from 3-channel internal colour space to scRGB
-const ColourChannel kaColourConversionMatrixRGBfromInternal3[ColourModelRGB::kChannels * ColourModelInternal3::kChannels] = {
-   -0.00235890987508186, -0.0390066952245556,   1.24635450512786,
-   -0.0311697332965042,   0.987899071432897,   -0.00846838674729583,
-    0.988003528713091,   -0.0553124445059018,  -0.0240644578626873
-};
-
-/// The D65 illuminant in 3-channel internal colour space
-const ColourChannel kaColourVectorD65Internal3[ColourModelInternal3::kChannels] = {
-    1.09153786091715,     1.05386704198602,     0.837388323834899
-};
-
-/// The E illuminant in 3-channel internal colour space
-const ColourChannel kaColourVectorEInternal3[ColourModelInternal3::kChannels] = {
-    1.00000000000000,     1.00000000000000,     1.00000000000000
-};
-
-// TODO
-const ColourChannel kaColourVectorWavelengthsInternal3[ColourModelInternal3::kChannels] = { 0.480, 0.520, 0.700 };
-
-
-/// Matrix to convert from CIE XYZ to 4-channel internal colour space.
-const ColourChannel kaColourConversionMatrixInternal4fromXYZ[ColourModelInternal4::kChannels * ColourModelXYZ::kChannels] = {
-    0.129204920286312,   -0.197075661344053,    1.06786887362857,
-   -1.61899270878818,     2.44475000212442,     0.174265860253402,
-    0.249860116439757,    0.834269091560271,   -0.0841207061757157,
-    2.11871294166769,    -0.776211819003875,   -0.342507272604833
-};
-
-/// Matrix to convert from scRGB to 4-channel internal colour space.
-const ColourChannel kaColourConversionMatrixInternal4fromRGB[ColourModelInternal4::kChannels * ColourModelRGB::kChannels] = {
-    0.0320197272444340,   0.0325437109667125,   1.02413535635558,
-   -0.144439785373934,    1.19025377153608,     0.0499403858429128,
-    0.278812041260671,    0.675962439574642,    0.0253633322688891,
-    0.702063867895276,    0.161671107613207,    0.000786278694865472
-};
-
-/// Matrix to convert from 4-channel internal colour space to CIE XYZ.
-const ColourChannel kaColourConversionMatrixXYZfromInternal4[ColourModelXYZ::kChannels * ColourModelInternal4::kChannels] = {
-    0.165448161433383,    0.0705307151473408,   0.281417483251090,    0.482602891508988,
-    0.0436662963923049,   0.370396096865270,    0.346408120331993,    0.239519519884856,
-    0.924485086240860,    0.0741951679663702,   0.00113585637721942,  0.000183889415549839
-};
-
-/// Matrix to convert from 4-channel internal colour space to scRGB.
-const ColourChannel kaColourConversionMatrixRGBfromInternal4[ColourModelRGB::kChannels * ColourModelInternal4::kChannels] = {
-    0.00812247691854345, -0.377847309694507,    0.378937237359290,    1.19577649544490,
-   -0.0400259938296935,   0.629572778049831,    0.377135471798856,   -0.0184213046298963,
-    0.977451377561174,    0.00679353891672695, -0.0538034300633890,  -0.0218148600700092
-};
-
-/// The D65 illuminant in 4-channel internal colour space (canonical form)
-const ColourChannel kaColourVectorD65Internal4[ColourModelInternal4::kChannels] = {
-    1.09040555996188,     1.07398736922403,     1.01576775863718,     0.846340616087617
-};
-
-/// The E illuminant in 4-channel internal colour space
-const ColourChannel kaColourVectorEInternal4[ColourModelInternal4::kChannels] = {
-    1.00000000000000,     1.00000000000000,     1.00000000000000,     1.00000000000000
-};
-
-/// The metamerically neutral colour in 4-channel internal colour space (canonical form)
-const ColourChannel kaColourVectorNeutralInternal4[ColourModelInternal4::kChannels] = {
-   -0.0479025541469982,   0.610918777882433,   -1.00000000000000,     0.510262865793667
-};
-
-// TODO
-const ColourChannel kaColourVectorWavelengthsInternal4[ColourModelInternal4::kChannels] = { 0.4650, 0.5200, 0.5725, 0.6150 };
-
-/// @}
-
-
-template<> inline const ColourChannel* ColourModelXYZ::GetConversionMatrix<ColourModelRGB>()        { return kaColourConversionMatrixXYZfromRGB; }
-template<> inline const ColourChannel* ColourModelXYZ::GetConversionMatrix<ColourModelInternal3>()  { return kaColourConversionMatrixXYZfromInternal3; }
-template<> inline const ColourChannel* ColourModelXYZ::GetConversionMatrix<ColourModelInternal4>()  { return kaColourConversionMatrixXYZfromInternal4; }
-
-template<> inline const ColourChannel* ColourModelRGB::GetConversionMatrix<ColourModelXYZ>()        { return kaColourConversionMatrixRGBfromXYZ; }
-template<> inline const ColourChannel* ColourModelRGB::GetConversionMatrix<ColourModelInternal3>()  { return kaColourConversionMatrixRGBfromInternal3; }
-template<> inline const ColourChannel* ColourModelRGB::GetConversionMatrix<ColourModelInternal4>()  { return kaColourConversionMatrixRGBfromInternal4; }
-template<> inline const ColourChannel* ColourModelRGB::GetWhitepointVector<IlluminantD65>()         { return kaColourVectorD65RGB; }
-template<> inline const ColourChannel* ColourModelRGB::GetWhitepointVector<IlluminantE>()           { return kaColourVectorERGB; }
-           inline const ColourChannel* ColourModelRGB::GetDominantWavelengths()                     { return kaColourVectorWavelengthsRGB; }
-
-template<> inline const ColourChannel* ColourModelInternal3::GetConversionMatrix<ColourModelXYZ>()  { return kaColourConversionMatrixInternal3fromXYZ; }
-template<> inline const ColourChannel* ColourModelInternal3::GetConversionMatrix<ColourModelRGB>()  { return kaColourConversionMatrixInternal3fromRGB; }
-template<> inline const ColourChannel* ColourModelInternal3::GetWhitepointVector<IlluminantD65>()   { return kaColourVectorD65Internal3; }
-template<> inline const ColourChannel* ColourModelInternal3::GetWhitepointVector<IlluminantE>()     { return kaColourVectorEInternal3; }
-           inline const ColourChannel* ColourModelInternal3::GetBrightnessVector()                  { return kaColourConversionMatrixXYZfromInternal3 + kChannels * ColourModelXYZ::kY; }
-           inline const ColourChannel* ColourModelInternal3::GetDominantWavelengths()               { return kaColourVectorWavelengthsInternal3; }
-
-template<> inline const ColourChannel* ColourModelInternal4::GetConversionMatrix<ColourModelXYZ>()  { return kaColourConversionMatrixInternal4fromXYZ; }
-template<> inline const ColourChannel* ColourModelInternal4::GetConversionMatrix<ColourModelRGB>()  { return kaColourConversionMatrixInternal4fromRGB; }
-template<> inline const ColourChannel* ColourModelInternal4::GetWhitepointVector<IlluminantD65>()   { return kaColourVectorD65Internal4; }
-template<> inline const ColourChannel* ColourModelInternal4::GetWhitepointVector<IlluminantE>()     { return kaColourVectorEInternal4; }
-           inline const ColourChannel* ColourModelInternal4::GetBrightnessVector()                  { return kaColourConversionMatrixXYZfromInternal4 + kChannels * ColourModelXYZ::kY; }
-           inline const ColourChannel* ColourModelInternal4::GetMetamericNeutral()                  { return kaColourVectorNeutralInternal4; }
-           inline const ColourChannel* ColourModelInternal4::GetDominantWavelengths()               { return kaColourVectorWavelengthsInternal4; }
-
-
-/// Generic template tagging type identifying the bias for a @ref GenericCompactColour specialization.
-template<int BIAS>
-struct CompactColourBias
-{
-    static const unsigned int kBias = BIAS;
-};
-
-typedef CompactColourBias<128>  RadianceHDRBias;    ///< Template tagging type identifying the bias used in the @ref GenericCompactColour specialization originally proposed by Gred Ward.
-typedef CompactColourBias<250>  PhotonBias;         ///< Template tagging type identifying the bias used in the @ref GenericCompactColour specialization for photons.
-
-
-/// Highly generic template class to hold and process colours.
-///
-/// Any colour model can be used as long as it is based on a linear combination of multiple coefficients.
-///
-/// This type is intended to be used exclusively as the base for more specialized types. All functionality is protected,
-/// and derived types should expose only whatever arithmetic and conversion operations they actually need to provide.
-///
-/// @author Christoph Lipka
-///
-/// @tparam MODEL_T     Tagging type identifying the colour model to use.
-/// @tparam CHANNEL_T   Floating-point type to use for the individual colour components.
-///
-template<typename MODEL_T, typename CHANNEL_T>
-class GenericLinearColour
-{
-    protected:
-
-        typedef MODEL_T   Model;
-        typedef CHANNEL_T Channel;
-        static const unsigned int kChannels = Model::kChannels;
-
-        Channel mColour[kChannels];
-
-        template<typename MODEL_T2, typename CHANNEL_T2>
-        friend class GenericLinearColour;
-
->>>>>>> 70c5ab77
         template<typename MODEL_T2, typename BIAS_T2, typename CHANNEL_T2>
         friend class GenericCompactColour;
 
@@ -610,23 +406,11 @@
 
         /// Copy constructor.
         inline GenericLinearColour(const GenericLinearColour& col)
-<<<<<<< HEAD
-=======
         {
             for (unsigned int i = 0; i < kChannels; i ++)
                 mColour[i] = col.mColour[i];
         }
 
-        /// Construct from sibling type with different precision.
-        template<typename CHANNEL_T2>
-        inline explicit GenericLinearColour(const GenericLinearColour<Model,CHANNEL_T2>& col)
->>>>>>> 70c5ab77
-        {
-            for (unsigned int i = 0; i < kChannels; i ++)
-                mColour[i] = col.mColour[i];
-        }
-
-<<<<<<< HEAD
         /// Construct from sibling type with different precision.
         template<typename CHANNEL_T2>
         inline explicit GenericLinearColour(const GenericLinearColour<Model,CHANNEL_T2>& col)
@@ -710,83 +494,6 @@
             return result;
         }
 
-=======
-        /// Construct from sibling type with different colour model.
-        /// Whitepoint compensation can be applied optionally.
-        template<typename MODEL_T2>
-        inline explicit GenericLinearColour(const GenericLinearColour<MODEL_T2, Channel>& col)
-        {
-            const ColourChannel *pMatrixElement = Model::template GetConversionMatrix<MODEL_T2>();
-            for (unsigned int i = 0; i < kChannels; i ++)
-            {
-                mColour[i] = 0.0;
-                for (unsigned int j = 0; j < MODEL_T2::kChannels; j ++)
-                    mColour[i] += *(pMatrixElement++) * col.mColour[j];
-            }
-        }
-
-        /// Construct from shared-exponent format.
-        template<typename BIAS_T2, typename CHANNEL_T2>
-        inline explicit GenericLinearColour(const GenericCompactColour<Model,BIAS_T2,CHANNEL_T2>& col)
-        {
-            typedef GenericCompactColour<Model,BIAS_T2,CHANNEL_T2> CompactColour;
-            if (col[CompactColour::kExp] > std::numeric_limits<typename CompactColour::Channel>::min())
-            {
-                double expFactor = ldexp(1.0,(int)col[CompactColour::kExp]-(int)(CompactColour::kBias+8));
-                for (unsigned int i = 0; i < kChannels; i ++)
-                    mColour[i] = col[i] * expFactor;
-            }
-            else
-            {
-                for (unsigned int i = 0; i < kChannels; i ++)
-                    mColour[i] = 0.0;
-            }
-        }
-
-        /// Construct from a C-style array of values.
-        template<typename CHANNEL_T2>
-        inline explicit GenericLinearColour(const CHANNEL_T2* col)
-        {
-            for (unsigned int i = 0; i < kChannels; i ++)
-                mColour[i] = (Channel)col[i];
-        }
-
-        /// Construct with all channels set to same value.
-        inline explicit GenericLinearColour(Channel grey)
-        {
-            for (unsigned int i = 0; i < kChannels; i ++)
-                mColour[i] = grey;
-        }
-
-        /// Default assignment operator.
-        inline GenericLinearColour& operator=(const GenericLinearColour& col) { SetEqual(col); return *this; }
-
-        /// Provides direct access to an individual channel.
-        inline Channel  channel(unsigned int idx) const { assert(idx < kChannels); return mColour[idx]; }
-
-        /// Provides direct access to an individual channel.
-        inline Channel& channel(unsigned int idx)       { assert(idx < kChannels); return mColour[idx]; }
-
-
-        /// Computes the sum of the channels' values.
-        inline Channel Sum() const
-        {
-            Channel result = 0.0;
-            for (unsigned int i = 0; i < kChannels; i ++)
-                result += mColour[i];
-            return result;
-        }
-
-        /// Computes the sum of the channels' magnitudes.
-        inline Channel SumAbs() const
-        {
-            Channel result = 0.0;
-            for (unsigned int i = 0; i < kChannels; i ++)
-                result += fabs(mColour[i]);
-            return result;
-        }
-
->>>>>>> 70c5ab77
         /// Computes the intensity of the colour channel with the greatest value.
         inline Channel Max() const
         {
@@ -987,7 +694,6 @@
             return ColourChannelIsValid(mColour[0]);
         }
 
-<<<<<<< HEAD
         inline bool IsFinite() const
         {
             bool result = true;
@@ -1056,66 +762,6 @@
         }
 
 
-=======
-
-        inline void SetClipped(const GenericLinearColour& src, Channel minc, Channel maxc)
-        {
-            for (unsigned int i = 0; i < kChannels; i ++)
-                mColour[i] = clip(src.mColour[i], minc, maxc);
-        }
-
-        inline void SetClippedUpper(const GenericLinearColour& src, Channel maxc)
-        {
-            for (unsigned int i = 0; i < kChannels; i ++)
-                mColour[i] = min(src.mColour[i], maxc);
-        }
-
-        inline void SetClippedLower(const GenericLinearColour& src, Channel minc)
-        {
-            for (unsigned int i = 0; i < kChannels; i ++)
-                mColour[i] = max(src.mColour[i], minc);
-        }
-
-
-        inline void SetNegative(const GenericLinearColour& src)
-        {
-            for (unsigned int i = 0; i < kChannels; i ++)
-                mColour[i] = -src.mColour[i];
-        }
-
-        inline void SetInverse(const GenericLinearColour& src)
-        {
-            for (unsigned int i = 0; i < kChannels; i ++)
-                mColour[i] = Channel(1.0) / src.mColour[i];
-        }
-
-
-        inline void SetSum(const GenericLinearColour& a, const GenericLinearColour& b)
-        {
-            for (unsigned int i = 0; i < kChannels; i ++)
-                mColour[i] = a.mColour[i] + b.mColour[i];
-        }
-
-        inline void SetDifference(const GenericLinearColour& a, const GenericLinearColour& b)
-        {
-            for (unsigned int i = 0; i < kChannels; i ++)
-                mColour[i] = a.mColour[i] - b.mColour[i];
-        }
-
-        inline void SetProduct(const GenericLinearColour& a, const GenericLinearColour& b)
-        {
-            for (unsigned int i = 0; i < kChannels; i ++)
-                mColour[i] = a.mColour[i] * b.mColour[i];
-        }
-
-        inline void SetQuotient(const GenericLinearColour& a, const GenericLinearColour& b)
-        {
-            for (unsigned int i = 0; i < kChannels; i ++)
-                mColour[i] = a.mColour[i] / b.mColour[i];
-        }
-
-
->>>>>>> 70c5ab77
         inline void SetSum(const GenericLinearColour& a, Channel b)
         {
             for (unsigned int i = 0; i < kChannels; i ++)
@@ -1231,7 +877,6 @@
         typedef Model::Whitepoint   Whitepoint;
         typedef GenericLinearColour<Model, Channel> Parent;
         using Parent::kChannels;
-<<<<<<< HEAD
 
         /// Default constructor.
         inline GenericRGBColour() : Parent() {}
@@ -1263,39 +908,6 @@
 
         inline explicit GenericRGBColour(const GenericLightColour<Channel>& col) : Parent(col) {}
 
-=======
-
-        /// Default constructor.
-        inline GenericRGBColour() : Parent() {}
-
-        /// Copy constructor.
-        inline GenericRGBColour(const GenericRGBColour& col) : Parent(col) {}
-
-        /// Construct from sibling type with different precision.
-        template<typename CHANNEL_T2>
-        inline explicit GenericRGBColour(const GenericRGBColour<CHANNEL_T2>& col) : Parent(col) {}
-
-        inline explicit GenericRGBColour(Channel grey) : Parent(grey) {}
-
-        inline explicit GenericRGBColour(Channel red, Channel green, Channel blue) : Parent()
-        {
-            mColour[Model::kRed]   = red;
-            mColour[Model::kGreen] = green;
-            mColour[Model::kBlue]  = blue;
-        }
-
-        inline explicit GenericRGBColour(const GenericRGBFTColour<Channel>& col) : Parent(col.rgb()) {}
-
-        /// Convert from CIE XYZ
-        inline explicit GenericRGBColour(const GenericXYZColour<Channel>& col) : Parent(col) {}
-
-        /// Construct from shared-exponent format.
-        template<typename BIAS_T2, typename CHANNEL_T2>
-        inline explicit GenericRGBColour(const GenericCompactColour<Model,BIAS_T2,CHANNEL_T2>& col) : Parent(col) {}
-
-        inline explicit GenericRGBColour(const GenericLightColour<Channel>& col) : Parent(col) {}
-
->>>>>>> 70c5ab77
         inline explicit GenericRGBColour(const GenericAttenuatingColour<Channel>& col) :
 #if (POV_COLOUR_MODEL == 0)
             Parent(col)
@@ -1331,11 +943,8 @@
         using Parent::IsNearZero;
         using Parent::Invalidate;
         using Parent::IsValid;
-<<<<<<< HEAD
         using Parent::IsFinite;
         using Parent::IsSane;
-=======
->>>>>>> 70c5ab77
 
         inline void Clip      (Channel minc, Channel maxc) { this->SetClipped     (*this, minc, maxc); }
         inline void ClipUpper (Channel maxc)               { this->SetClippedUpper(*this, maxc); }
@@ -1358,12 +967,8 @@
 
         template<typename T> friend inline typename boost::enable_if<std::tr1::is_arithmetic<T>, GenericRGBColour>::type operator* (T a, const GenericRGBColour& b) { return b * a; }
 
-<<<<<<< HEAD
         friend inline GenericRGBColour Sqr  (const GenericRGBColour& a) { GenericRGBColour result; result.SetProduct(a, a); return result; }
         friend inline GenericRGBColour Sqrt (const GenericRGBColour& a) { GenericRGBColour result; result.SetSqrt   (a);    return result; }
-=======
-        friend inline GenericRGBColour Sqr(const GenericRGBColour& a) { GenericRGBColour result; result.SetProduct(a, a); return result; }
->>>>>>> 70c5ab77
 
         friend inline Channel ColourDistance (const GenericRGBColour& a, const GenericRGBColour& b) { GenericRGBColour diff; diff.SetDifference(a, b); return diff.SumAbs(); }
 
@@ -1495,19 +1100,11 @@
         inline explicit GenericTrans(const GenericTrans<COLOUR_T2>& t) :
             mData(t.mData)
         {}
-<<<<<<< HEAD
 
         inline explicit GenericTrans(const Colour& col) :
             mData(col)
         {}
 
-=======
-
-        inline explicit GenericTrans(const Colour& col) :
-            mData(col)
-        {}
-
->>>>>>> 70c5ab77
         inline explicit GenericTrans(const Colour& col, Channel filter, Channel transm) :
             mData(col * filter + transm)
         {}
@@ -1772,7 +1369,6 @@
 
         inline GenericRGBColour<Channel>  rgb() const { return mColour; }
         inline GenericRGBColour<Channel>& rgb()       { return mColour; }
-<<<<<<< HEAD
 
         inline Channel  red()    const { return mColour.red(); }
         inline Channel& red()          { return mColour.red(); }
@@ -1795,22 +1391,6 @@
         }
 
         inline bool IsSane() const { return IsFinite(); }
-=======
-
-        inline Channel  red()    const { return mColour.red(); }
-        inline Channel& red()          { return mColour.red(); }
-
-        inline Channel  green()  const { return mColour.green(); }
-        inline Channel& green()        { return mColour.green(); }
-
-        inline Channel  blue()   const { return mColour.blue(); }
-        inline Channel& blue()         { return mColour.blue(); }
-
-        inline Channel  transm() const { return mTransm; }
-        inline Channel& transm()       { return mTransm; }
-
-        inline Channel  Alpha()  const { return Channel(1.0) - mTransm; }
->>>>>>> 70c5ab77
 
         inline bool IsNearZero(Channel epsilon) const
         {
@@ -1829,7 +1409,6 @@
             return GenericRGBTColour(mColour.Clipped(minc, maxc),
                                      pov_base::clip<Channel>(mTransm, minc, maxc));
         }
-<<<<<<< HEAD
 
         inline GenericRGBColour<Channel> TransmittedColour() const
         {
@@ -1910,87 +1489,6 @@
         inline Channel  y() const { return mColour[Model::kY]; }
         inline Channel& y()       { return mColour[Model::kY]; }
 
-=======
-
-        inline GenericRGBColour<Channel> TransmittedColour() const
-        {
-            return GenericRGBColour<Channel>(mTransm);
-        }
-
-        inline GenericRGBTColour& operator=  (const GenericRGBTColour& b) { mColour =  b.mColour; mTransm =  b.mTransm; return *this; }
-        inline GenericRGBTColour& operator+= (const GenericRGBTColour& b) { mColour += b.mColour; mTransm += b.mTransm; return *this; }
-        inline GenericRGBTColour& operator-= (const GenericRGBTColour& b) { mColour -= b.mColour; mTransm -= b.mTransm; return *this; }
-        inline GenericRGBTColour& operator*= (double b)                   { mColour *= b;         mTransm *= b;         return *this; }
-        inline GenericRGBTColour& operator/= (double b)                   { mColour /= b;         mTransm /= b;         return *this; }
-
-        inline GenericRGBTColour operator+ (const GenericRGBTColour& b) const { GenericRGBTColour result(*this); result += b; return result; }
-        inline GenericRGBTColour operator- (const GenericRGBTColour& b) const { GenericRGBTColour result(*this); result -= b; return result; }
-        inline GenericRGBTColour operator* (double b) const                   { GenericRGBTColour result(*this); result *= b; return result; }
-        inline GenericRGBTColour operator/ (double b) const                   { GenericRGBTColour result(*this); result /= b; return result; }
-
-        template<typename T> friend inline typename boost::enable_if<std::tr1::is_arithmetic<T>, GenericRGBTColour>::type operator* (T a, const GenericRGBTColour& b) { return  b * a; }
-
-        friend inline GenericRGBTColour Sqr(const GenericRGBTColour& a) { return GenericRGBTColour(Sqr(a.mColour), Sqr(a.mTransm)); }
-
-        friend inline Channel ColourDistanceRGBT (const GenericRGBTColour& a, const GenericRGBTColour& b)
-        {
-            return ColourDistance(a.mColour, b.mColour) + fabs(a.mTransm - b.mTransm);
-        }
-
-    protected:
-
-        GenericRGBColour<Channel>   mColour;
-        Channel                     mTransm;
-};
-
-typedef GenericRGBTColour<ColourChannel>        RGBTColour;         ///< Standard precision RGBxT colour.
-typedef GenericRGBTColour<PreciseColourChannel> PreciseRGBTColour;  ///< High precision RGBxT colour.
-
-
-/// Generic template class to hold and process CIE XYZ colours.
-///
-/// @tparam CHANNEL_T   Floating-point type to use for the individual colour components.
-///
-template<typename CHANNEL_T>
-class GenericXYZColour : public GenericLinearColour<ColourModelXYZ, CHANNEL_T>
-{
-    public:
-
-        typedef ColourModelXYZ      Model;
-        typedef CHANNEL_T           Channel;
-        typedef GenericLinearColour<Model, Channel> Parent;
-        using Parent::kChannels;
-
-        /// Default constructor.
-        inline GenericXYZColour() : Parent() {}
-
-        /// Copy constructor.
-        inline GenericXYZColour(const GenericXYZColour& col) : Parent(col) {}
-
-        /// Construct from sibling type with different precision.
-        template<typename CHANNEL_T2>
-        inline explicit GenericXYZColour(const GenericXYZColour<CHANNEL_T2>& col) : Parent(col) {}
-
-        inline explicit GenericXYZColour(Channel x, Channel y, Channel z) :
-            Parent()
-        {
-            mColour[Model::kX] = x;
-            mColour[Model::kY] = y;
-            mColour[Model::kZ] = z;
-        }
-
-        inline explicit GenericXYZColour(const GenericRGBColour<Channel>& col) : Parent(col) {}
-
-        inline Channel  operator[](unsigned int i) const { return this->channel(i); }
-        inline Channel& operator[](unsigned int i)       { return this->channel(i); }
-
-        inline Channel  x() const { return mColour[Model::kX]; }
-        inline Channel& x()       { return mColour[Model::kX]; }
-
-        inline Channel  y() const { return mColour[Model::kY]; }
-        inline Channel& y()       { return mColour[Model::kY]; }
-
->>>>>>> 70c5ab77
         inline Channel  z() const { return mColour[Model::kZ]; }
         inline Channel& z()       { return mColour[Model::kZ]; }
 
@@ -2031,19 +1529,11 @@
 
         /// Copy constructor.
         inline GenericLightColour(const GenericLightColour& col) : Parent(col) {}
-<<<<<<< HEAD
 
         /// Construct from sibling type with different precision.
         template<typename CHANNEL_T2>
         inline explicit GenericLightColour(const GenericLightColour<CHANNEL_T2>& col) : Parent(col) {}
 
-=======
-
-        /// Construct from sibling type with different precision.
-        template<typename CHANNEL_T2>
-        inline explicit GenericLightColour(const GenericLightColour<CHANNEL_T2>& col) : Parent(col) {}
-
->>>>>>> 70c5ab77
         inline explicit GenericLightColour(const GenericRGBColour<Channel>& col) : 
 #if ((POV_COLOUR_MODEL == 0) || (POV_COLOUR_MODEL == 3))
             Parent(col)
@@ -2084,11 +1574,8 @@
         using Parent::IsNearZero;
         using Parent::Invalidate;
         using Parent::IsValid;
-<<<<<<< HEAD
         using Parent::IsFinite;
         using Parent::IsSane;
-=======
->>>>>>> 70c5ab77
 
         inline GenericLightColour                operator* (Channel b) const                                  { GenericLightColour                 result; result.SetProduct (*this, b); return result; }
         inline GenericLightColour                operator/ (Channel b) const                                  { GenericLightColour                 result; result.SetQuotient(*this, b); return result; }
@@ -2103,7 +1590,6 @@
 
         inline GenericLightColour& operator*= (const GenericPseudoColour<Channel>& b)      { this->SetProduct   (*this, b); return *this; }
         inline GenericLightColour& operator/= (const GenericPseudoColour<Channel>& b)      { this->SetQuotient  (*this, b); return *this; }
-<<<<<<< HEAD
 
         template<typename T> friend inline typename boost::enable_if<std::tr1::is_arithmetic<T>, GenericLightColour>::type operator* (T a, const GenericLightColour& b) { GenericLightColour result; result.SetProduct   (b, a); return result; }
 
@@ -2310,71 +1796,7 @@
         }
 #endif
 
-=======
-
-        template<typename T> friend inline typename boost::enable_if<std::tr1::is_arithmetic<T>, GenericLightColour>::type operator* (T a, const GenericLightColour& b) { GenericLightColour result; result.SetProduct   (b, a); return result; }
-
-        friend inline GenericLightColour           Pow  (const GenericLightColour& a, Channel b) { GenericLightColour           result; result.SetPow    (a, b); return result; } ///< @deprecated Only allowed for the physically bogus reflection exponent feature.
-        friend inline GenericPseudoColour<Channel> Sqr  (const GenericLightColour& a)            { GenericPseudoColour<Channel> result; result.SetProduct(a, a); return result; } ///< @note       Squaring a colour is allowed, but the result is not really a colour anymore.
-
-        friend inline Channel ColourDistance (const GenericLightColour& a, const GenericLightColour& b) { GenericLightColour diff; diff.SetDifference(a, b); return diff.SumAbs(); }
-
-    protected:
-
-        using Parent::mColour;
-
-        template<typename CHANNEL_T2>
-        inline explicit GenericLightColour(const CHANNEL_T2* col) : Parent(col) {}
-};
-
-typedef GenericLightColour<ColourChannel>           LightColour;        ///< Standard precision light colour.
-typedef GenericLightColour<PreciseColourChannel>    PreciseLightColour; ///< High precision light colour.
-
-
-/// Generic template class to hold and process attenuating colours.
-///
-/// @note   This type deliberately exposes only a subset of the functionality implemented by the base class, restricting
-///         it to arithmetic operations that really make sense for attenuating colours.
-///
-/// @tparam CHANNEL_T   Floating-point type to use for the individual colour channels.
-///
-template<typename CHANNEL_T>
-class GenericAttenuatingColour : public GenericLinearColour<ColourModelInternal,CHANNEL_T>
-{
-    public:
-
-        typedef ColourModelInternal Model;
-        typedef CHANNEL_T           Channel;
-        typedef Model::Whitepoint   Whitepoint;
-        typedef GenericLinearColour<Model, Channel> Parent;
-        using Parent::kChannels;
-
-        friend class GenericLightColour<Channel>;
-
-        /// Default constructor.
-        inline GenericAttenuatingColour() : Parent() {}
-
-        /// Copy constructor.
-        inline GenericAttenuatingColour(const GenericAttenuatingColour& col) : Parent(col) {}
-
-        /// Construct from sibling type with different precision.
-        template<typename CHANNEL_T2>
-        inline explicit GenericAttenuatingColour(const GenericAttenuatingColour<CHANNEL_T2>& col) : Parent(col) {}
-
-        inline explicit GenericAttenuatingColour(const GenericTransColour<Channel>& col) : Parent(col.colour()) {}
-
-        template<typename CHANNEL_T2>
-        inline explicit GenericAttenuatingColour(const GenericPseudoColour<CHANNEL_T2>& col) : Parent(col) {}
-
-        inline explicit GenericAttenuatingColour(const GenericRGBColour<Channel>& col) :
-#if (POV_COLOUR_MODEL == 0)
-            Parent(col)
-#else
-            Parent(GenericLightColour<Channel>(col) / ColourModelRGB::Whitepoint::Colour)
-#endif
-        {}
-
-        inline explicit GenericAttenuatingColour(Channel att) : Parent(att) {}
+        inline explicit GenericPseudoColour(Channel grey) : Parent(grey) {}
 
         inline Channel  operator[](unsigned int i) const { return this->channel(i); }
         inline Channel& operator[](unsigned int i)       { return this->channel(i); }
@@ -2400,153 +1822,8 @@
         using Parent::IsNearZero;
         using Parent::Invalidate;
         using Parent::IsValid;
-
-        inline void Clip      (Channel minc, Channel maxc) { this->SetClipped     (*this, minc, maxc); }
-        inline void ClipUpper (Channel maxc)               { this->SetClippedUpper(*this, maxc); }
-        inline void ClipLower (Channel minc)               { this->SetClippedLower(*this, minc); }
-
-        inline GenericAttenuatingColour Clipped      (Channel minc, Channel maxc) const { GenericAttenuatingColour result; result.SetClipped     (*this, minc, maxc); return result; }
-        inline GenericAttenuatingColour ClippedUpper (Channel maxc) const               { GenericAttenuatingColour result; result.SetClippedUpper(*this, maxc);       return result; }
-        inline GenericAttenuatingColour ClippedLower (Channel minc) const               { GenericAttenuatingColour result; result.SetClippedLower(*this, minc);       return result; }
-
-        inline GenericAttenuatingColour    operator- () const                                     { GenericAttenuatingColour    result; result.SetNegative  (*this);    return result; } // TODO eliminate
-        inline GenericAttenuatingColour    operator* (Channel b) const                            { GenericAttenuatingColour    result; result.SetProduct   (*this, b); return result; }
-        inline GenericAttenuatingColour    operator/ (Channel b) const                            { GenericAttenuatingColour    result; result.SetQuotient  (*this, b); return result; }
-        inline GenericAttenuatingColour    operator+ (const GenericAttenuatingColour& b) const    { GenericAttenuatingColour    result; result.SetSum       (*this, b); return result; }
-        inline GenericAttenuatingColour    operator- (const GenericAttenuatingColour& b) const    { GenericAttenuatingColour    result; result.SetDifference(*this, b); return result; } // TODO eliminate
-        inline GenericAttenuatingColour    operator* (const GenericAttenuatingColour& b) const    { GenericAttenuatingColour    result; result.SetProduct   (*this, b); return result; }
-        inline GenericLightColour<Channel> operator* (const GenericLightColour<Channel>& b) const { GenericLightColour<Channel> result; result.SetProduct   (*this, b); return result; }
-
-        inline GenericAttenuatingColour& operator*= (Channel b)                         { this->SetProduct (*this, b); return *this; }
-        inline GenericAttenuatingColour& operator/= (Channel b)                         { this->SetQuotient(*this, b); return *this; }
-        inline GenericAttenuatingColour& operator+= (const GenericAttenuatingColour& b) { this->SetSum     (*this, b); return *this; }
-        inline GenericAttenuatingColour& operator*= (const GenericAttenuatingColour& b) { this->SetProduct (*this, b); return *this; }
-
-        template<typename T> friend inline typename boost::enable_if<std::tr1::is_arithmetic<T>, GenericAttenuatingColour>::type operator* (T a, const GenericAttenuatingColour& b) { GenericAttenuatingColour result; result.SetProduct(b, a); return result; }
-
-        friend inline GenericAttenuatingColour     Exp  (const GenericAttenuatingColour& a) { GenericAttenuatingColour     result; result.SetExp    (a);    return result; } ///< @deprecated Encapsulate this in a more specialized function to compute distance-based attenuation.
-        friend inline GenericPseudoColour<Channel> Sqr  (const GenericAttenuatingColour& a) { GenericPseudoColour<Channel> result; result.SetProduct(a, a); return result; } ///< @note       Squaring a colour is allowed, but the result is not really a colour anymore.
-
-        friend inline Channel ColourDistance (const GenericAttenuatingColour& a, const GenericAttenuatingColour& b) { GenericAttenuatingColour diff; diff.SetDifference(a, b); return diff.SumAbs(); }
-
-    protected:
-
-        using Parent::mColour;
-};
-
-typedef GenericAttenuatingColour<ColourChannel>         AttenuatingColour;          ///< Standard precision light colour.
-typedef GenericAttenuatingColour<PreciseColourChannel>  PreciseAttenuatingColour;   ///< High precision light colour.
-
-
-/// Generic template class to hold and process generic wavelength-dependent colour-related data.
-///
-/// @note   This type is _not_ intended to represent actual colours; use @ref GenericLightColour or
-///         @ref GenericAttenuatingColour for that purpose instead.
-///
-/// @tparam CHANNEL_T   Floating-point type to use for the individual colour channels.
-///
-template<typename CHANNEL_T>
-class GenericPseudoColour : public GenericLinearColour<ColourModelInternal,CHANNEL_T>
-{
-    public:
-
-        typedef ColourModelInternal Model;
-        typedef CHANNEL_T           Channel;
-        typedef GenericLinearColour<Model, Channel> Parent;
-        using Parent::kChannels;
-
-        static const GenericPseudoColour DominantWavelengths;
-
-        /// Default constructor.
-        inline GenericPseudoColour() : Parent() {}
-
-        /// Copy constructor.
-        inline GenericPseudoColour(const GenericPseudoColour& col) : Parent(col) {}
-
-        /// Construct from sibling type with different precision.
-        template<typename CHANNEL_T2>
-        inline explicit GenericPseudoColour(const GenericPseudoColour<CHANNEL_T2>& col) : Parent(col) {}
-
-        inline explicit GenericPseudoColour(const GenericLightColour<Channel>&   col) : Parent(col) {}
-        inline explicit GenericPseudoColour(const GenericAttenuatingColour<Channel>& col) : Parent(col) {}
-
-        inline explicit GenericPseudoColour(const GenericRGBColour<Channel>& col) :
-#if (POV_COLOUR_MODEL == 0)
-            Parent(col)
-        {}
-#else
-            Parent()
-        {
-            // Perform cubic interpolation, based on Compute f(x) = a x^2 + b x + c with:
-            //      a =   [ x0   (y1-y2) + x1   (y2-y0) + x2   (y0-y1) ] / [ (x1-x2) (x2-x0) (x0-x1) ]
-            //      b = - [ x0^2 (y1-y2) + x1^2 (y2-y0) + x2^2 (y0-y1) ] / [ (x1-x2) (x2-x0) (x0-x1) ]
-            //      c =   [ (x1-x2) (x2-x0) (x0-x1) (y0 + y1 + y2) + (x0 + x1 + x2) [ x0^2 (y1-y2) + x1^2 (y2-y0) + x2^2 (y0-y1) ] - (x0^2 + x1^2 + x2^2) [ x0 (y1-y2) + x1 (y2-y0) + x2 (y0-y1) ] ] / 3;
-
-            const ColourChannel* x = ColourModelRGB::GetDominantWavelengths();
-            const GenericRGBColour<Channel>& y = col;
-            double xSqr;            // x[n]^2
-            double xDiff;           // x[n+1] - x[n+2]
-            double yDiff;           // y[n+1] - y[n+2]
-            double xProd  = 1.0;    // (x1-x2) (x2-x0) (x0-x1)
-            double xySum  = 0;      // x0   (y1-y2) + x1   (y2-y0) + x2   (y0-y1)
-            double x2ySum = 0;      // x0^2 (y1-y2) + x1^2 (y2-y0) + x2^2 (y0-y1)
-            double xSum   = 0;      // x0   + x1   + x2
-            double x2Sum  = 0;      // x0^2 + x1^2 + x2^2
-            double ySum   = 0;      // y0   + y1   + y2
-            for (unsigned int i = 0; i < ColourModelRGB::kChannels; i ++)
-            {
-                xDiff  =  x[(i+1)%3] - x[(i+2)%3];
-                yDiff  =  y[(i+1)%3] - y[(i+2)%3];
-                xSqr   =  Sqr(x[i]);
-                xProd  *= xDiff;
-                xySum  += x[i] * yDiff;
-                x2ySum += xSqr * yDiff;
-                ySum   += y[i];
-                xSum   += x[i];
-                x2Sum  += x[i];
-            }
-            double a = xySum  / xProd;
-            double b = x2ySum / xProd;
-            double c = (xProd * ySum + xSum * x2ySum - x2Sum * xySum) / 3;
-
-            x = Model::GetDominantWavelengths();
-            for (unsigned int i = 0; i < Model::kChannels; i ++)
-                mColour[i] = a * Sqr(x[i]) + b * x[i] + c;
-        }
-#endif
-
->>>>>>> 70c5ab77
-        inline explicit GenericPseudoColour(Channel grey) : Parent(grey) {}
-
-        inline Channel  operator[](unsigned int i) const { return this->channel(i); }
-        inline Channel& operator[](unsigned int i)       { return this->channel(i); }
-
-        using Parent::Sum;
-        using Parent::SumAbs;
-        using Parent::Max;
-        using Parent::MaxAbs;
-        using Parent::Min;
-        using Parent::MinAbs;
-        using Parent::Average;
-        using Parent::AverageAbs;
-        using Parent::Greyscale;
-
-        using Parent::Weight;
-        using Parent::WeightAbsGreyscale;
-        using Parent::WeightGreyscale;
-        using Parent::WeightMax;
-        using Parent::WeightMaxAbs;
-
-        using Parent::Clear;
-        using Parent::IsZero;
-        using Parent::IsNearZero;
-        using Parent::Invalidate;
-        using Parent::IsValid;
-<<<<<<< HEAD
         using Parent::IsFinite;
         using Parent::IsSane;
-=======
->>>>>>> 70c5ab77
 
         inline void Clip      (Channel minc, Channel maxc) { this->SetClipped     (*this, minc, maxc); }
         inline void ClipUpper (Channel maxc)               { this->SetClippedUpper(*this, maxc); }
@@ -2644,19 +1921,17 @@
         inline explicit GenericTransColour(const Colour& col, const TransData& trans) :
             mColour(col),
             mTrans(trans)
-<<<<<<< HEAD
-=======
         {}
 
         inline explicit GenericTransColour(const GenericRGBFTColour<Channel>& col) :
             mColour(col.rgb()),
             mTrans(col.trans())
->>>>>>> 70c5ab77
-        {}
-
-        inline explicit GenericTransColour(const GenericRGBFTColour<Channel>& col) :
-            mColour(col.rgb()),
-            mTrans(col.trans())
+        {}
+
+        inline explicit GenericTransColour(const GenericColour<T>& col, T filter, T transm) :
+            mColour(col),
+            mFilter(filter),
+            mTransm(transm)
         {}
 
         inline Colour     colour() const { return mColour; }
@@ -2727,15 +2002,9 @@
         static const unsigned int kChannels     = Model::kChannels;
         static const unsigned int kCoefficients = Model::kChannels + 1;
         static const unsigned int kExp          = Model::kChannels;
-<<<<<<< HEAD
 
         typedef Channel Data[kCoefficients+1];
 
-=======
-
-        typedef Channel Data[kCoefficients+1];
-
->>>>>>> 70c5ab77
         /// Default constructor.
         inline GenericCompactColour()
         {
