/*******************************************************************************
 * colourspace.h
 *
 * This file contains code for handling colour space conversions.
 *
 * ---------------------------------------------------------------------------
 * Persistence of Vision Ray Tracer ('POV-Ray') version 3.7.
 * Copyright 1991-2013 Persistence of Vision Raytracer Pty. Ltd.
 *
 * POV-Ray is free software: you can redistribute it and/or modify
 * it under the terms of the GNU Affero General Public License as
 * published by the Free Software Foundation, either version 3 of the
 * License, or (at your option) any later version.
 *
 * POV-Ray is distributed in the hope that it will be useful,
 * but WITHOUT ANY WARRANTY; without even the implied warranty of
 * MERCHANTABILITY or FITNESS FOR A PARTICULAR PURPOSE.  See the
 * GNU Affero General Public License for more details.
 *
 * You should have received a copy of the GNU Affero General Public License
 * along with this program.  If not, see <http://www.gnu.org/licenses/>.
 * ---------------------------------------------------------------------------
 * POV-Ray is based on the popular DKB raytracer version 2.12.
 * DKBTrace was originally written by David K. Buck.
 * DKBTrace Ver 2.0-2.12 were written by David K. Buck & Aaron A. Collins.
 * ---------------------------------------------------------------------------
<<<<<<< HEAD
 * $File: //depot/clipka/upov/source/base/image/colourspace.h $
 * $Revision: #2 $
 * $Change: 6103 $
 * $DateTime: 2013/11/19 19:43:57 $
=======
 * $File: //depot/povray/smp/source/base/image/colourspace.h $
 * $Revision: #9 $
 * $Change: 6132 $
 * $DateTime: 2013/11/25 14:23:41 $
>>>>>>> 8c26649c
 * $Author: clipka $
 *******************************************************************************/

#ifndef POVRAY_BASE_COLOURSPACE_H
#define POVRAY_BASE_COLOURSPACE_H

#include <vector>

#include <boost/thread.hpp>

#include "base/configbase.h"
#include "base/types.h"
#include "base/colour.h"

namespace pov_base
{

class GammaCurve;
class SimpleGammaCurve;

/**
 *  Class holding a shared reference to a gamma curve.
 */
typedef shared_ptr<GammaCurve> GammaCurvePtr;

/**
 *  Class holding a shared reference to a simple gamma curve.
 */
typedef shared_ptr<SimpleGammaCurve> SimpleGammaCurvePtr;

/**
 *  Abstract class representing an encoding gamma curve (or, more generally, transfer function).
 *  In this generic form, the gamma curve may be arbitrarily complex.
 *  @note   To conserve memory, derived classes should prevent duplicates from being instantiated.
 *          This base class provides a caching mechanism to help accomplish this.
 */
class GammaCurve
{
	public:

		/**
		 *  Encoding function.
		 *  This function is to be implemented by subclasses to define the encoding rules of that particular gamma curve.
		 *  @note           Input values 0.0 and 1.0 should be mapped to output values 0.0 and 1.0, respectively.
		 *                  Input values that cannot be mapped should be clipped to the nearest valid value.
		 *  @param[in]  x   Input value.
		 *  @return         Output value.
		 */
		virtual float Encode(float x) const = 0;

		/**
		 *  Decoding function.
		 *  This function is to be implemented by subclasses to define the decoding rules of that particular gamma curve.
		 *  @note           Input values 0.0 and 1.0 should be mapped to output values 0.0 and 1.0, respectively.
		 *                  Input values that cannot be mapped should be clipped to the nearest valid value.
		 *  @param[in]  x   Input value.
		 *  @return         Output value.
		 */
		virtual float Decode(float x) const = 0;

		/**
		 *  Approximated power-law gamma
		 *  This function is to be implemented by subclasses to return an average overall gamma to be used as a
		 *  gamma-law approximation of the particular gamma curve.
		 */
		virtual float ApproximateDecodingGamma() const = 0;

		/**
		 *  Retrieves a lookup table for faster decoding.
		 *  This feature is intended to be used for low-dynamic-range, 8 or 16 bit depth, non-linearly encoded images
		 *  to be kept in encoded format during render to reduce the memory footprint without unnecessarily degrading
		 *  performance.
		 *  @note           The lookup table pointer is only valid during the lifetime of the GammaCurve object.
		 *                  Any entity holding a pointer to the lookup table must therefore also maintain a strong
		 *                  pointer to the GammaCurve object.
		 *  @param[in]  max The maximum encoded value; must be either 255 for 8-bit depth, or 65535 for 16-bit depth.
		 *  @return         Pointer to a table of pre-computed Decode() results for values from 0.0 to 1.0
		 *                  in increments of 1.0/max.
		 */
		float* GetLookupTable(unsigned int max);

		/**
		 *  Convenience function to test whether a gamma curve pointer refers to a neutral curve.
		 *  @param[in]  p   The gamma curve pointer to test.
		 *  @return         @c true if the gamma curve pointer is empty or the gamma curve is neutral, @c false otherwise.
		 */
		static bool IsNeutral(const GammaCurvePtr& p) { return (!p || p->IsNeutral()); }

		/**
		 *  Convenience function to apply encoding according to a given gamma curve pointer.
		 *  @note           If an empty gamma curve pointer is passed, neutral encoding is applied.
		 *  @param[in]  p   The gamma curve pointer to use for encoding.
		 *  @param[in]  x   The value to encode, typically in the range from 0.0 to 1.0.
		 *  @return         The encoded value, typically in the range from 0.0 to 1.0.
		 */
		static float Encode(const GammaCurvePtr& p, float x) { if (IsNeutral(p)) return x; else return p->Encode(x); }

		/**
		 *  Convenience function to apply encoding according to a given gamma curve pointer.
		 *  @note           If an empty gamma curve pointer is passed, neutral encoding is applied.
		 *  @param[in]  p   The gamma curve pointer to use for encoding.
		 *  @param[in]  c   The colour to encode, typically in the range from 0.0 to 1.0.
		 *  @return         The encoded colour, typically in the range from 0.0 to 1.0.
		 */
		static Colour Encode(const GammaCurvePtr& p, const Colour& c)
		{
			if (IsNeutral(p))
				return c;
			else
				return Colour(p->Encode(c.red()), p->Encode(c.green()), p->Encode(c.blue()), c.filter(), c.transm());
		}

		/**
		 *  Applies decoding according to a given gamma curve pointer.
		 *  @note           If an empty gamma curve pointer is passed, neutral decoding is applied.
		 *  @param[in]  p   The gamma curve pointer to use for decoding.
		 *  @param[in]  x   The value to decode, typically in the range from 0.0 to 1.0.
		 *  @return         The decoded value, typically in the range from 0.0 to 1.0.
		 */
		static float Decode(const GammaCurvePtr& p, float x) { if (IsNeutral(p)) return x; else return p->Decode(x); }

	protected:

		/**
		 *  Cached lookup table for 8-bit lookup.
		 *  This member variable caches the pointer returned by a first call to @c GetLookupTable(255) to avoid creating
		 *  multiple copies of the table.
		 */
		float* lookupTable8;

		/**
		 *  Cached lookup table for 16-bit lookup.
		 *  This member variable caches the pointer returned by a first call to @c GetLookupTable(65535) to avoid creating
		 *  multiple copies of the table.
		 */
		float* lookupTable16;

		/**
		 *  Mutex to guard access to @c lookupTable8 and @c lookupTable16.
		 */
		boost::mutex lutMutex;

		/**
		 *  Constructor.
		 */
		GammaCurve() : lookupTable8(NULL), lookupTable16(NULL) {}

		/**
		 *  Destructor.
		 */
		virtual ~GammaCurve() { if (lookupTable8) delete[] lookupTable8; if (lookupTable16) delete[] lookupTable16; }

		/**
		 *  Function to test whether two gamma curves match.
		 *  This function is to be implemented by subclasses to define how to test for matching gamma curves.
		 *  @param[in]  p   Pointer to the gamma curve to compare with.
		 *  @return         @c true if the gamma curve will produce the same result as this instance, @c false otherwise.
		 */
		virtual bool Matches(const GammaCurvePtr& p) const { return this == p.get(); }

		/**
		 *  Function to test whether the gamma curve is neutral.
		 *  This function is to be implemented by subclasses to define how to test for neutral gamma curves.
		 *  @return         @c true if this gamma curve is neutral (i.e. maps any value to itself), @c false otherwise.
		 */
		virtual bool IsNeutral() const { return false; }

		/**
		 *  Cache of all gamma curves currently in use.
		 *  This static member variable caches pointers of gamma curve instances currently in use, forming the basis
		 *  of the @c GetMatching() mechanism to avoid duplicate instances.
		 */
		static list<weak_ptr<GammaCurve> > cache;

		/**
		 *  Mutex to guard access to @c cache.
		 */
		static boost::mutex cacheMutex;

		/**
		 *  Function to manage the gamma curve cache.
		 *  This static function will look up a gamma curve from the cache to match the supplied one, or encache the
		 *  supplied one if no match has been found.
		 *  @note           Derived classes allowing for multiple instances can pass any newly created instance
		 *                  through this function to make sure no duplicate gamma curve instances are ever in use.
		 *                  For this purpose, no references to the instance supplied shall be retained; instead,
		 *                  only the instance returned by this function shall be kept.
		 *  @param      p   Pointer to the gamma curve to look up or encache.
		 *  @return         A matching encached gamma curve (possibly, but not necessarily, the instance supplied).
		 */
		static GammaCurvePtr GetMatching(const GammaCurvePtr& p);

		friend class TranscodingGammaCurve;
};

/**
 *  Abstract class representing a simple transfer function having at most one float parameter.
 */
class SimpleGammaCurve : public GammaCurve
{
	public:

		/**
		 *  Get type identifier.
		 *  This function is to be implemented by subclasses to return the type identifier of the gamma curve subclass.
		 */
		virtual int GetTypeId() const = 0;

		/**
		 *  Get parameter.
		 *  This function is to be implemented by subclasses to return the type-specific parameter of the gamma curve subclass.
		 */
		virtual float GetParam() const = 0;

	protected:

		/**
		 *  Function to test whether two gamma curves match.
		 *  This function is to be implemented by subclasses to define how to test for matching gamma curves.
		 *  @param[in]  p   Pointer to the gamma curve to compare with.
		 *  @return         @c true if the gamma curve will produce the same result as this instance, @c false otherwise.
		 */
		virtual bool Matches(const GammaCurvePtr& p) const
		{
			SimpleGammaCurve* simpleP = dynamic_cast<SimpleGammaCurve*>(p.get());
			if (simpleP)
				return ((simpleP->GetTypeId() == this->GetTypeId()) && (simpleP->GetParam() == this->GetParam()));
			else
				return false;
		}
};

/**
 *  Abstract class representing a simple transfer function having no parameters.
 */
class UniqueGammaCurve : public SimpleGammaCurve
{
	public:
		/**
		 *  Get parameter.
		 *  This function is to be implemented by subclasses to return the type-specific parameter of the gamma curve subclass.
		 */
		virtual float GetParam() const { return 0.0; }

	protected:

		/**
		 *  Function to test whether two gamma curves match.
		 *  This function is to be implemented by subclasses to define how to test for matching gamma curves.
		 *  @param[in]  p   Pointer to the gamma curve to compare with.
		 *  @return         @c true if the gamma curve will produce the same result as this instance, @c false otherwise.
		 */
		virtual bool Matches(const GammaCurvePtr& p) const
		{
			UniqueGammaCurve* uniqueP = dynamic_cast<UniqueGammaCurve*>(p.get());
			if (uniqueP)
				return (uniqueP->GetTypeId() == this->GetTypeId());
			else
				return false;
		}
};

/**
 *  Class representing a neutral gamma curve.
 */
class NeutralGammaCurve : public UniqueGammaCurve
{
	public:
		static SimpleGammaCurvePtr Get();
		virtual float Encode(float x) const;
		virtual float Decode(float x) const;
		virtual float ApproximateDecodingGamma() const;
		virtual int GetTypeId() const;
	private:
		static SimpleGammaCurvePtr instance;
		virtual bool Matches(const GammaCurvePtr&) const;
		virtual bool IsNeutral() const;
		NeutralGammaCurve();
};

/**
 *  Class representing the IEC 61966-2-1 sRGB transfer function.
 *  @note   While the sRGB transfer functionn can be approximated with a classic power-law curve
 *          having a constant gamma of 1/2.2, the two are not identical. This class represents
 *          the exact function as specified in IEC 61966-2-1.
 */
class SRGBGammaCurve : public UniqueGammaCurve
{
	public:
		static SimpleGammaCurvePtr Get();
		virtual float Encode(float x) const;
		virtual float Decode(float x) const;
		virtual float ApproximateDecodingGamma() const;
		virtual int GetTypeId() const;
	private:
		static SimpleGammaCurvePtr instance;
		SRGBGammaCurve();
};

/**
 *  Class representing the ITU-R BT.709 transfer function.
 *  @note   This class does @e not account for the "black digital count" and "white digital count" being defined
 *          as 16/255 and 235/255, respectively.
 */
class ITURBT709GammaCurve : public GammaCurve // TODO we could make this a UniqueGammaCurve if we assign it a type ID
{
	public:
		static GammaCurvePtr Get();
		virtual float Encode(float x) const;
		virtual float Decode(float x) const;
		virtual float ApproximateDecodingGamma() const;
	private:
		static GammaCurvePtr instance;
		ITURBT709GammaCurve();
};

/**
 *  Class representing the Rec1361 transfer function.
 *  This transfer function is a wide-gamut extension to that specified in ITU-R BT.709.
 */
class Rec1361GammaCurve : public GammaCurve // TODO we could make this a UniqueGammaCurve if we assign it a type ID
{
	public:
		static GammaCurvePtr Get();
		virtual float Encode(float x) const;
		virtual float Decode(float x) const;
		virtual float ApproximateDecodingGamma() const;
	private:
		static GammaCurvePtr instance;
		Rec1361GammaCurve();
};

/**
 *  Class representing a classic constant-gamma (power-law) gamma encoding curve.
 */
class PowerLawGammaCurve : public SimpleGammaCurve
{
	public:
		static SimpleGammaCurvePtr GetByEncodingGamma(float gamma);
		static SimpleGammaCurvePtr GetByDecodingGamma(float gamma);
		virtual float Encode(float x) const;
		virtual float Decode(float x) const;
		virtual float ApproximateDecodingGamma() const;
		virtual int GetTypeId() const;
		virtual float GetParam() const;
	protected:
		float encGamma;
		PowerLawGammaCurve(float encGamma);
		virtual bool Matches(const GammaCurvePtr&) const;
		static bool IsNeutral(float gamma);
};

/**
 *  Class representing a scaled-encoding variant of another gamma curves.
 */
class ScaledGammaCurve : public GammaCurve
{
	public:
		static GammaCurvePtr GetByEncoding(const GammaCurvePtr&, float encodingFactor);
		static GammaCurvePtr GetByDecoding(float decodingFactor, const GammaCurvePtr&);
		virtual float Encode(float x) const;
		virtual float Decode(float x) const;
		virtual float ApproximateDecodingGamma() const;
	protected:
		GammaCurvePtr baseGamma;
		float encFactor;
		ScaledGammaCurve(const GammaCurvePtr&, float);
		virtual bool Matches(const GammaCurvePtr&) const;
		static bool IsNeutral(float factor);
};

/**
 *  Class representing a transformation between different (non-linear) "gamma spaces".
 *  @note   This class is only required for backward compatibility with POV-Ray 3.6.
 */
class TranscodingGammaCurve : public GammaCurve
{
	public:
		static GammaCurvePtr Get(const GammaCurvePtr& working, const GammaCurvePtr& encoding);
		virtual float Encode(float x) const;
		virtual float Decode(float x) const;
		virtual float ApproximateDecodingGamma() const;
	protected:
		GammaCurvePtr workGamma;
		GammaCurvePtr encGamma;
		TranscodingGammaCurve();
		TranscodingGammaCurve(const GammaCurvePtr&, const GammaCurvePtr&);
		virtual bool Matches(const GammaCurvePtr&) const;
};

/**
 *  Generic transfer function factory.
 *  @param  typeId  transfer function type (one of kPOVList_GammaType_*)
 *  @param  param   parameter for parameterized transfer function (e.g. gamma of power-law function)
 */
SimpleGammaCurvePtr GetGammaCurve(int typeId, float param);

}

#endif // POVRAY_BASE_COLOURSPACE_H<|MERGE_RESOLUTION|>--- conflicted
+++ resolved
@@ -24,17 +24,10 @@
  * DKBTrace was originally written by David K. Buck.
  * DKBTrace Ver 2.0-2.12 were written by David K. Buck & Aaron A. Collins.
  * ---------------------------------------------------------------------------
-<<<<<<< HEAD
- * $File: //depot/clipka/upov/source/base/image/colourspace.h $
- * $Revision: #2 $
- * $Change: 6103 $
- * $DateTime: 2013/11/19 19:43:57 $
-=======
  * $File: //depot/povray/smp/source/base/image/colourspace.h $
  * $Revision: #9 $
  * $Change: 6132 $
  * $DateTime: 2013/11/25 14:23:41 $
->>>>>>> 8c26649c
  * $Author: clipka $
  *******************************************************************************/
 
