<<<<<<< HEAD
/*******************************************************************************
 * encoding.cpp
 *
 * ---------------------------------------------------------------------------
 * UberPOV Raytracer version 1.37.
 * Portions Copyright 2013 Christoph Lipka.
 *
 * UberPOV 1.37 is an experimental unofficial branch of POV-Ray 3.7, and is
 * subject to the same licensing terms and conditions.
 * ---------------------------------------------------------------------------
 * Persistence of Vision Ray Tracer ('POV-Ray') version 3.7.
 * Copyright 1991-2013 Persistence of Vision Raytracer Pty. Ltd.
 *
 * POV-Ray is free software: you can redistribute it and/or modify
 * it under the terms of the GNU Affero General Public License as
 * published by the Free Software Foundation, either version 3 of the
 * License, or (at your option) any later version.
 *
 * POV-Ray is distributed in the hope that it will be useful,
 * but WITHOUT ANY WARRANTY; without even the implied warranty of
 * MERCHANTABILITY or FITNESS FOR A PARTICULAR PURPOSE.  See the
 * GNU Affero General Public License for more details.
 *
 * You should have received a copy of the GNU Affero General Public License
 * along with this program.  If not, see <http://www.gnu.org/licenses/>.
 * ---------------------------------------------------------------------------
 * POV-Ray is based on the popular DKB raytracer version 2.12.
 * DKBTrace was originally written by David K. Buck.
 * DKBTrace Ver 2.0-2.12 were written by David K. Buck & Aaron A. Collins.
 * ---------------------------------------------------------------------------
 * $File: //depot/clipka/upov/source/base/image/encoding.cpp $
 * $Revision: #3 $
 * $Change: 6103 $
 * $DateTime: 2013/11/19 19:43:57 $
 * $Author: clipka $
 *******************************************************************************/
=======
//******************************************************************************
///
/// @file base/image/encoding.cpp
///
/// Implementations related to generic image data encoding (quantization) and
/// decoding.
///
/// @copyright
/// @parblock
///
/// Persistence of Vision Ray Tracer ('POV-Ray') version 3.7.
/// Copyright 1991-2014 Persistence of Vision Raytracer Pty. Ltd.
///
/// POV-Ray is free software: you can redistribute it and/or modify
/// it under the terms of the GNU Affero General Public License as
/// published by the Free Software Foundation, either version 3 of the
/// License, or (at your option) any later version.
///
/// POV-Ray is distributed in the hope that it will be useful,
/// but WITHOUT ANY WARRANTY; without even the implied warranty of
/// MERCHANTABILITY or FITNESS FOR A PARTICULAR PURPOSE.  See the
/// GNU Affero General Public License for more details.
///
/// You should have received a copy of the GNU Affero General Public License
/// along with this program.  If not, see <http://www.gnu.org/licenses/>.
///
/// ----------------------------------------------------------------------------
///
/// POV-Ray is based on the popular DKB raytracer version 2.12.
/// DKBTrace was originally written by David K. Buck.
/// DKBTrace Ver 2.0-2.12 were written by David K. Buck & Aaron A. Collins.
///
/// @endparblock
///
//******************************************************************************
>>>>>>> 58e27fe4

// configbase.h must always be the first POV file included within base *.cpp files
#include "base/configbase.h"
#include "base/image/encoding.h"
#include "base/image/image.h"
#include "base/povmsgid.h"

// this must be the last file included
#include "base/povdebug.h"

namespace pov_base
{

/*******************************************************************************/

#define ALPHA_EPSILON 1.0e-6 ///< Smallest alpha value we dare to safely use with premultiplied alpha.

static const unsigned int MaxBayerMatrixSize = 4;
typedef float BayerMatrix[MaxBayerMatrixSize][MaxBayerMatrixSize];

static const BayerMatrix BayerMatrices[MaxBayerMatrixSize+1] =
{
    // dummy for 0x0
    { { 0 } },
    // 1x1 (of little use, but here it is)
    { { 1/2.0-0.5 } },
    // 2x2
    { { 1/4.0-0.5, 3/4.0-0.5 },
      { 4/4.0-0.5, 2/4.0-0.5 } },
    // 3x3
    { { 3/9.0-0.5, 7/9.0-0.5, 4/9.0-0.5 },
      { 6/9.0-0.5, 1/9.0-0.5, 9/9.0-0.5 },
      { 2/9.0-0.5, 8/9.0-0.5, 5/9.0-0.5 } },
    // 4x4
    { {  1/16.0-0.5,  9/16.0-0.5,  3/16.0-0.5, 11/16.0-0.5 },
      { 13/16.0-0.5,  5/16.0-0.5, 15/16.0-0.5,  7/16.0-0.5 },
      {  4/16.0-0.5, 12/16.0-0.5,  2/16.0-0.5, 10/16.0-0.5 },
      { 16/16.0-0.5,  8/16.0-0.5, 14/16.0-0.5,  6/16.0-0.5 } }
};

/*******************************************************************************/

/// Class representing "no-op" dithering rules.
class NoDither : public DitherHandler
{
    public:
        virtual void getOffset(unsigned int x, unsigned int y, OffsetInfo& offLin, OffsetInfo& offQnt);
};

/// Class representing bayer dithering rules, generating a regular pattern.
class BayerDither : public DitherHandler
{
    public:
        BayerDither(unsigned int mxSize);
        virtual void getOffset(unsigned int x, unsigned int y, OffsetInfo& offLin, OffsetInfo& offQnt);
        static inline float getOffset(unsigned int x, unsigned int y, unsigned int ms) { return BayerMatrices[ms][x%ms][y%ms]; }
    protected:
        unsigned int matrixSize;
};

/// Class representing simple 1D error diffusion dithering rules, carrying over the error from one pixel to the next.
class DiffusionDither1D : public DitherHandler
{
    public:
        virtual void getOffset(unsigned int x, unsigned int y, OffsetInfo& offLin, OffsetInfo& offQnt);
        virtual void setError(unsigned int x, unsigned int y, const OffsetInfo& err);
    protected:
        OffsetInfo lastErr;
};

/// Class representing simple 2D error diffusion dithering rules, carrying over the error from one pixel to the right, as well as the two pixels below.
/// @note   This implementation uses an additional 2-line pixel buffer to avoid manipulating the original image.
class DiffusionDither2D : public DitherHandler
{
    public:
        DiffusionDither2D(unsigned int width);
        virtual ~DiffusionDither2D();
        virtual void getOffset(unsigned int x, unsigned int y, OffsetInfo& offLin, OffsetInfo& offQnt);
        virtual void setError(unsigned int x, unsigned int y, const OffsetInfo& err);
    protected:
        unsigned int imageWidth;
        OffsetInfo* nextRowOffset;
        OffsetInfo* thisRowOffset;
};

/// Class representing Floyd-Steinberg dithering rules, carrying over the error from one pixel to the right, as well as the three pixels below.
/// @note   This implementation uses an additional 2-line pixel buffer to avoid manipulating the original image.
class FloydSteinbergDither : public DitherHandler
{
    public:
        FloydSteinbergDither(unsigned int width);
        virtual ~FloydSteinbergDither();
        virtual void getOffset(unsigned int x, unsigned int y, OffsetInfo& offLin, OffsetInfo& offQnt);
        virtual void setError(unsigned int x, unsigned int y, const OffsetInfo& err);
    protected:
        unsigned int imageWidth;
        OffsetInfo* nextRowOffset;
        OffsetInfo* thisRowOffset;
};

/*******************************************************************************/

void NoDither::getOffset(unsigned int x, unsigned int y, OffsetInfo& offLin, OffsetInfo& offQnt)
{
    offLin.clear();
    offQnt.clear();
}

/*******************************************************************************/

BayerDither::BayerDither(unsigned int mxSize) :
    matrixSize(min(mxSize,MaxBayerMatrixSize))
{
    ;
}

void BayerDither::getOffset(unsigned int x, unsigned int y, OffsetInfo& offLin, OffsetInfo& offQnt)
{
    offLin.clear();
    offQnt.setAll(getOffset(x, y, matrixSize));
}

/*******************************************************************************/

void DiffusionDither1D::getOffset(unsigned int x, unsigned int y, OffsetInfo& offLin, OffsetInfo& offQnt)
{
    offLin = lastErr; lastErr.clear(); offQnt.clear();
}

void DiffusionDither1D::setError(unsigned int x, unsigned int y, const OffsetInfo& err)
{
    lastErr = err;
}

/*******************************************************************************/

DiffusionDither2D::DiffusionDither2D(unsigned int width) :
    imageWidth(width),
    thisRowOffset(new OffsetInfo[width+1]),
    nextRowOffset(new OffsetInfo[width+1])
{
    ;
}

DiffusionDither2D::~DiffusionDither2D()
{
    delete[] thisRowOffset;
    delete[] nextRowOffset;
}

void DiffusionDither2D::getOffset(unsigned int x, unsigned int y, OffsetInfo& offLin, OffsetInfo& offQnt)
{
    offLin = thisRowOffset[x];
    offQnt.clear();
}

void DiffusionDither2D::setError(unsigned int x, unsigned int y, const OffsetInfo& err)
{
    if (x == 0)
    {
        OffsetInfo* tmp = nextRowOffset;
        nextRowOffset = thisRowOffset;
        thisRowOffset = tmp;
        for (unsigned int i = 0; i < imageWidth+1; i ++)
            nextRowOffset[i].clear();
    }
    thisRowOffset[x+1] += err * (2/4.0); // pixel to the right
    nextRowOffset[x]   += err * (1/4.0); // pixel below
    nextRowOffset[x+1] += err * (1/4.0); // pixel below right
}

/*******************************************************************************/

FloydSteinbergDither::FloydSteinbergDither(unsigned int width) :
    imageWidth(width),
    thisRowOffset(new OffsetInfo[width+2]),
    nextRowOffset(new OffsetInfo[width+2])
{
    ;
}

FloydSteinbergDither::~FloydSteinbergDither()
{
    delete[] thisRowOffset;
    delete[] nextRowOffset;
}

void FloydSteinbergDither::getOffset(unsigned int x, unsigned int y, OffsetInfo& offLin, OffsetInfo& offQnt)
{
    offLin = thisRowOffset[x+1];
    offQnt.clear();
}

void FloydSteinbergDither::setError(unsigned int x, unsigned int y, const OffsetInfo& err)
{
    if (x == 0)
    {
        OffsetInfo* tmp = nextRowOffset;
        nextRowOffset = thisRowOffset;
        thisRowOffset = tmp;
        for (unsigned int i = 0; i < imageWidth+2; i ++)
            nextRowOffset[i].clear();
    }
    thisRowOffset[x+2] += err * (7/16.0); // pixel to the right
    nextRowOffset[x]   += err * (3/16.0); // pixel below left
    nextRowOffset[x+1] += err * (5/16.0); // pixel below
    nextRowOffset[x+2] += err * (1/16.0); // pixel below right
}

/*******************************************************************************/

DitherHandlerPtr GetDitherHandler(int method, unsigned int imageWidth)
{
    switch (method)
    {
        case kPOVList_DitherMethod_None:            return DitherHandlerPtr(new NoDither());
        case kPOVList_DitherMethod_Diffusion1D:     return DitherHandlerPtr(new DiffusionDither1D());
        case kPOVList_DitherMethod_Diffusion2D:     return DitherHandlerPtr(new DiffusionDither2D(imageWidth));
        case kPOVList_DitherMethod_FloydSteinberg:  return DitherHandlerPtr(new FloydSteinbergDither(imageWidth));
        case kPOVList_DitherMethod_Bayer2x2:        return DitherHandlerPtr(new BayerDither(2));
        case kPOVList_DitherMethod_Bayer3x3:        return DitherHandlerPtr(new BayerDither(3));
        case kPOVList_DitherMethod_Bayer4x4:        return DitherHandlerPtr(new BayerDither(4));
        default:                                    throw POV_EXCEPTION_STRING("Invalid dither method for output");
    }
}

DitherHandlerPtr GetNoOpDitherHandler()
{
    return DitherHandlerPtr(new NoDither());
}

/*******************************************************************************/

float GetDitherOffset(unsigned int x, unsigned int y)
{
    return BayerDither::getOffset(x,y,4);
}

/*******************************************************************************/

inline void AlphaPremultiply(float& fGray, float fAlpha)
{
    fGray *= fAlpha;
}
inline void AlphaPremultiply(float& fRed, float& fGreen, float& fBlue, float fAlpha)
{
    fRed   *= fAlpha;
    fGreen *= fAlpha;
    fBlue  *= fAlpha;
}
inline void AlphaUnPremultiply(float& fGray, float fAlpha)
{
    if (fAlpha == 0)
        // This special case has no perfectly sane solution. We'll just pretend that fAlpha is very, very small but non-zero.
        fAlpha = ALPHA_EPSILON;
    fGray /= fAlpha;
}
inline void AlphaUnPremultiply(float& fRed, float& fGreen, float& fBlue, float fAlpha)
{
    if (fAlpha == 0)
        // This special case has no perfectly sane solution. We'll just pretend that fAlpha is very, very small but non-zero.
        fAlpha = ALPHA_EPSILON;
    fRed   /= fAlpha;
    fGreen /= fAlpha;
    fBlue  /= fAlpha;
}

void AlphaPremultiply(RGBColour& colour, float fAlpha)
{
    AlphaPremultiply(colour.red(), colour.green(), colour.blue(), fAlpha);
}

void AlphaUnPremultiply(RGBColour& colour, float fAlpha)
{
    AlphaUnPremultiply(colour.red(), colour.green(), colour.blue(), fAlpha);
}

void AlphaPremultiply(RGBFTColour& colour)
{
    AlphaPremultiply(colour.red(), colour.green(), colour.blue(), colour.FTtoA());
}

void AlphaUnPremultiply(RGBFTColour& colour)
{
    AlphaUnPremultiply(colour.red(), colour.green(), colour.blue(), colour.FTtoA());
}

void AlphaPremultiply(RGBTColour& colour)
{
    AlphaPremultiply(colour.red(), colour.green(), colour.blue(), colour.alpha());
}

void AlphaUnPremultiply(RGBTColour& colour)
{
    AlphaUnPremultiply(colour.red(), colour.green(), colour.blue(), colour.alpha());
}


void SetEncodedGrayValue(Image* img, unsigned int x, unsigned int y, const GammaCurvePtr& g, unsigned int max, unsigned int gray)
{
    if (!img->IsIndexed() && img->GetMaxIntValue() == max && GammaCurve::IsNeutral(g))
        // avoid potential re-quantization in case we have a pretty match between encoded data and container
        img->SetGrayValue(x, y, gray);
    else
        img->SetGrayValue(x, y, IntDecode(g,gray,max));
}
void SetEncodedGrayAValue(Image* img, unsigned int x, unsigned int y, const GammaCurvePtr& g, unsigned int max, unsigned int gray, unsigned int alpha, bool premul)
{
    bool doPremultiply   = (alpha != max) && !premul && (img->IsPremultiplied() || !img->HasTransparency()); // need to apply premultiplication if encoded data isn't PM'ed but container content should be
    bool doUnPremultiply = (alpha != max) && premul && !img->IsPremultiplied() && img->HasTransparency(); // need to undo premultiplication if other way round
    if (!doPremultiply && !doUnPremultiply && !img->IsIndexed() && img->GetMaxIntValue() == max && GammaCurve::IsNeutral(g))
        // avoid potential re-quantization in case we have a pretty match between encoded data and container
        img->SetGrayAValue(x, y, gray, alpha);
    else
    {
        float fAlpha = IntDecode(alpha,max);
        float fGray  = IntDecode(g,gray,max);
        if (doPremultiply)
            AlphaPremultiply(fGray, fAlpha);
        else if (doUnPremultiply)
            AlphaUnPremultiply(fGray, fAlpha);
        // else no need to worry about premultiplication
        img->SetGrayAValue(x, y, fGray, fAlpha);
    }
}
void SetEncodedRGBValue(Image* img, unsigned int x, unsigned int y, const GammaCurvePtr& g, unsigned int max, unsigned int red, unsigned int green, unsigned int blue)
{
    if (!img->IsIndexed() && img->GetMaxIntValue() == max && GammaCurve::IsNeutral(g))
        // avoid potential re-quantization in case we have a pretty match between encoded data and container
        img->SetRGBValue(x, y, red, green, blue);
    else
        img->SetRGBValue(x, y, IntDecode(g,red,max), IntDecode(g,green,max), IntDecode(g,blue,max));
}
void SetEncodedRGBAValue(Image* img, unsigned int x, unsigned int y, const GammaCurvePtr& g, unsigned int max, unsigned int red, unsigned int green, unsigned int blue, unsigned int alpha, bool premul)
{
    bool doPremultiply   = (alpha != max) && !premul && (img->IsPremultiplied() || !img->HasTransparency()); // need to apply premultiplication if encoded data isn't PM'ed but container content should be
    bool doUnPremultiply = (alpha != max) && premul && !img->IsPremultiplied() && img->HasTransparency(); // need to undo premultiplication if other way round
    if (!doPremultiply && !doUnPremultiply && !img->IsIndexed() && img->GetMaxIntValue() == max && GammaCurve::IsNeutral(g))
        // avoid potential re-quantization in case we have a pretty match between encoded data and container
        img->SetRGBAValue(x, y, red, green, blue, alpha);
    else
    {
        float fAlpha = IntDecode(alpha,  max);
        float fRed   = IntDecode(g,red,  max);
        float fGreen = IntDecode(g,green,max);
        float fBlue  = IntDecode(g,blue, max);
        if (doPremultiply)
            AlphaPremultiply(fRed, fGreen, fBlue, fAlpha);
        else if (doUnPremultiply)
            AlphaUnPremultiply(fRed, fGreen, fBlue, fAlpha);
        // else no need to worry about premultiplication
        img->SetRGBAValue(x, y, fRed, fGreen, fBlue, fAlpha);
    }
}
void SetEncodedGrayValue(Image* img, unsigned int x, unsigned int y, const GammaCurvePtr& g, float fGray)
{
    img->SetGrayValue(x, y, GammaCurve::Decode(g,fGray));
}
void SetEncodedGrayAValue(Image* img, unsigned int x, unsigned int y, const GammaCurvePtr& g, float fGray, float fAlpha, bool premul)
{
    bool doPremultiply   = !premul && (img->IsPremultiplied() || !img->HasTransparency()); // need to apply premultiplication if encoded data isn't PM'ed but container content should be
    bool doUnPremultiply = premul && !img->IsPremultiplied() && img->HasTransparency(); // need to undo premultiplication if other way round
    fGray = GammaCurve::Decode(g,fGray);
    if (doPremultiply)
        AlphaPremultiply(fGray, fAlpha);
    else if (doUnPremultiply)
        AlphaUnPremultiply(fGray, fAlpha);
    // else no need to worry about premultiplication
    img->SetGrayAValue(x, y, fGray, fAlpha);
}
void SetEncodedRGBValue(Image* img, unsigned int x, unsigned int y, const GammaCurvePtr& g, float red, float green, float blue)
{
    img->SetRGBValue(x, y, GammaCurve::Decode(g,red), GammaCurve::Decode(g,green), GammaCurve::Decode(g,blue));
}
void SetEncodedRGBAValue(Image* img, unsigned int x, unsigned int y, const GammaCurvePtr& g, float fRed, float fGreen, float fBlue, float fAlpha, bool premul)
{
    bool doPremultiply   = !premul && (img->IsPremultiplied() || !img->HasTransparency()); // need to apply premultiplication if encoded data isn't PM'ed but container content should be
    bool doUnPremultiply = premul && !img->IsPremultiplied() && img->HasTransparency(); // need to undo premultiplication if other way round
    fRed   = GammaCurve::Decode(g,fRed);
    fGreen = GammaCurve::Decode(g,fGreen);
    fBlue  = GammaCurve::Decode(g,fBlue);
    if (doPremultiply)
        AlphaPremultiply(fRed, fGreen, fBlue, fAlpha);
    else if (doUnPremultiply)
        AlphaUnPremultiply(fRed, fGreen, fBlue, fAlpha);
    // else no need to worry about premultiplication
    img->SetRGBAValue(x, y, fRed, fGreen, fBlue, fAlpha);
}
void SetEncodedRGBValue(Image* img, unsigned int x, unsigned int y, const GammaCurvePtr& g, const RGBColour& col)
{
    img->SetRGBValue(x, y, GammaCurve::Decode(g,col.red()), GammaCurve::Decode(g,col.green()), GammaCurve::Decode(g,col.blue()));
}

unsigned int GetEncodedGrayValue(const Image* img, unsigned int x, unsigned int y, const GammaCurvePtr& g, unsigned int max, DitherHandler& dh)
{
    float fGray;
    if (!img->IsPremultiplied() && img->HasTransparency())
    {
        // data has transparency and is stored non-premultiplied; precompose against a black background
        float fAlpha;
        img->GetGrayAValue(x, y, fGray, fAlpha);
        AlphaPremultiply(fGray, fAlpha);
    }
    else
    {
        // no need to worry about premultiplication
        fGray = img->GetGrayValue(x, y);
    }
    DitherHandler::OffsetInfo linOff, encOff;
    dh.getOffset(x,y,linOff,encOff);
    unsigned int iGray = IntEncode(g,fGray+linOff.gray,max,encOff.gray,linOff.gray);
    dh.setError(x,y,linOff);
    return iGray;
}
void GetEncodedGrayAValue(const Image* img, unsigned int x, unsigned int y, const GammaCurvePtr& g, unsigned int max, unsigned int& gray, unsigned int& alpha, DitherHandler& dh, bool premul)
{
    bool doPremultiply   = premul && !img->IsPremultiplied() && img->HasTransparency(); // need to apply premultiplication if encoded data should be premul'ed but container content isn't
    bool doUnPremultiply = !premul && img->IsPremultiplied() && img->HasTransparency(); // need to undo premultiplication if other way round
    float fGray, fAlpha;
    img->GetGrayAValue(x, y, fGray, fAlpha);
    if (doPremultiply)
    {
        AlphaPremultiply(fGray, fAlpha);
    }
    else if (doUnPremultiply)
    {
        // Data has been stored premultiplied, but should be encoded non-premultiplied.
        // Clipping will happen /before/ re-multiplying with alpha (because the latter is done in the viewer), which is equivalent to clipping
        // pre-multiplied components to be no greater than alpha, thereby "killing" highlights on transparent objects;
        // compensate for this by boosting opacity of any exceptionally bright pixels.
        if (fGray > fAlpha)
            fAlpha = min(1.0f, fGray);
        // Need to convert from premultiplied to non-premultiplied encoding.
        AlphaUnPremultiply(fGray, fAlpha);
    }
    else if (!premul)
    {
        // Data has been stored un-premultiplied and should be encoded that way.
        // Clipping will happen /before/ multiplying with alpha (because the latter is done in the viewer), which is equivalent to clipping
        // pre-multiplied components to be no greater than alpha, thereby "killing" highlights on transparent objects;
        // compensate for this by boosting opacity of any exceptionally bright pixels.
        if (fGray > 1.0)
        {
            float fFactor = fGray;
            if (fFactor * fAlpha > 1.0)
                fFactor = 1.0/fAlpha;
            // this keeps the product of alpha*color constant
            fAlpha *= fFactor;
            fGray  /= fFactor;
        }
        // No need for converting between premultiplied and un-premultiplied encoding.
    }
    // else no need to worry about premultiplication
    DitherHandler::OffsetInfo linOff, encOff;
    dh.getOffset(x,y,linOff,encOff);
    gray  = IntEncode(g, fGray + linOff.gray,  max, encOff.gray,  linOff.gray);
    alpha = IntEncode(fAlpha   + linOff.alpha, max, encOff.alpha, linOff.alpha);
    dh.setError(x,y,linOff);
}
void GetEncodedRGBValue(const Image* img, unsigned int x, unsigned int y, const GammaCurvePtr& g, unsigned int max, unsigned int& red, unsigned int& green, unsigned int& blue, DitherHandler& dh, float glareDesaturation)
{
<<<<<<< HEAD
	float fRed, fGreen, fBlue;
	if (!img->IsPremultiplied() && img->HasTransparency())
	{
		float fAlpha;
		// data has transparency and is stored non-premultiplied; precompose against a black background
		img->GetRGBAValue(x, y, fRed, fGreen, fBlue, fAlpha);
		AlphaPremultiply(fRed, fGreen, fBlue, fAlpha);
	}
	else
	{
		// no need to worry about premultiplication
		img->GetRGBValue(x, y, fRed, fGreen, fBlue);
	}
	fixOverexposure(fRed, fGreen, fBlue, glareDesaturation);
	DitherHandler::OffsetInfo linOff, encOff;
	dh.getOffset(x,y,linOff,encOff);
	red   = IntEncode(g,fRed   + linOff.red,   max, encOff.red,   linOff.red);
	green = IntEncode(g,fGreen + linOff.green, max, encOff.green, linOff.green);
	blue  = IntEncode(g,fBlue  + linOff.blue,  max, encOff.blue,  linOff.blue);
	dh.setError(x,y,linOff);
=======
    float fRed, fGreen, fBlue;
    if (!img->IsPremultiplied() && img->HasTransparency())
    {
        float fAlpha;
        // data has transparency and is stored non-premultiplied; precompose against a black background
        img->GetRGBAValue(x, y, fRed, fGreen, fBlue, fAlpha);
        AlphaPremultiply(fRed, fGreen, fBlue, fAlpha);
    }
    else
    {
        // no need to worry about premultiplication
        img->GetRGBValue(x, y, fRed, fGreen, fBlue);
    }
    DitherHandler::OffsetInfo linOff, encOff;
    dh.getOffset(x,y,linOff,encOff);
    red   = IntEncode(g,fRed   + linOff.red,   max, encOff.red,   linOff.red);
    green = IntEncode(g,fGreen + linOff.green, max, encOff.green, linOff.green);
    blue  = IntEncode(g,fBlue  + linOff.blue,  max, encOff.blue,  linOff.blue);
    dh.setError(x,y,linOff);
>>>>>>> 58e27fe4
}
void GetEncodedRGBAValue(const Image* img, unsigned int x, unsigned int y, const GammaCurvePtr& g, unsigned int max, unsigned int& red, unsigned int& green, unsigned int& blue, unsigned int& alpha, DitherHandler& dh, float glareDesaturation, bool premul)
{
<<<<<<< HEAD
	bool doPremultiply   = premul && !img->IsPremultiplied() && img->HasTransparency(); // need to apply premultiplication if encoded data should be premul'ed but container content isn't
	bool doUnPremultiply = !premul && img->IsPremultiplied() && img->HasTransparency(); // need to undo premultiplication if other way round
	float fRed, fGreen, fBlue, fAlpha;
	img->GetRGBAValue(x, y, fRed, fGreen, fBlue, fAlpha);
	if (doPremultiply)
	{
		// Data has been stored premultiplied, but should be encoded non-premultiplied.
		// No need for special handling of color components greater than alpha.
		// Need to convert from premultiplied to non-premultiplied encoding.
		AlphaPremultiply(fRed, fGreen, fBlue, fAlpha);
	}
	else if (doUnPremultiply)
	{
		// Data has been stored premultiplied, but should be encoded non-premultiplied.
		// Clipping will happen /before/ re-multiplying with alpha (because the latter is done in the viewer), which is equivalent to clipping
		// pre-multiplied components to be no greater than alpha, thereby "killing" highlights on transparent objects;
		// compensate for this by boosting opacity of any exceptionally bright pixels.
		float fBright = RGBColour(fRed, fGreen, fBlue).greyscale();
		if (fBright > fAlpha)
			fAlpha = min(1.0f, fBright);
		// Need to convert from premultiplied to non-premultiplied encoding.
		AlphaUnPremultiply(fRed, fGreen, fBlue, fAlpha);
	}
	else if (!premul)
	{
		// Data has been stored un-premultiplied and should be encoded that way.
		// Clipping will happen /before/ multiplying with alpha (because the latter is done in the viewer), which is equivalent to clipping
		// pre-multiplied components to be no greater than alpha, thereby "killing" highlights on transparent objects;
		// compensate for this by boosting opacity of any exceptionally bright pixels.
		float fBright = RGBColour(fRed, fGreen, fBlue).greyscale();
		if (fBright > 1.0)
		{
			float fFactor = fBright;
			if (fFactor * fAlpha > 1.0)
				fFactor = 1.0/fAlpha;
			// this keeps the product of alpha*color constant
			fAlpha *= fFactor;
			fRed   /= fFactor;
			fGreen /= fFactor;
			fBlue  /= fFactor;
		}
		// No need for converting between premultiplied and un-premultiplied encoding.
	}
	// else no need to worry about premultiplication
	fixOverexposure(fRed, fGreen, fBlue, glareDesaturation);
	DitherHandler::OffsetInfo linOff, encOff;
	dh.getOffset(x,y,linOff,encOff);
	red   = IntEncode(g,fRed   + linOff.red,   max, encOff.red,   linOff.red);
	green = IntEncode(g,fGreen + linOff.green, max, encOff.green, linOff.green);
	blue  = IntEncode(g,fBlue  + linOff.blue,  max, encOff.blue,  linOff.blue);
	alpha = IntEncode(fAlpha   + linOff.alpha, max, encOff.alpha, linOff.alpha);
	dh.setError(x,y,linOff);
=======
    bool doPremultiply   = premul && !img->IsPremultiplied() && img->HasTransparency(); // need to apply premultiplication if encoded data should be premul'ed but container content isn't
    bool doUnPremultiply = !premul && img->IsPremultiplied() && img->HasTransparency(); // need to undo premultiplication if other way round
    float fRed, fGreen, fBlue, fAlpha;
    img->GetRGBAValue(x, y, fRed, fGreen, fBlue, fAlpha);
    if (doPremultiply)
    {
        // Data has been stored premultiplied, but should be encoded non-premultiplied.
        // No need for special handling of color components greater than alpha.
        // Need to convert from premultiplied to non-premultiplied encoding.
        AlphaPremultiply(fRed, fGreen, fBlue, fAlpha);
    }
    else if (doUnPremultiply)
    {
        // Data has been stored premultiplied, but should be encoded non-premultiplied.
        // Clipping will happen /before/ re-multiplying with alpha (because the latter is done in the viewer), which is equivalent to clipping
        // pre-multiplied components to be no greater than alpha, thereby "killing" highlights on transparent objects;
        // compensate for this by boosting opacity of any exceptionally bright pixels.
        float fBright = RGBColour(fRed, fGreen, fBlue).Greyscale();
        if (fBright > fAlpha)
            fAlpha = min(1.0f, fBright);
        // Need to convert from premultiplied to non-premultiplied encoding.
        AlphaUnPremultiply(fRed, fGreen, fBlue, fAlpha);
    }
    else if (!premul)
    {
        // Data has been stored un-premultiplied and should be encoded that way.
        // Clipping will happen /before/ multiplying with alpha (because the latter is done in the viewer), which is equivalent to clipping
        // pre-multiplied components to be no greater than alpha, thereby "killing" highlights on transparent objects;
        // compensate for this by boosting opacity of any exceptionally bright pixels.
        float fBright = RGBColour(fRed, fGreen, fBlue).Greyscale();
        if (fBright > 1.0)
        {
            float fFactor = fBright;
            if (fFactor * fAlpha > 1.0)
                fFactor = 1.0/fAlpha;
            // this keeps the product of alpha*color constant
            fAlpha *= fFactor;
            fRed   /= fFactor;
            fGreen /= fFactor;
            fBlue  /= fFactor;
        }
        // No need for converting between premultiplied and un-premultiplied encoding.
    }
    // else no need to worry about premultiplication
    DitherHandler::OffsetInfo linOff, encOff;
    dh.getOffset(x,y,linOff,encOff);
    red   = IntEncode(g,fRed   + linOff.red,   max, encOff.red,   linOff.red);
    green = IntEncode(g,fGreen + linOff.green, max, encOff.green, linOff.green);
    blue  = IntEncode(g,fBlue  + linOff.blue,  max, encOff.blue,  linOff.blue);
    alpha = IntEncode(fAlpha   + linOff.alpha, max, encOff.alpha, linOff.alpha);
    dh.setError(x,y,linOff);
>>>>>>> 58e27fe4
}

float GetEncodedGrayValue(const Image* img, unsigned int x, unsigned int y, const GammaCurvePtr& g)
{
    float fGray;
    if (!img->IsPremultiplied() && img->HasTransparency())
    {
        // data has transparency and is stored non-premultiplied; precompose against a black background
        float fAlpha;
        img->GetGrayAValue(x, y, fGray, fAlpha);
        AlphaPremultiply(fGray, fAlpha);
    }
    else
    {
        // no need to worry about premultiplication
        fGray = img->GetGrayValue(x, y);
    }
    return GammaCurve::Encode(g,fGray);
}
void GetEncodedGrayAValue(const Image* img, unsigned int x, unsigned int y, const GammaCurvePtr& g, float& fGray, float& fAlpha, bool premul)
{
    bool doPremultiply   = premul && !img->IsPremultiplied() && img->HasTransparency(); // need to apply premultiplication if encoded data should be premul'ed but container content isn't
    bool doUnPremultiply = !premul && img->IsPremultiplied() && img->HasTransparency(); // need to undo premultiplication if other way round
    img->GetGrayAValue(x, y, fGray, fAlpha);
    if (doPremultiply)
        AlphaPremultiply(fGray, fAlpha);
    else if (doUnPremultiply)
        AlphaUnPremultiply(fGray, fAlpha);
    // else no need to worry about premultiplication
    fGray = GammaCurve::Encode(g,fGray);
}
void GetEncodedRGBValue(const Image* img, unsigned int x, unsigned int y, const GammaCurvePtr& g, float& fRed, float& fGreen, float& fBlue)
{
    if (!img->IsPremultiplied() && img->HasTransparency())
    {
        // data has transparency and is stored non-premultiplied; precompose against a black background
        float fAlpha;
        img->GetRGBAValue(x, y, fRed, fGreen, fBlue, fAlpha);
        AlphaPremultiply(fRed, fGreen, fBlue, fAlpha);
    }
    else
    {
        // no need to worry about premultiplication
        img->GetRGBValue(x, y, fRed, fGreen, fBlue);
    }
    fRed   = GammaCurve::Encode(g,fRed);
    fGreen = GammaCurve::Encode(g,fGreen);
    fBlue  = GammaCurve::Encode(g,fBlue);
}
void GetEncodedRGBAValue(const Image* img, unsigned int x, unsigned int y, const GammaCurvePtr& g, float& fRed, float& fGreen, float& fBlue, float& fAlpha, bool premul)
{
    bool doPremultiply   = premul && !img->IsPremultiplied() && img->HasTransparency(); // need to apply premultiplication if encoded data should be premul'ed but container content isn't
    bool doUnPremultiply = !premul && img->IsPremultiplied() && img->HasTransparency(); // need to undo premultiplication if other way round
    img->GetRGBAValue(x, y, fRed, fGreen, fBlue, fAlpha);
    if (doPremultiply)
        AlphaPremultiply(fRed, fGreen, fBlue, fAlpha);
    else if (doUnPremultiply)
        AlphaUnPremultiply(fRed, fGreen, fBlue, fAlpha);
    // else no need to worry about premultiplication
    fRed   = GammaCurve::Encode(g,fRed);
    fGreen = GammaCurve::Encode(g,fGreen);
    fBlue  = GammaCurve::Encode(g,fBlue);
}
void GetEncodedRGBValue(const Image* img, unsigned int x, unsigned int y, const GammaCurvePtr& g, RGBColour& col)
{
    if (!img->IsPremultiplied() && img->HasTransparency())
    {
        // data has transparency and is stored non-premultiplied; precompose against a black background
        float fAlpha;
        img->GetRGBAValue(x, y, col.red(), col.green(), col.blue(), fAlpha);
        AlphaPremultiply(col, fAlpha);
    }
    else
    {
        // no need to worry about premultiplication
        img->GetRGBValue(x, y, col.red(), col.green(), col.blue());
    }
    col.red()   = GammaCurve::Encode(g,col.red());
    col.green() = GammaCurve::Encode(g,col.green());
    col.blue()  = GammaCurve::Encode(g,col.blue());
}

}<|MERGE_RESOLUTION|>--- conflicted
+++ resolved
@@ -1,41 +1,3 @@
-<<<<<<< HEAD
-/*******************************************************************************
- * encoding.cpp
- *
- * ---------------------------------------------------------------------------
- * UberPOV Raytracer version 1.37.
- * Portions Copyright 2013 Christoph Lipka.
- *
- * UberPOV 1.37 is an experimental unofficial branch of POV-Ray 3.7, and is
- * subject to the same licensing terms and conditions.
- * ---------------------------------------------------------------------------
- * Persistence of Vision Ray Tracer ('POV-Ray') version 3.7.
- * Copyright 1991-2013 Persistence of Vision Raytracer Pty. Ltd.
- *
- * POV-Ray is free software: you can redistribute it and/or modify
- * it under the terms of the GNU Affero General Public License as
- * published by the Free Software Foundation, either version 3 of the
- * License, or (at your option) any later version.
- *
- * POV-Ray is distributed in the hope that it will be useful,
- * but WITHOUT ANY WARRANTY; without even the implied warranty of
- * MERCHANTABILITY or FITNESS FOR A PARTICULAR PURPOSE.  See the
- * GNU Affero General Public License for more details.
- *
- * You should have received a copy of the GNU Affero General Public License
- * along with this program.  If not, see <http://www.gnu.org/licenses/>.
- * ---------------------------------------------------------------------------
- * POV-Ray is based on the popular DKB raytracer version 2.12.
- * DKBTrace was originally written by David K. Buck.
- * DKBTrace Ver 2.0-2.12 were written by David K. Buck & Aaron A. Collins.
- * ---------------------------------------------------------------------------
- * $File: //depot/clipka/upov/source/base/image/encoding.cpp $
- * $Revision: #3 $
- * $Change: 6103 $
- * $DateTime: 2013/11/19 19:43:57 $
- * $Author: clipka $
- *******************************************************************************/
-=======
 //******************************************************************************
 ///
 /// @file base/image/encoding.cpp
@@ -45,6 +7,14 @@
 ///
 /// @copyright
 /// @parblock
+///
+/// UberPOV Raytracer version 1.37.
+/// Portions Copyright 2013-2014 Christoph Lipka.
+///
+/// UberPOV 1.37 is an experimental unofficial branch of POV-Ray 3.7, and is
+/// subject to the same licensing terms and conditions.
+///
+/// ----------------------------------------------------------------------------
 ///
 /// Persistence of Vision Ray Tracer ('POV-Ray') version 3.7.
 /// Copyright 1991-2014 Persistence of Vision Raytracer Pty. Ltd.
@@ -71,7 +41,6 @@
 /// @endparblock
 ///
 //******************************************************************************
->>>>>>> 58e27fe4
 
 // configbase.h must always be the first POV file included within base *.cpp files
 #include "base/configbase.h"
@@ -533,28 +502,6 @@
 }
 void GetEncodedRGBValue(const Image* img, unsigned int x, unsigned int y, const GammaCurvePtr& g, unsigned int max, unsigned int& red, unsigned int& green, unsigned int& blue, DitherHandler& dh, float glareDesaturation)
 {
-<<<<<<< HEAD
-	float fRed, fGreen, fBlue;
-	if (!img->IsPremultiplied() && img->HasTransparency())
-	{
-		float fAlpha;
-		// data has transparency and is stored non-premultiplied; precompose against a black background
-		img->GetRGBAValue(x, y, fRed, fGreen, fBlue, fAlpha);
-		AlphaPremultiply(fRed, fGreen, fBlue, fAlpha);
-	}
-	else
-	{
-		// no need to worry about premultiplication
-		img->GetRGBValue(x, y, fRed, fGreen, fBlue);
-	}
-	fixOverexposure(fRed, fGreen, fBlue, glareDesaturation);
-	DitherHandler::OffsetInfo linOff, encOff;
-	dh.getOffset(x,y,linOff,encOff);
-	red   = IntEncode(g,fRed   + linOff.red,   max, encOff.red,   linOff.red);
-	green = IntEncode(g,fGreen + linOff.green, max, encOff.green, linOff.green);
-	blue  = IntEncode(g,fBlue  + linOff.blue,  max, encOff.blue,  linOff.blue);
-	dh.setError(x,y,linOff);
-=======
     float fRed, fGreen, fBlue;
     if (!img->IsPremultiplied() && img->HasTransparency())
     {
@@ -568,70 +515,16 @@
         // no need to worry about premultiplication
         img->GetRGBValue(x, y, fRed, fGreen, fBlue);
     }
+    fixOverexposure(fRed, fGreen, fBlue, glareDesaturation);
     DitherHandler::OffsetInfo linOff, encOff;
     dh.getOffset(x,y,linOff,encOff);
     red   = IntEncode(g,fRed   + linOff.red,   max, encOff.red,   linOff.red);
     green = IntEncode(g,fGreen + linOff.green, max, encOff.green, linOff.green);
     blue  = IntEncode(g,fBlue  + linOff.blue,  max, encOff.blue,  linOff.blue);
     dh.setError(x,y,linOff);
->>>>>>> 58e27fe4
 }
 void GetEncodedRGBAValue(const Image* img, unsigned int x, unsigned int y, const GammaCurvePtr& g, unsigned int max, unsigned int& red, unsigned int& green, unsigned int& blue, unsigned int& alpha, DitherHandler& dh, float glareDesaturation, bool premul)
 {
-<<<<<<< HEAD
-	bool doPremultiply   = premul && !img->IsPremultiplied() && img->HasTransparency(); // need to apply premultiplication if encoded data should be premul'ed but container content isn't
-	bool doUnPremultiply = !premul && img->IsPremultiplied() && img->HasTransparency(); // need to undo premultiplication if other way round
-	float fRed, fGreen, fBlue, fAlpha;
-	img->GetRGBAValue(x, y, fRed, fGreen, fBlue, fAlpha);
-	if (doPremultiply)
-	{
-		// Data has been stored premultiplied, but should be encoded non-premultiplied.
-		// No need for special handling of color components greater than alpha.
-		// Need to convert from premultiplied to non-premultiplied encoding.
-		AlphaPremultiply(fRed, fGreen, fBlue, fAlpha);
-	}
-	else if (doUnPremultiply)
-	{
-		// Data has been stored premultiplied, but should be encoded non-premultiplied.
-		// Clipping will happen /before/ re-multiplying with alpha (because the latter is done in the viewer), which is equivalent to clipping
-		// pre-multiplied components to be no greater than alpha, thereby "killing" highlights on transparent objects;
-		// compensate for this by boosting opacity of any exceptionally bright pixels.
-		float fBright = RGBColour(fRed, fGreen, fBlue).greyscale();
-		if (fBright > fAlpha)
-			fAlpha = min(1.0f, fBright);
-		// Need to convert from premultiplied to non-premultiplied encoding.
-		AlphaUnPremultiply(fRed, fGreen, fBlue, fAlpha);
-	}
-	else if (!premul)
-	{
-		// Data has been stored un-premultiplied and should be encoded that way.
-		// Clipping will happen /before/ multiplying with alpha (because the latter is done in the viewer), which is equivalent to clipping
-		// pre-multiplied components to be no greater than alpha, thereby "killing" highlights on transparent objects;
-		// compensate for this by boosting opacity of any exceptionally bright pixels.
-		float fBright = RGBColour(fRed, fGreen, fBlue).greyscale();
-		if (fBright > 1.0)
-		{
-			float fFactor = fBright;
-			if (fFactor * fAlpha > 1.0)
-				fFactor = 1.0/fAlpha;
-			// this keeps the product of alpha*color constant
-			fAlpha *= fFactor;
-			fRed   /= fFactor;
-			fGreen /= fFactor;
-			fBlue  /= fFactor;
-		}
-		// No need for converting between premultiplied and un-premultiplied encoding.
-	}
-	// else no need to worry about premultiplication
-	fixOverexposure(fRed, fGreen, fBlue, glareDesaturation);
-	DitherHandler::OffsetInfo linOff, encOff;
-	dh.getOffset(x,y,linOff,encOff);
-	red   = IntEncode(g,fRed   + linOff.red,   max, encOff.red,   linOff.red);
-	green = IntEncode(g,fGreen + linOff.green, max, encOff.green, linOff.green);
-	blue  = IntEncode(g,fBlue  + linOff.blue,  max, encOff.blue,  linOff.blue);
-	alpha = IntEncode(fAlpha   + linOff.alpha, max, encOff.alpha, linOff.alpha);
-	dh.setError(x,y,linOff);
-=======
     bool doPremultiply   = premul && !img->IsPremultiplied() && img->HasTransparency(); // need to apply premultiplication if encoded data should be premul'ed but container content isn't
     bool doUnPremultiply = !premul && img->IsPremultiplied() && img->HasTransparency(); // need to undo premultiplication if other way round
     float fRed, fGreen, fBlue, fAlpha;
@@ -676,6 +569,7 @@
         // No need for converting between premultiplied and un-premultiplied encoding.
     }
     // else no need to worry about premultiplication
+    fixOverexposure(fRed, fGreen, fBlue, glareDesaturation);
     DitherHandler::OffsetInfo linOff, encOff;
     dh.getOffset(x,y,linOff,encOff);
     red   = IntEncode(g,fRed   + linOff.red,   max, encOff.red,   linOff.red);
@@ -683,7 +577,6 @@
     blue  = IntEncode(g,fBlue  + linOff.blue,  max, encOff.blue,  linOff.blue);
     alpha = IntEncode(fAlpha   + linOff.alpha, max, encOff.alpha, linOff.alpha);
     dh.setError(x,y,linOff);
->>>>>>> 58e27fe4
 }
 
 float GetEncodedGrayValue(const Image* img, unsigned int x, unsigned int y, const GammaCurvePtr& g)
