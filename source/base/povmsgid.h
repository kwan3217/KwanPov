--- conflicted
+++ resolved
@@ -2,22 +2,14 @@
 ///
 /// @file base/povmsgid.h
 ///
-<<<<<<< HEAD
-/// This module contains all defines, typedefs, and prototypes for the POVMS.
-=======
 /// This module contains all defines, typedefs, and prototypes for the POVMS
 /// interface.
->>>>>>> 0049910b
 ///
 /// @copyright
 /// @parblock
 ///
 /// UberPOV Raytracer version 1.37.
-<<<<<<< HEAD
-/// Portions Copyright 2013-2014 Christoph Lipka.
-=======
 /// Portions Copyright 2013-2015 Christoph Lipka.
->>>>>>> 0049910b
 ///
 /// UberPOV 1.37 is an experimental unofficial branch of POV-Ray 3.7, and is
 /// subject to the same licensing terms and conditions.
@@ -25,11 +17,7 @@
 /// ----------------------------------------------------------------------------
 ///
 /// Persistence of Vision Ray Tracer ('POV-Ray') version 3.7.
-<<<<<<< HEAD
-/// Copyright 1991-2013 Persistence of Vision Raytracer Pty. Ltd.
-=======
 /// Copyright 1991-2015 Persistence of Vision Raytracer Pty. Ltd.
->>>>>>> 0049910b
 ///
 /// POV-Ray is free software: you can redistribute it and/or modify
 /// it under the terms of the GNU Affero General Public License as
@@ -52,11 +40,7 @@
 ///
 /// @endparblock
 ///
-<<<<<<< HEAD
-//*******************************************************************************
-=======
 //******************************************************************************
->>>>>>> 0049910b
 
 #ifndef POVMSGID_H
 #define POVMSGID_H
