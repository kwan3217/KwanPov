--- conflicted
+++ resolved
@@ -1,44 +1,3 @@
-<<<<<<< HEAD
-/*******************************************************************************
- * frame.h
- *
- * This header file is included by all C modules in POV-Ray. It defines all
- * globally-accessible types and constants.
- *
- * ---------------------------------------------------------------------------
- * UberPOV Raytracer version 1.37.
- * Portions Copyright 2013-2014 Christoph Lipka.
- *
- * UberPOV 1.37 is an experimental unofficial branch of POV-Ray 3.7, and is
- * subject to the same licensing terms and conditions.
- * ---------------------------------------------------------------------------
- * Persistence of Vision Ray Tracer ('POV-Ray') version 3.7.
- * Copyright 1991-2013 Persistence of Vision Raytracer Pty. Ltd.
- *
- * POV-Ray is free software: you can redistribute it and/or modify
- * it under the terms of the GNU Affero General Public License as
- * published by the Free Software Foundation, either version 3 of the
- * License, or (at your option) any later version.
- *
- * POV-Ray is distributed in the hope that it will be useful,
- * but WITHOUT ANY WARRANTY; without even the implied warranty of
- * MERCHANTABILITY or FITNESS FOR A PARTICULAR PURPOSE.  See the
- * GNU Affero General Public License for more details.
- *
- * You should have received a copy of the GNU Affero General Public License
- * along with this program.  If not, see <http://www.gnu.org/licenses/>.
- * ---------------------------------------------------------------------------
- * POV-Ray is based on the popular DKB raytracer version 2.12.
- * DKBTrace was originally written by David K. Buck.
- * DKBTrace Ver 2.0-2.12 were written by David K. Buck & Aaron A. Collins.
- * ---------------------------------------------------------------------------
- * $File: N/A $
- * $Revision: N/A $
- * $Change: N/A $
- * $DateTime: N/A $
- * $Author: N/A $
- *******************************************************************************/
-=======
 //******************************************************************************
 ///
 /// @file backend/frame.h
@@ -50,6 +9,14 @@
 ///
 /// @copyright
 /// @parblock
+///
+/// UberPOV Raytracer version 1.37.
+/// Portions Copyright 2013-2014 Christoph Lipka.
+///
+/// UberPOV 1.37 is an experimental unofficial branch of POV-Ray 3.7, and is
+/// subject to the same licensing terms and conditions.
+///
+/// ----------------------------------------------------------------------------
 ///
 /// Persistence of Vision Ray Tracer ('POV-Ray') version 3.7.
 /// Copyright 1991-2014 Persistence of Vision Raytracer Pty. Ltd.
@@ -76,7 +43,6 @@
 /// @endparblock
 ///
 //******************************************************************************
->>>>>>> 58e27fe4
 
 #ifndef FRAME_H
 #define FRAME_H
@@ -677,6 +643,20 @@
             vect[Z] = -vect[Z];
         }
 
+        /// Returns an arbitrary unit-length vector perpendicular to this one.
+        GenericVector3d orthogonal()
+        {
+            if ((abs(vect[X]) <= abs(vect[Y])) && (abs(vect[X]) <= abs(vect[Z])))
+                // x component is (one of) the smallest; compute cross product with X axis (which boils down to the following formula)
+                return GenericVector3d(0,vect[Z],-vect[Y]).normalized();
+            else if ((abs(vect[Y]) <= abs(vect[X])) && (abs(vect[Y]) <= abs(vect[Z])))
+                // y component is (one of) the smallest; compute cross product with Y axis (which boils down to the following formula)
+                return GenericVector3d(-vect[Z],0,vect[X]).normalized();
+            else
+                // z component is the smallest; compute cross product with Z axis (which boils down to the following formula)
+                return GenericVector3d(vect[Y],-vect[X],0).normalized();
+        }
+
     private:
 
         VECTOR_T vect;
@@ -753,434 +733,9 @@
                                std::min(a[Z], std::min(b[Z], c[Z])) );
 }
 
-<<<<<<< HEAD
-#if 0
-#pragma mark * Vector2d
-#endif
-
-class Vector2d
-{
-	public:
-		Vector2d()
-		{
-			vect[X] = 0.0;
-			vect[Y] = 0.0;
-		}
-
-		explicit Vector2d(DBL d)
-		{
-			vect[X] = d;
-			vect[Y] = d;
-		}
-
-		Vector2d(DBL x, DBL y)
-		{
-			vect[X] = x;
-			vect[Y] = y;
-		}
-
-		explicit Vector2d(const UV_VECT vi)
-		{
-			vect[X] = vi[X];
-			vect[Y] = vi[Y];
-		}
-
-		explicit Vector2d(const SNGL_VECT vi)
-		{
-			vect[X] = DBL(vi[X]);
-			vect[Y] = DBL(vi[Y]);
-		}
-
-		Vector2d(const Vector2d& b)
-		{
-			vect[X] = b[X];
-			vect[Y] = b[Y];
-		}
-
-		Vector2d& operator=(const Vector2d& b)
-		{
-			vect[X] = b[X];
-			vect[Y] = b[Y];
-			return *this;
-		}
-
-		DBL operator[](int idx) const { return vect[idx]; }
-		DBL& operator[](int idx) { return vect[idx]; }
-
-		Vector2d operator+(const Vector2d& b) const
-		{
-			return Vector2d(vect[X] + b[X], vect[Y] + b[Y]);
-		}
-
-		Vector2d operator-(const Vector2d& b) const
-		{
-			return Vector2d(vect[X] - b[X], vect[Y] - b[Y]);
-		}
-
-		Vector2d operator*(const Vector2d& b) const
-		{
-			return Vector2d(vect[X] * b[X], vect[Y] * b[Y]);
-		}
-
-		Vector2d operator/(const Vector2d& b) const
-		{
-			return Vector2d(vect[X] / b[X], vect[Y] / b[Y]);
-		}
-
-		Vector2d& operator+=(const Vector2d& b)
-		{
-			vect[X] += b[X];
-			vect[Y] += b[Y];
-			return *this;
-		}
-
-		Vector2d& operator-=(const Vector2d& b)
-		{
-			vect[X] -= b[X];
-			vect[Y] -= b[Y];
-			return *this;
-		}
-
-		Vector2d& operator*=(const Vector2d& b)
-		{
-			vect[X] *= b[X];
-			vect[Y] *= b[Y];
-			return *this;
-		}
-
-		Vector2d& operator/=(const Vector2d& b)
-		{
-			vect[X] /= b[X];
-			vect[Y] /= b[Y];
-			return *this;
-		}
-
-		Vector2d operator-() const
-		{
-			return Vector2d(-vect[X], -vect[Y]);
-		}
-
-		Vector2d operator+(DBL b) const
-		{
-			return Vector2d(vect[X] + b, vect[Y] + b);
-		}
-
-		Vector2d operator-(DBL b) const
-		{
-			return Vector2d(vect[X] - b, vect[Y] - b);
-		}
-
-		Vector2d operator*(DBL b) const
-		{
-			return Vector2d(vect[X] * b, vect[Y] * b);
-		}
-
-		Vector2d operator/(DBL b) const
-		{
-			return Vector2d(vect[X] / b, vect[Y] / b);
-		}
-
-		Vector2d& operator+=(DBL b)
-		{
-			vect[X] += b;
-			vect[Y] += b;
-			return *this;
-		}
-
-		Vector2d& operator-=(DBL b)
-		{
-			vect[X] -= b;
-			vect[Y] -= b;
-			return *this;
-		}
-
-		Vector2d& operator*=(DBL b)
-		{
-			vect[X] *= b;
-			vect[Y] *= b;
-			return *this;
-		}
-
-		Vector2d& operator/=(DBL b)
-		{
-			vect[X] /= b;
-			vect[Y] /= b;
-			return *this;
-		}
-
-		const UV_VECT& operator*() const { return vect; }
-		UV_VECT& operator*() { return vect; }
-
-		DBL x() const { return vect[X]; }
-		DBL& x() { return vect[X]; }
-
-		DBL y() const { return vect[Y]; }
-		DBL& y() { return vect[Y]; }
-
-		DBL u() const { return vect[X]; }
-		DBL& u() { return vect[X]; }
-
-		DBL v() const { return vect[Y]; }
-		DBL& v() { return vect[Y]; }
-
-		DBL length() const
-		{
-			return sqrt(vect[X] * vect[X] + vect[Y] * vect[Y]);
-		}
-		DBL lengthSqr() const
-		{
-			return vect[X] * vect[X] + vect[Y] * vect[Y];
-		}
-		Vector2d normalized() const
-		{
-			DBL l = length();
-			if (l != 0)
-				return *this / l;
-			else
-				return *this;
-		}
-		void normalize()
-		{
-			DBL l = length();
-			if (l != 0)
-				*this /= l;
-			// no else
-		}
-
-	private:
-		DBL vect[2];
-};
-
-#if 0
-#pragma mark * Vector3d
-#endif
-
-class Vector3d
-{
-	public:
-
-		Vector3d()
-		{
-			vect[X] = 0.0;
-			vect[Y] = 0.0;
-			vect[Z] = 0.0;
-		}
-
-		explicit Vector3d(DBL d)
-		{
-			vect[X] = d;
-			vect[Y] = d;
-			vect[Z] = d;
-		}
-
-		Vector3d(DBL x, DBL y, DBL z)
-		{
-			vect[X] = x;
-			vect[Y] = y;
-			vect[Z] = z;
-		}
-
-		explicit Vector3d(const VECTOR vi)
-		{
-			vect[X] = vi[X];
-			vect[Y] = vi[Y];
-			vect[Z] = vi[Z];
-		}
-
-		explicit Vector3d(const SNGL_VECT vi)
-		{
-			vect[X] = DBL(vi[X]);
-			vect[Y] = DBL(vi[Y]);
-			vect[Z] = DBL(vi[Z]);
-		}
-
-		Vector3d(const Vector3d& b)
-		{
-			vect[X] = b[X];
-			vect[Y] = b[Y];
-			vect[Z] = b[Z];
-		}
-
-		Vector3d& operator=(const Vector3d& b)
-		{
-			vect[X] = b[X];
-			vect[Y] = b[Y];
-			vect[Z] = b[Z];
-			return *this;
-		}
-
-		DBL operator[](int idx) const { return vect[idx]; }
-		DBL& operator[](int idx) { return vect[idx]; }
-
-		Vector3d operator+(const Vector3d& b) const
-		{
-			return Vector3d(vect[X] + b[X], vect[Y] + b[Y], vect[Z] + b[Z]);
-		}
-
-		Vector3d operator-(const Vector3d& b) const
-		{
-			return Vector3d(vect[X] - b[X], vect[Y] - b[Y], vect[Z] - b[Z]);
-		}
-
-		Vector3d operator*(const Vector3d& b) const
-		{
-			return Vector3d(vect[X] * b[X], vect[Y] * b[Y], vect[Z] * b[Z]);
-		}
-
-		Vector3d operator/(const Vector3d& b) const
-		{
-			return Vector3d(vect[X] / b[X], vect[Y] / b[Y], vect[Z] / b[Z]);
-		}
-
-		Vector3d& operator+=(const Vector3d& b)
-		{
-			vect[X] += b[X];
-			vect[Y] += b[Y];
-			vect[Z] += b[Z];
-			return *this;
-		}
-
-		Vector3d& operator-=(const Vector3d& b)
-		{
-			vect[X] -= b[X];
-			vect[Y] -= b[Y];
-			vect[Z] -= b[Z];
-			return *this;
-		}
-
-		Vector3d& operator*=(const Vector3d& b)
-		{
-			vect[X] *= b[X];
-			vect[Y] *= b[Y];
-			vect[Z] *= b[Z];
-			return *this;
-		}
-
-		Vector3d& operator/=(const Vector3d& b)
-		{
-			vect[X] /= b[X];
-			vect[Y] /= b[Y];
-			vect[Z] /= b[Z];
-			return *this;
-		}
-
-		Vector3d operator-() const
-		{
-			return Vector3d(-vect[X], -vect[Y], -vect[Z]);
-		}
-
-		Vector3d operator+(DBL b) const
-		{
-			return Vector3d(vect[X] + b, vect[Y] + b, vect[Z] + b);
-		}
-
-		Vector3d operator-(DBL b) const
-		{
-			return Vector3d(vect[X] - b, vect[Y] - b, vect[Z] - b);
-		}
-
-		Vector3d operator*(DBL b) const
-		{
-			return Vector3d(vect[X] * b, vect[Y] * b, vect[Z] * b);
-		}
-
-		Vector3d operator/(DBL b) const
-		{
-			return Vector3d(vect[X] / b, vect[Y] / b, vect[Z] / b);
-		}
-
-		Vector3d& operator+=(DBL b)
-		{
-			vect[X] += b;
-			vect[Y] += b;
-			vect[Z] += b;
-			return *this;
-		}
-
-		Vector3d& operator-=(DBL b)
-		{
-			vect[X] -= b;
-			vect[Y] -= b;
-			vect[Z] -= b;
-			return *this;
-		}
-
-		Vector3d& operator*=(DBL b)
-		{
-			vect[X] *= b;
-			vect[Y] *= b;
-			vect[Z] *= b;
-			return *this;
-		}
-
-		Vector3d& operator/=(DBL b)
-		{
-			vect[X] /= b;
-			vect[Y] /= b;
-			vect[Z] /= b;
-			return *this;
-		}
-
-		const VECTOR& operator*() const { return vect; }
-		VECTOR& operator*() { return vect; }
-
-		DBL x() const { return vect[X]; }
-		DBL& x() { return vect[X]; }
-
-		DBL y() const { return vect[Y]; }
-		DBL& y() { return vect[Y]; }
-
-		DBL z() const { return vect[Z]; }
-		DBL& z() { return vect[Z]; }
-
-		DBL length() const
-		{
-			return sqrt(vect[X] * vect[X] + vect[Y] * vect[Y] + vect[Z] * vect[Z]);
-		}
-		DBL lengthSqr() const
-		{
-			return vect[X] * vect[X] + vect[Y] * vect[Y] + vect[Z] * vect[Z];
-		}
-		Vector3d normalized() const
-		{
-			DBL l = length();
-			if (l != 0)
-				return *this / l;
-			else
-				return *this;
-		}
-		void normalize()
-		{
-			DBL l = length();
-			if (l != 0)
-				*this /= l;
-			// no else
-		}
-
-		// returns an arbitrary unit-length vector perpendicular to this one
-		Vector3d orthogonal()
-		{
-			if ((abs(vect[X]) <= abs(vect[Y])) && (abs(vect[X]) <= abs(vect[Z])))
-				// x component is (one of) the smallest; compute cross product with X axis (which boils down to the following formula)
-				return Vector3d(0,vect[Z],-vect[Y]).normalized();
-			else if ((abs(vect[Y]) <= abs(vect[X])) && (abs(vect[Y]) <= abs(vect[Z])))
-				// y component is (one of) the smallest; compute cross product with Y axis (which boils down to the following formula)
-				return Vector3d(-vect[Z],0,vect[X]).normalized();
-			else
-				// z component is the smallest; compute cross product with Z axis (which boils down to the following formula)
-				return Vector3d(vect[Y],-vect[X],0).normalized();
-		}
-
-	private:
-		DBL vect[3];
-};
-
-inline DBL dot(const Vector2d& a, const Vector2d& b)
-=======
 ///@relates GenericVector3d
 template<typename T>
 inline GenericVector3d<T> min(GenericVector3d<T>& a, const GenericVector3d<T>& b, const GenericVector3d<T>& c, const GenericVector3d<T>& d)
->>>>>>> 58e27fe4
 {
     return GenericVector3d<T>( std::min(a[X], std::min(b[X], std::min(c[X], d[X]))),
                                std::min(a[Y], std::min(b[Y], std::min(c[Y], d[Y]))),
@@ -1731,28 +1286,12 @@
 
 struct Finish_Struct
 {
-<<<<<<< HEAD
-	SNGL Diffuse, DiffuseBack, RawDiffuse, RawDiffuseBack, Brilliance;
-	SNGL Specular, Roughness;
-	SNGL Phong, Phong_Size;
-	SNGL Irid, Irid_Film_Thickness, Irid_Turb;
-	SNGL Temp_Caustics, Temp_IOR, Temp_Dispersion, Temp_Refract, Reflect_Exp, Reflect_Blur;
-	unsigned int Reflect_Count;
-	SNGL Crand, Metallic;
-	RGBColour Ambient, Emission, Reflection_Max, Reflection_Min;
-	RGBColour SubsurfaceTranslucency, SubsurfaceAnisotropy;
-	//RGBColour SigmaPrimeS, SigmaA;
-	SNGL Reflection_Falloff;  // Added by MBP 8/27/98
-	int Reflection_Type;  // Added by MBP 9/5/98
-	SNGL Reflect_Metallic; // MBP
-	int Conserve_Energy;  // added by NK Dec 19 1999
-	bool UseSubsurface;   // whether to use subsurface light transport
-=======
     SNGL Diffuse, DiffuseBack, RawDiffuse, RawDiffuseBack, Brilliance;
     SNGL Specular, Roughness;
     SNGL Phong, Phong_Size;
     SNGL Irid, Irid_Film_Thickness, Irid_Turb;
-    SNGL Temp_Caustics, Temp_IOR, Temp_Dispersion, Temp_Refract, Reflect_Exp;
+    SNGL Temp_Caustics, Temp_IOR, Temp_Dispersion, Temp_Refract, Reflect_Exp, Reflect_Blur;
+    unsigned int Reflect_Count;
     SNGL Crand, Metallic;
     RGBColour Ambient, Emission, Reflection_Max, Reflection_Min;
     RGBColour SubsurfaceTranslucency, SubsurfaceAnisotropy;
@@ -1762,7 +1301,6 @@
     SNGL Reflect_Metallic; // MBP
     int Conserve_Energy;  // added by NK Dec 19 1999
     bool UseSubsurface;   // whether to use subsurface light transport
->>>>>>> 58e27fe4
 };
 
 struct Warps_Struct
@@ -1872,121 +1410,10 @@
 
 class ObjectDebugHelper
 {
-<<<<<<< HEAD
-	public:
-		int Index;
-		bool IsCopy;
-		std::string Tag;
-
-		ObjectDebugHelper() { Index = ObjectIndex++; IsCopy = false; }
-		ObjectDebugHelper& operator=(const ObjectDebugHelper& src) { Index = ObjectIndex++; IsCopy = true; Tag = src.Tag; return *this; }
-
-		std::string& SimpleDesc (std::string& result);
-	private:
-		static int ObjectIndex;
-		ObjectDebugHelper(const ObjectDebugHelper& src) { Index = ObjectIndex++; IsCopy = true; Tag = src.Tag; }
-};
-
-class ObjectBase
-{
-	public:
-		int Type;
-		TEXTURE *Texture;
-		TEXTURE *Interior_Texture;
-		Interior *interior;
-		vector<ObjectPtr> Bound;
-		vector<ObjectPtr> Clip;
-		vector<LightSource *> LLights;
-		BBOX BBox;
-		TRANSFORM *Trans;
-		TRANSFORM *UV_Trans;
-		float subFrameTimeStart;
-		float subFrameTimeEnd;
-		SNGL Ph_Density;
-		FloatSetting RadiosityImportance;
-		unsigned int Flags;
-
-#ifdef OBJECT_DEBUG_HELPER
-		ObjectDebugHelper Debug;
-#endif
-		enum BBoxDirection
-		{
-			BBOX_DIR_X0Y0Z0 = 0,
-			BBOX_DIR_X0Y0Z1 = 1,
-			BBOX_DIR_X0Y1Z0 = 2,
-			BBOX_DIR_X0Y1Z1 = 3,
-			BBOX_DIR_X1Y0Z0 = 4,
-			BBOX_DIR_X1Y0Z1 = 5,
-			BBOX_DIR_X1Y1Z0 = 6,
-			BBOX_DIR_X1Y1Z1 = 7
-		};
-
-		ObjectBase(int t) :
-			Type(t),
-			Texture(NULL), Interior_Texture(NULL), interior(NULL), Trans(NULL), UV_Trans(NULL),
-			Ph_Density(0), RadiosityImportance(0.0), Flags(0),
-			subFrameTimeStart(-numeric_limits<float>::max()), subFrameTimeEnd(numeric_limits<float>::max())
-		{
-			Make_BBox(BBox, -BOUND_HUGE/2.0, -BOUND_HUGE/2.0, -BOUND_HUGE/2.0, BOUND_HUGE, BOUND_HUGE, BOUND_HUGE);
-		}
-
-		ObjectBase(int t, ObjectBase& o, bool transplant) :
-			Type(t),
-			Texture(o.Texture), Interior_Texture(o.Interior_Texture), interior(o.interior), Trans(o.Trans), UV_Trans(o.UV_Trans),
-			Ph_Density(o.Ph_Density), RadiosityImportance(o.RadiosityImportance), Flags(o.Flags),
-			subFrameTimeStart(-numeric_limits<float>::max()), subFrameTimeEnd(numeric_limits<float>::max()),
-			Bound(o.Bound), Clip(o.Clip), LLights(o.LLights), BBox(o.BBox)
-		{
-			if (transplant)
-			{
-				o.Texture = NULL;
-				o.Interior_Texture = NULL;
-				o.interior = NULL;
-				o.Trans = NULL;
-				o.UV_Trans = NULL;
-				o.Bound.clear();
-				o.Clip.clear();
-				o.LLights.clear();
-			}
-		}
-		virtual ~ObjectBase() { }
-
-		virtual ObjectPtr Copy() = 0;
-
-		virtual bool All_Intersections(const Ray&, IStack&, TraceThreadData *) = 0; // could be "const", if it wasn't for isosurface max_gradient estimation stuff
-		virtual bool Inside(const VECTOR, TraceThreadData *) const = 0;
-		virtual void Normal(VECTOR, Intersection *, TraceThreadData *) const = 0;
-		virtual void UVCoord(UV_VECT, const Intersection *, TraceThreadData *) const;
-		virtual void Translate(const VECTOR, const TRANSFORM *) = 0;
-		virtual void Rotate(const VECTOR, const TRANSFORM *) = 0;
-		virtual void Scale(const VECTOR, const TRANSFORM *) = 0;
-		virtual void Transform(const TRANSFORM *) = 0;
-		virtual void Invert() = 0;
-		virtual void Compute_BBox() = 0;
-		virtual void Determine_Textures(Intersection *, bool, WeightedTextureVector&, TraceThreadData *Thread); // could be "(const Intersection*...) const" if it wasn't for blob specials
-		virtual bool Intersect_BBox(BBoxDirection, const BBOX_VECT&, const BBOX_VECT&, BBOX_VAL = HUGE_VAL) const;
-
-		// optional post-render message dispatcher; will be called upon completion
-		// of rendering a view. this is the appropriate place to send messages that
-		// would traditionally have been sent at the end of a render or at object
-		// destruction - e.g. IsoSurface max_gradient warnings. (object destruction
-		// isn't the place to do that anymore since a scene may persist between views).
-		virtual void DispatchShutdownMessages(MessageFactory& messageFactory) {};
-
-		inline bool VisibleAtSubFrameTime(float subFrameTime)
-		{
-			return (subFrameTime >= subFrameTimeStart) && (subFrameTime <= subFrameTimeEnd);
-		}
-
-	protected:
-		explicit ObjectBase(const ObjectBase&) { }
-};
-=======
     public:
         int Index;
         bool IsCopy;
         std::string Tag;
->>>>>>> 58e27fe4
 
         ObjectDebugHelper() { Index = ObjectIndex++; IsCopy = false; }
         ObjectDebugHelper& operator=(const ObjectDebugHelper& src) { Index = ObjectIndex++; IsCopy = true; Tag = src.Tag; return *this; }
@@ -2024,68 +1451,11 @@
 
 struct Project_Tree_Node_Struct
 {
-<<<<<<< HEAD
-	unsigned short is_leaf;
-	BBOX_TREE *Node;
-	PROJECT Project;
-	unsigned short Entries;
-	PROJECT_TREE_NODE **Entry;
-};
-
-#if 0
-#pragma mark * Light Source
-#endif
-
-class LightSource : public CompoundObject
-{
-	public:
-		size_t index;
-		RGBColour colour;
-		VECTOR Direction, Center, Points_At, Axis1, Axis2;
-		DBL Coeff, Radius, Falloff;
-		DBL Fade_Distance, Fade_Power, Max_Distance;
-		int Area_Size1, Area_Size2;
-		int Adaptive_Level;
-//		ObjectBase *Shadow_Cached_Object;
-		ObjectBase *Projected_Through_Object;
-		BLEND_MAP *blend_map;// NK for dispersion
-//		PROJECT_TREE_NODE *Light_Buffer[6]; // Light buffers for the six general directions in space. [DB 9/94]
-
-		unsigned Light_Type : 8;
-		bool Area_Light : 1;
-		bool Use_Full_Area_Lighting : 1; // JN2007: Full area lighting
-		bool Jitter : 1;
-		bool Orient : 1;
-		bool Circular : 1;
-//		bool Track : 1;
-		bool Parallel : 1;
-		bool Photon_Area_Light : 1;
-		bool Media_Attenuation : 1;
-		bool Media_Interaction : 1;
-		bool lightGroupLight : 1;
-
-		LightSource();
-		virtual ~LightSource();
-
-		virtual ObjectPtr Copy();
-
-		virtual bool All_Intersections(const Ray&, IStack&, TraceThreadData *);
-		virtual bool Inside(const VECTOR, TraceThreadData *) const;
-		virtual void Normal(VECTOR, Intersection *, TraceThreadData *) const;
-		virtual void UVCoord(UV_VECT, const Intersection *, TraceThreadData *) const;
-		virtual void Translate(const VECTOR, const TRANSFORM *);
-		virtual void Rotate(const VECTOR, const TRANSFORM *);
-		virtual void Scale(const VECTOR, const TRANSFORM *);
-		virtual void Transform(const TRANSFORM *);
-		virtual void Invert();
-		virtual void Compute_BBox() { }
-=======
     unsigned short is_leaf;
     BBOX_TREE *Node;
     PROJECT Project;
     unsigned short Entries;
     PROJECT_TREE_NODE **Entry;
->>>>>>> 58e27fe4
 };
 
 typedef unsigned short HF_VAL;
@@ -2221,73 +1591,6 @@
 #pragma mark * Ray
 #endif
 
-<<<<<<< HEAD
-class Ray
-{
-	public:
-		enum RayType
-		{
-			OtherRay = 0,
-			PrimaryRay = 1,
-			ReflectionRay = 2,
-			RefractionRay = 3,
-			SubsurfaceRay = 4,  ///< Ray is shot from just below a surface; very close intersections shall not be suppressed.
-		};
-
-		VECTOR Origin;
-		VECTOR Direction;
-		float subFrameTime;
-
-		Ray(RayType rt = PrimaryRay, bool shadowTest = false, bool photon = false, bool radiosity = false, bool monochromatic = false, bool pretrace = false);
-		Ray(const VECTOR ov, const VECTOR dv, RayType rt = PrimaryRay, bool shadowTest = false, bool photon = false, bool radiosity = false, bool monochromatic = false, bool pretrace = false);
-		~Ray();
-
-		const VECTOR& GetOrigin() const { return Origin; }
-		const VECTOR& GetDirection() const { return Direction; }
-
-		void AppendInterior(Interior *i);
-		void AppendInteriors(RayInteriorVector&);
-		bool RemoveInterior(const Interior *i);
-		void ClearInteriors() { interiors.clear(); }
-
-		bool IsInterior(const Interior *i) const;
-		const RayInteriorVector& GetInteriors() const { return interiors; }
-		RayInteriorVector& GetInteriors() { return interiors; }
-
-		void SetSpectralBand(const SpectralBand&);
-		const SpectralBand& GetSpectralBand() const;
-
-		void SetFlags(RayType rt, bool shadowTest = false, bool photon = false, bool radiosity = false, bool monochromatic = false, bool pretrace = false);
-		void SetFlags(RayType rt, const Ray& other);
-
-		bool IsPrimaryRay() const { return primaryRay; }
-		bool IsImageRay() const { return primaryRay || (refractionRay && !reflectionRay); }
-		bool IsReflectionRay() const { return reflectionRay; }
-		bool IsRefractionRay() const { return refractionRay; }
-		bool IsSubsurfaceRay() const { return subsurfaceRay; }
-		bool IsShadowTestRay() const { return shadowTestRay; }
-		bool IsPhotonRay() const { return photonRay; }
-		bool IsRadiosityRay() const { return radiosityRay; }
-		bool IsMonochromaticRay() const { return monochromaticRay; }
-		bool IsHollowRay() const { return hollowRay; }
-		bool IsPretraceRay() const { return pretraceRay; }
-
-		bool Inside(const BBOX& bbox) const { return Inside_BBox(Origin, bbox); }
-	private:
-		RayInteriorVector interiors;
-		SpectralBand spectralBand;
-
-		bool primaryRay : 1;
-		bool reflectionRay : 1;
-		bool refractionRay : 1;
-		bool subsurfaceRay : 1;
-		bool shadowTestRay : 1;
-		bool photonRay : 1;
-		bool radiosityRay : 1;
-		bool monochromaticRay : 1;
-		bool hollowRay : 1;
-		bool pretraceRay : 1;
-=======
 struct BasicRay
 {
     Vector3d Origin;
@@ -2376,7 +1679,6 @@
         bool monochromaticRay : 1;
         bool hollowRay : 1;
         bool pretraceRay : 1;
->>>>>>> 58e27fe4
 };
 
 struct RayObjectCondition
