--- conflicted
+++ resolved
@@ -38,11 +38,6 @@
 // frame.h must always be the first POV file included (pulls in platform config)
 #include "backend/frame.h"
 #include "backend/bounding/bsphere.h"
-<<<<<<< HEAD
-=======
-
-#include "backend/math/vector.h"
->>>>>>> 44e5f50d
 
 // this must be the last file included
 #include "base/povdebug.h"
@@ -450,13 +445,8 @@
      * i through size-1.
      */
 
-<<<<<<< HEAD
-    area_left  = reinterpret_cast<DBL *>(POV_MALLOC(size * sizeof(DBL), "blob bounding hierarchy"));
-    area_right = reinterpret_cast<DBL *>(POV_MALLOC(size * sizeof(DBL), "blob bounding hierarchy"));
-=======
     area_left  = new DBL[size];
     area_right = new DBL[size];
->>>>>>> 44e5f50d
 
     /* Precalculate the areas for speed. */
 
@@ -485,13 +475,8 @@
         }
     }
 
-<<<<<<< HEAD
-    POV_FREE(area_left);
-    POV_FREE(area_right);
-=======
     delete[] area_left;
     delete[] area_right;
->>>>>>> 44e5f50d
 
     /*
      * Stop splitting if the BRANCHING_FACTOR is reached or
