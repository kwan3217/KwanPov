//******************************************************************************
///
/// @file backend/texture/normal.cpp
///
/// This module implements solid texturing functions that perturb the surface
/// normal to create a bumpy effect.
///
/// @copyright
/// @parblock
///
/// Some texture ideas garnered from SIGGRAPH '85 Volume 19 Number 3, "An Image
/// Synthesizer" By Ken Perlin. Further Ideas Garnered from "The RenderMan
/// Companion" (Addison Wesley).
///
/// ----------------------------------------------------------------------------
///
/// Persistence of Vision Ray Tracer ('POV-Ray') version 3.7.
/// Copyright 1991-2014 Persistence of Vision Raytracer Pty. Ltd.
///
/// POV-Ray is free software: you can redistribute it and/or modify
/// it under the terms of the GNU Affero General Public License as
/// published by the Free Software Foundation, either version 3 of the
/// License, or (at your option) any later version.
///
/// POV-Ray is distributed in the hope that it will be useful,
/// but WITHOUT ANY WARRANTY; without even the implied warranty of
/// MERCHANTABILITY or FITNESS FOR A PARTICULAR PURPOSE.  See the
/// GNU Affero General Public License for more details.
///
/// You should have received a copy of the GNU Affero General Public License
/// along with this program.  If not, see <http://www.gnu.org/licenses/>.
///
/// ----------------------------------------------------------------------------
///
/// POV-Ray is based on the popular DKB raytracer version 2.12.
/// DKBTrace was originally written by David K. Buck.
/// DKBTrace Ver 2.0-2.12 were written by David K. Buck & Aaron A. Collins.
///
/// @endparblock
///
//******************************************************************************

// frame.h must always be the first POV file included (pulls in platform config)
#include "backend/frame.h"
#include "backend/texture/normal.h"

#include "base/pov_err.h"
#include "backend/colour/colour_old.h"
#include "backend/math/vector.h"
#include "backend/scene/objects.h"
#include "backend/scene/threaddata.h"
#include "backend/support/imageutil.h"
#include "backend/texture/pigment.h"
#include "backend/texture/texture.h"

// this must be the last file included
#include "base/povdebug.h"

namespace pov
{

/*****************************************************************************
* Local preprocessor defines
******************************************************************************/



/*****************************************************************************
* Local typedefs
******************************************************************************/



/*****************************************************************************
* Local constants
******************************************************************************/

static const Vector3d Pyramid_Vect [4]= { Vector3d( 0.942809041,-0.333333333, 0.0),
                                          Vector3d(-0.471404521,-0.333333333, 0.816496581),
                                          Vector3d(-0.471404521,-0.333333333,-0.816496581),
                                          Vector3d( 0.0        , 1.0        , 0.0) };

/*****************************************************************************
* Static functions
******************************************************************************/

static void ripples (const Vector3d& EPoint, const TNORMAL *Tnormal, Vector3d& Vector, const TraceThreadData *Thread);
static void waves (const Vector3d& EPoint, const TNORMAL *Tnormal, Vector3d& Vector, const TraceThreadData *Thread);
static void bumps (const Vector3d& EPoint, const TNORMAL *Tnormal, Vector3d& normal);
static void dents (const Vector3d& EPoint, const TNORMAL *Tnormal, Vector3d& normal, const TraceThreadData *Thread);
static void wrinkles (const Vector3d& EPoint, const TNORMAL *Tnormal, Vector3d& normal);
static void quilted (const Vector3d& EPoint, const TNORMAL *Tnormal, Vector3d& normal);
static DBL Hermite_Cubic (DBL T1, const UV_VECT UV1, const UV_VECT UV2);
static DBL Do_Slope_Map (DBL value, const UnifiedNormalBlendMap *Blend_Map);
static void Do_Average_Normals (const Vector3d& EPoint, const TNORMAL *Tnormal, Vector3d& normal, Intersection *Inter, const Ray *ray, TraceThreadData *Thread);
static void facets (const Vector3d& EPoint, const TNORMAL *Tnormal, Vector3d& normal, TraceThreadData *Thread);

/*****************************************************************************
*
* FUNCTION
*
*   ripples
*
* INPUT
*
* OUTPUT
*
* RETURNS
*
* AUTHOR
*
*   POV-Ray Team
*
* DESCRIPTION
*
* CHANGES
*
******************************************************************************/

static void ripples (const Vector3d& EPoint, const TNORMAL *Tnormal, Vector3d& normal, const TraceThreadData *Thread)
{
    register unsigned int i;
    register DBL length, scalar, index;
    Vector3d point;

    RipplesPattern* pPat = dynamic_cast<RipplesPattern*>(Tnormal->pattern.get());
    if (pPat == NULL)
        throw POV_EXCEPTION_STRING("Invalid pattern type.");

    for (i = 0 ; i < Thread->numberOfWaves ; i++)
    {
        point = EPoint - Thread->waveSources[i];
        length = point.length();

        if (length == 0.0)
            length = 1.0;

        index = length * pPat->waveFrequency + pPat->wavePhase;

        scalar = cycloidal(index) * Tnormal ->Amount;

        normal += (scalar / (length * (DBL)Thread->numberOfWaves)) * point;
    }
}



/*****************************************************************************
*
* FUNCTION
*
*   waves
*
* INPUT
*
* OUTPUT
*
* RETURNS
*
* AUTHOR
*
*   POV-Ray Team
*
* DESCRIPTION
*
* CHANGES
*
******************************************************************************/

static void waves (const Vector3d& EPoint, const TNORMAL *Tnormal, Vector3d& normal, const TraceThreadData *Thread)
{
    register unsigned int i;
    register DBL length, scalar, index, sinValue ;
    Vector3d point;

<<<<<<< HEAD
    RipplesPattern* pPat = dynamic_cast<RipplesPattern*>(Tnormal->pattern.get());
=======
    WavesPattern* pPat = dynamic_cast<WavesPattern*>(Tnormal->pattern.get());
>>>>>>> ac564f72
    if (pPat == NULL)
        throw POV_EXCEPTION_STRING("Invalid pattern type.");

    for (i = 0 ; i < Thread->numberOfWaves ; i++)
    {
        point = EPoint - Thread->waveSources[i];

        length = point.length();

        if (length == 0.0)
        {
            length = 1.0;
        }

        index = length * pPat->waveFrequency * Thread->waveFrequencies[i] + pPat->wavePhase;

        sinValue = cycloidal(index);

        scalar = sinValue * Tnormal->Amount / Thread->waveFrequencies[i];

        normal += (scalar / (length * (DBL)Thread->numberOfWaves)) * point;
    }
}



/*****************************************************************************
*
* FUNCTION
*
*   bumps
*
* INPUT
*
* OUTPUT
*
* RETURNS
*
* AUTHOR
*
*   POV-Ray Team
*
* DESCRIPTION
*
* CHANGES
*
******************************************************************************/

static void bumps (const Vector3d& EPoint, const TNORMAL *Tnormal, Vector3d& normal)
{
    Vector3d bump_turb;

    /* Get normal displacement value. */

    DNoise (bump_turb, EPoint);

    /* Displace "normal". */

    normal += (DBL)Tnormal->Amount * bump_turb;
}



/*****************************************************************************
*
* FUNCTION
*
* INPUT
*
* OUTPUT
*
* RETURNS
*
* AUTHOR
*
*   POV-Ray Team
*
* DESCRIPTION
*   Dents is similar to bumps, but uses noise() to control the amount of
*   dnoise() perturbation of the object normal...
*
* CHANGES
*
******************************************************************************/

static void dents (const Vector3d& EPoint, const TNORMAL *Tnormal, Vector3d& normal, const TraceThreadData *Thread)
{
    DBL noise;
    Vector3d stucco_turb;

    noise = Noise (EPoint, GetNoiseGen(Tnormal, Thread));

    noise = noise * noise * noise * Tnormal->Amount;

    /* Get normal displacement value. */

    DNoise(stucco_turb, EPoint);

    /* Displace "normal". */

    normal += noise * stucco_turb;
}




/*****************************************************************************
*
* FUNCTION
*
* INPUT
*
* OUTPUT
*
* RETURNS
*
* AUTHOR
*
*   POV-Ray Team
*
* DESCRIPTION
*
*   Wrinkles - This is my implementation of the dented() routine, using
*   a surface iterative fractal derived from DTurbulence.
*
*   This is a 3-D version (thanks to DNoise()...) of the usual version
*   using the singular Noise()...
*
*   Seems to look a lot like wrinkles, however... (hmmm)
*
*   Idea garnered from the April 89 Byte Graphics Supplement on RenderMan,
*   refined from "The RenderMan Companion, by Steve Upstill of Pixar,
*   (C) 1990 Addison-Wesley.
*
* CHANGES
*
******************************************************************************/

static void wrinkles (const Vector3d& EPoint, const TNORMAL *Tnormal, Vector3d& normal)
{
    register int i;
    register DBL scale = 1.0;
    Vector3d result, value, value2;

    result = Vector3d(0.0, 0.0, 0.0);

    for (i = 0; i < 10; scale *= 2.0, i++)
    {
        value2 = EPoint * scale;
        DNoise(value, value2);

        result[X] += fabs(value[X] / scale);
        result[Y] += fabs(value[Y] / scale);
        result[Z] += fabs(value[Z] / scale);
    }

    /* Displace "normal". */

    normal += (DBL)Tnormal->Amount * result;
}


/*****************************************************************************
*
* FUNCTION
*
*   quilted
*
* INPUT
*
* OUTPUT
*
* RETURNS
*
* AUTHOR
*
*   Dan Farmer '94
*
* DESCRIPTION
*
* CHANGES
*
******************************************************************************/

static void quilted (const Vector3d& EPoint, const TNORMAL *Tnormal, Vector3d& normal)
{
    Vector3d value;
    DBL t;

    value[X] = EPoint[X]-FLOOR(EPoint[X])-0.5;
    value[Y] = EPoint[Y]-FLOOR(EPoint[Y])-0.5;
    value[Z] = EPoint[Z]-FLOOR(EPoint[Z])-0.5;

    t = value.length();

    t = quilt_cubic(t, dynamic_cast<QuiltedPattern*>(Tnormal->pattern.get())->Control0, dynamic_cast<QuiltedPattern*>(Tnormal->pattern.get())->Control1);

    value *= t;

    normal += (DBL)Tnormal->Amount * value;
}

/*****************************************************************************
*
* FUNCTION
*
*   facets
*
* INPUT
*
* OUTPUT
*
* RETURNS
*
* AUTHOR
*
*   Ronald Parker '98
*
* DESCRIPTION
*
*   This pattern is based on the "Crackle" pattern and creates a faceted
*   look on a curved surface.
*
* CHANGES
*
******************************************************************************/

static void facets (const Vector3d& EPoint, const TNORMAL *Tnormal, Vector3d& normal, TraceThreadData *Thread)
{
    int      i;
    int      thisseed;
    DBL      sum, minsum;
    Vector3d sv, tv, dv, t1, add, newnormal, pert;
    DBL      scale;
    int      UseSquare;
    int      UseUnity;
    DBL      Metric;

    Vector3d *cv = Thread->Facets_Cube;
    Metric = dynamic_cast<FacetsPattern*>(Tnormal->pattern.get())->facetsMetric;

    UseSquare = (Metric == 2 );
    UseUnity  = (Metric == 1 );

    normal.normalize();

    if ( dynamic_cast<FacetsPattern*>(Tnormal->pattern.get())->facetsCoords )
    {
        tv = EPoint;
    }
    else
    {
        tv = normal;
    }

    if ( dynamic_cast<FacetsPattern*>(Tnormal->pattern.get())->facetsSize < 1e-6 )
    {
        scale = 1e6;
    }
    else
    {
        scale = 1. / dynamic_cast<FacetsPattern*>(Tnormal->pattern.get())->facetsSize;
    }

    tv *= scale;

    /*
     * Check to see if the input point is in the same unit cube as the last
     * call to this function, to use cache of cubelets for speed.
     */

    thisseed = PickInCube(tv, t1);

    if (thisseed != Thread->Facets_Last_Seed)
    {
        /*
         * No, not same unit cube.  Calculate the random points for this new
         * cube and its 80 neighbours which differ in any axis by 1 or 2.
         * Why distance of 2?  If there is 1 point in each cube, located
         * randomly, it is possible for the closest random point to be in the
         * cube 2 over, or the one two over and one up.  It is NOT possible
         * for it to be two over and two up.  Picture a 3x3x3 cube with 9 more
         * cubes glued onto each face.
         */

        /* Now store a points for this cube and each of the 80 neighbour cubes. */

        int cvc = 0;

        for (add[X] = -2.0; add[X] < 2.5; add[X] +=1.0)
        {
            for (add[Y] = -2.0; add[Y] < 2.5; add[Y] += 1.0)
            {
                for (add[Z] = -2.0; add[Z] < 2.5; add[Z] += 1.0)
                {
                    /* For each cubelet in a 5x5 cube. */

                    if ((fabs(add[X])>1.5)+(fabs(add[Y])>1.5)+(fabs(add[Z])>1.5) <= 1.0)
                    {
                        /* Yes, it's within a 3d knight move away. */

                        sv = tv + add;

                        PickInCube(sv, t1);

                        cv[cvc] = t1;
                        cvc++;
                    }
                }
            }
        }

        Thread->Facets_Last_Seed = thisseed;
        Thread->Facets_CVC = cvc;
    }

    /*
     * Find the point with the shortest distance from the input point.
     */

    dv = cv[0] - tv;
    if ( UseSquare )
    {
        minsum  = dv.lengthSqr();
    }
    else if ( UseUnity )
    {
        minsum = dv[X]+dv[Y]+dv[Z];
    }
    else
    {
        minsum = pow(fabs(dv[X]), Metric)+
                 pow(fabs(dv[Y]), Metric)+
                 pow(fabs(dv[Z]), Metric);
    }

    newnormal = cv[0];

    /* Loop for the 81 cubelets to find closest. */

    for (i = 1; i < Thread->Facets_CVC; i++)
    {
        dv = cv[i] - tv;

        if ( UseSquare )
        {
            sum  = dv.lengthSqr();
        }
        else
        {
            if ( UseUnity )
            {
                sum = dv[X]+dv[Y]+dv[Z];
            }
            else
            {
                sum = pow(fabs(dv[X]), Metric)+
                      pow(fabs(dv[Y]), Metric)+
                      pow(fabs(dv[Z]), Metric);
            }
        }

        if (sum < minsum)
        {
            minsum = sum;
            newnormal = cv[i];
        }
    }

    if ( dynamic_cast<FacetsPattern*>(Tnormal->pattern.get())->facetsCoords )
    {
        DNoise( pert, newnormal );
        sum = dot(pert, normal);
        newnormal = normal * sum;
        pert -= newnormal;
        normal += dynamic_cast<FacetsPattern*>(Tnormal->pattern.get())->facetsCoords * pert;
    }
    else
    {
        normal = newnormal;
    }
}

/*****************************************************************************
*
* FUNCTION
*
*   Create_Tnormal
*
* INPUT
*
* OUTPUT
*
* RETURNS
*
*   pointer to the created Tnormal
*
* AUTHOR
*
*   POV-Ray Team
*
* DESCRIPTION   : Allocate memory for new Tnormal and initialize it to
*                 system default values.
*
* CHANGES
*
******************************************************************************/


TNORMAL *Create_Tnormal ()
{
    TNORMAL *New;

    New = new TNORMAL;

    Init_TPat_Fields(New);
<<<<<<< HEAD
    New->Blend_Map  = NULL;
=======
>>>>>>> ac564f72

    New->Amount = 0.5;

    /* NK delta */
    New->Delta = (float)0.02; /* this is a good starting point for delta */

    return (New);
}



/*****************************************************************************
*
* FUNCTION
*
*   Copy_Tnormal
*
* INPUT
*
* OUTPUT
*
* RETURNS
*
* AUTHOR
*
*   POV-Ray Team
*
* DESCRIPTION
*
* CHANGES
*
******************************************************************************/

TNORMAL *Copy_Tnormal (TNORMAL *Old)
{
    TNORMAL *New;

    if (Old != NULL)
    {
        New = Create_Tnormal();

        Copy_TPat_Fields (New, Old);
<<<<<<< HEAD
        New->Blend_Map = Copy_Blend_Map(Old->Blend_Map);
=======
>>>>>>> ac564f72

        New->Amount = Old->Amount;
        New->Delta = Old->Delta;
    }
    else
    {
        New = NULL;
    }

    return (New);
}



/*****************************************************************************
*
* FUNCTION
*
*   Destroy_Tnormal
*
* INPUT
*
* OUTPUT
*
* RETURNS
*
* AUTHOR
*
*   POV-Ray Team
*
* DESCRIPTION
*
* CHANGES
*
******************************************************************************/

void Destroy_Tnormal(TNORMAL *Tnormal)
{
    if (Tnormal != NULL)
    {
        Destroy_TPat_Fields (Tnormal);

        delete Tnormal;
    }
}



/*****************************************************************************
*
* FUNCTION
*
*   Post_Tnormal
*
* INPUT
*
* OUTPUT
*
* RETURNS
*
* AUTHOR
*
*   POV-Ray Team
*
* DESCRIPTION
*
* CHANGES
*
******************************************************************************/

void Post_Tnormal (TNORMAL *Tnormal)
{
<<<<<<< HEAD
    UnifiedNormalBlendMapPtr Map;
=======
    int i;
    BLEND_MAP *Map;
>>>>>>> ac564f72

    if (Tnormal != NULL)
    {
        if (Tnormal->Flags & POST_DONE)
        {
            return;
        }

        if (Tnormal->Type == NO_PATTERN)
        {
            throw POV_EXCEPTION_STRING("No normal type given.");
        }

        Tnormal->Flags |= POST_DONE;

        if ((Map = Tnormal->Blend_Map) != NULL)
        {
<<<<<<< HEAD
            Map->Post((Tnormal->Flags & DONT_SCALE_BUMPS_FLAG) != 0);
        }
    }
}

void UnifiedNormalBlendMap::Post(bool dontScaleBumps)
{
    for(Vector::iterator i = Blend_Map_Entries.begin(); i != Blend_Map_Entries.end(); i++)
    {
        switch (Type)
        {
            case NORMAL_TYPE:
                if (dontScaleBumps)
                    i->Vals.Tnormal->Flags |= DONT_SCALE_BUMPS_FLAG;
                Post_Tnormal(i->Vals.Tnormal);
                break;

            case SLOPE_TYPE:
                break;

            default:

                throw POV_EXCEPTION_STRING("Unknown or unexpected pattern type in Post_Tnormal.");
=======
            for (i = 0; i < Map->Number_Of_Entries; i++)
            {
                switch (Map->Type)
                {
                    case PIGMENT_TYPE:

                        Post_Pigment(Map->Blend_Map_Entries[i].Vals.Pigment);

                        break;

                    case NORMAL_TYPE:
                        Map->Blend_Map_Entries[i].Vals.Tnormal->Flags |=
                            (Tnormal->Flags & DONT_SCALE_BUMPS_FLAG);

                        Post_Tnormal(Map->Blend_Map_Entries[i].Vals.Tnormal);

                        break;

                    case TEXTURE_TYPE:

                        Post_Textures(Map->Blend_Map_Entries[i].Vals.Texture);

                        break;

                    case SLOPE_TYPE:
                    case COLOUR_TYPE:
                    case PATTERN_TYPE:

                        break;

                    default:

                        throw POV_EXCEPTION_STRING("Unknown pattern type in Post_Tnormal.");
                }
            }
>>>>>>> ac564f72
        }
    }
}



/*****************************************************************************
*
* FUNCTION
*
*   Perturb_Normal
*
* INPUT
*
* OUTPUT
*
* RETURNS
*
* AUTHOR
*
*   POV-Ray Team
*
* DESCRIPTION
*
* CHANGES
*    Added intersectin parameter for UV mapping - NK 1998
*
******************************************************************************/

void Perturb_Normal(Vector3d& Layer_Normal, const TNORMAL *Tnormal, const Vector3d& EPoint, Intersection *Intersection, const Ray *ray, TraceThreadData *Thread)
{
    Vector3d TPoint,P1;
<<<<<<< HEAD
    DBL value1,Amount;
    DBL prevWeight, curWeight;
    int i;
    UnifiedNormalBlendMapConstPtr Blend_Map;
    const UnifiedNormalBlendMapEntry *Prev, *Cur;

    if (Tnormal==NULL)
    {
        return;
    }

    /* If normal_map present, use it and return */

    Blend_Map = Tnormal->Blend_Map;
    if ((Blend_Map != NULL) && (Blend_Map->Type == NORMAL_TYPE))
    {
        if (Tnormal->Type == UV_MAP_PATTERN)
        {
            Vector2d UV_Coords;

            Cur = &(Tnormal->Blend_Map->Blend_Map_Entries[0]);

            /* Don't bother warping, simply get the UV vect of the intersection */
            Intersection->Object->UVCoord(UV_Coords, Intersection, Thread);
            TPoint[X] = UV_Coords[U];
            TPoint[Y] = UV_Coords[V];
            TPoint[Z] = 0;

            Perturb_Normal(Layer_Normal,Cur->Vals.Tnormal,TPoint,Intersection,ray,Thread);
            Layer_Normal.normalize();
            Intersection->PNormal = Layer_Normal; /* -hdf- June 98 */

            return;
        }
        else if (Tnormal->Type != AVERAGE_PATTERN)
        {
            /* NK 19 Nov 1999 added Warp_EPoint */
            Warp_EPoint (TPoint, EPoint, Tnormal);
            value1 = Evaluate_TPat(Tnormal, TPoint, Intersection, ray, Thread);

            Blend_Map->Search (value1,Prev,Cur,prevWeight,curWeight);

            Warp_Normal(Layer_Normal,Layer_Normal, Tnormal, Test_Flag(Tnormal,DONT_SCALE_BUMPS_FLAG));
            P1 = Layer_Normal;

            Warp_EPoint (TPoint, EPoint, Tnormal);

            Perturb_Normal(Layer_Normal,Cur->Vals.Tnormal,TPoint,Intersection,ray,Thread);

            if (Prev != Cur)
            {
                Perturb_Normal(P1,Prev->Vals.Tnormal,TPoint,Intersection,ray,Thread);

                Layer_Normal = prevWeight * P1 + curWeight * Layer_Normal;
            }

            UnWarp_Normal(Layer_Normal,Layer_Normal, Tnormal, Test_Flag(Tnormal,DONT_SCALE_BUMPS_FLAG));

            Layer_Normal.normalize();

            Intersection->PNormal = Layer_Normal; /* -hdf- June 98 */

            return;
        }
    }

    /* No normal_map. */

    if (Tnormal->Type <= LAST_NORM_ONLY_PATTERN)
    {
        Warp_Normal(Layer_Normal,Layer_Normal, Tnormal,
                    Test_Flag(Tnormal,DONT_SCALE_BUMPS_FLAG));

        Warp_EPoint (TPoint, EPoint, Tnormal);

        switch (Tnormal->Type)
        {
            case BITMAP_PATTERN:    bump_map    (TPoint, Tnormal, Layer_Normal);            break;
            case BUMPS_PATTERN:     bumps       (TPoint, Tnormal, Layer_Normal);            break;
            case DENTS_PATTERN:     dents       (TPoint, Tnormal, Layer_Normal, Thread);    break;
            case RIPPLES_PATTERN:   ripples     (TPoint, Tnormal, Layer_Normal, Thread);    break;
            case WAVES_PATTERN:     waves       (TPoint, Tnormal, Layer_Normal, Thread);    break;
            case WRINKLES_PATTERN:  wrinkles    (TPoint, Tnormal, Layer_Normal);            break;
            case QUILTED_PATTERN:   quilted     (TPoint, Tnormal, Layer_Normal);            break;
            case FACETS_PATTERN:    facets      (TPoint, Tnormal, Layer_Normal, Thread);    break;
            case AVERAGE_PATTERN:   Do_Average_Normals (TPoint, Tnormal, Layer_Normal, Intersection, ray, Thread); break;
            default:
                throw POV_EXCEPTION_STRING("Normal pattern not yet implemented.");
        }

        UnWarp_Normal(Layer_Normal,Layer_Normal, Tnormal,
                      Test_Flag(Tnormal,DONT_SCALE_BUMPS_FLAG));
    }
    else
    {
        Warp_Normal(Layer_Normal,Layer_Normal, Tnormal,
                    Test_Flag(Tnormal,DONT_SCALE_BUMPS_FLAG));

        // TODO FIXME - two magic fudge factors
        Amount=Tnormal->Amount * -5.0; /*fudge factor*/
        Amount*=0.02/Tnormal->Delta; /* NK delta */

        /* warp the center point first - this is the last warp */
        Warp_EPoint(TPoint,EPoint,Tnormal);

        for(i=0; i<=3; i++)
        {
            P1 = TPoint + (DBL)Tnormal->Delta * Pyramid_Vect[i]; /* NK delta */
            value1 = Do_Slope_Map(Evaluate_TPat(Tnormal, P1, Intersection, ray, Thread), Blend_Map.get());
            Layer_Normal += (value1*Amount) * Pyramid_Vect[i];
        }

        UnWarp_Normal(Layer_Normal,Layer_Normal,Tnormal,
                      Test_Flag(Tnormal,DONT_SCALE_BUMPS_FLAG));

    }

=======
    DBL value1,value2,Amount;
    int i;
    const BLEND_MAP *Blend_Map;
    const BLEND_MAP_ENTRY *Prev, *Cur;

    if (Tnormal==NULL)
    {
        return;
    }

    /* If normal_map present, use it and return */

    if ((Blend_Map=Tnormal->Blend_Map) != NULL)
    {
        if ((Blend_Map->Type == NORMAL_TYPE) && (Tnormal->Type == UV_MAP_PATTERN))
        {
            Vector2d UV_Coords;

            Cur = &(Tnormal->Blend_Map->Blend_Map_Entries[0]);

            /* Don't bother warping, simply get the UV vect of the intersection */
            Intersection->Object->UVCoord(UV_Coords, Intersection, Thread);
            TPoint[X] = UV_Coords[U];
            TPoint[Y] = UV_Coords[V];
            TPoint[Z] = 0;

            Perturb_Normal(Layer_Normal,Cur->Vals.Tnormal,TPoint,Intersection,ray,Thread);
            Layer_Normal.normalize();
            Intersection->PNormal = Layer_Normal; /* -hdf- June 98 */

            return;
        }
        else if ((Blend_Map->Type == NORMAL_TYPE) && (Tnormal->Type != AVERAGE_PATTERN))
        {
            /* NK 19 Nov 1999 added Warp_EPoint */
            Warp_EPoint (TPoint, EPoint, Tnormal);
            value1 = Evaluate_TPat(Tnormal, TPoint, Intersection, ray, Thread);

            Search_Blend_Map (value1,Blend_Map,&Prev,&Cur);

            Warp_Normal(Layer_Normal,Layer_Normal, Tnormal, Test_Flag(Tnormal,DONT_SCALE_BUMPS_FLAG));
            P1 = Layer_Normal;

            Warp_EPoint (TPoint, EPoint, Tnormal);

            Perturb_Normal(Layer_Normal,Cur->Vals.Tnormal,TPoint,Intersection,ray,Thread);

            if (Prev != Cur)
            {
                Perturb_Normal(P1,Prev->Vals.Tnormal,TPoint,Intersection,ray,Thread);

                value2 = (value1-Prev->value)/(Cur->value-Prev->value);
                value1 = 1.0-value2;

                Layer_Normal = value1 * P1 + value2 * Layer_Normal;
            }

            UnWarp_Normal(Layer_Normal,Layer_Normal, Tnormal, Test_Flag(Tnormal,DONT_SCALE_BUMPS_FLAG));

            Layer_Normal.normalize();

            Intersection->PNormal = Layer_Normal; /* -hdf- June 98 */

            return;
        }
    }

    /* No normal_map. */

    if (Tnormal->Type <= LAST_NORM_ONLY_PATTERN)
    {
        Warp_Normal(Layer_Normal,Layer_Normal, Tnormal,
                    Test_Flag(Tnormal,DONT_SCALE_BUMPS_FLAG));

        Warp_EPoint (TPoint, EPoint, Tnormal);

        switch (Tnormal->Type)
        {
            case BITMAP_PATTERN:    bump_map    (TPoint, Tnormal, Layer_Normal);            break;
            case BUMPS_PATTERN:     bumps       (TPoint, Tnormal, Layer_Normal);            break;
            case DENTS_PATTERN:     dents       (TPoint, Tnormal, Layer_Normal, Thread);    break;
            case RIPPLES_PATTERN:   ripples     (TPoint, Tnormal, Layer_Normal, Thread);    break;
            case WAVES_PATTERN:     waves       (TPoint, Tnormal, Layer_Normal, Thread);    break;
            case WRINKLES_PATTERN:  wrinkles    (TPoint, Tnormal, Layer_Normal);            break;
            case QUILTED_PATTERN:   quilted     (TPoint, Tnormal, Layer_Normal);            break;
            case FACETS_PATTERN:    facets      (TPoint, Tnormal, Layer_Normal, Thread);    break;
            case AVERAGE_PATTERN:   Do_Average_Normals (TPoint, Tnormal, Layer_Normal, Intersection, ray, Thread); break;
            default:
                throw POV_EXCEPTION_STRING("Normal pattern not yet implemented.");
        }

        UnWarp_Normal(Layer_Normal,Layer_Normal, Tnormal,
                      Test_Flag(Tnormal,DONT_SCALE_BUMPS_FLAG));
    }
    else
    {
        Warp_Normal(Layer_Normal,Layer_Normal, Tnormal,
                    Test_Flag(Tnormal,DONT_SCALE_BUMPS_FLAG));

        Amount=Tnormal->Amount * -5.0; /*fudge factor*/
        Amount*=0.02/Tnormal->Delta; /* NK delta */

        /* warp the center point first - this is the last warp */
        Warp_EPoint(TPoint,EPoint,Tnormal);

        for(i=0; i<=3; i++)
        {
            P1 = TPoint + (DBL)Tnormal->Delta * Pyramid_Vect[i]; /* NK delta */
            value1 = Do_Slope_Map(Evaluate_TPat(Tnormal, P1, Intersection, ray, Thread), Blend_Map);
            Layer_Normal += (value1*Amount) * Pyramid_Vect[i];
        }

        UnWarp_Normal(Layer_Normal,Layer_Normal,Tnormal,
                      Test_Flag(Tnormal,DONT_SCALE_BUMPS_FLAG));

    }

>>>>>>> ac564f72
    if ( Intersection )
        Intersection->PNormal = Layer_Normal; /* -hdf- June 98 */
}



/*****************************************************************************
*
* FUNCTION
*
* INPUT
*
* OUTPUT
*
* RETURNS
*
* AUTHOR
*
* DESCRIPTION
*
* CHANGES
*
******************************************************************************/

static DBL Do_Slope_Map (DBL value, const SlopeBlendMap *Blend_Map)
{
<<<<<<< HEAD
    DBL prevWeight, curWeight;
    const SlopeBlendMapEntry *Prev, *Cur;

    if (Blend_Map == NULL)
    {
        return(value);
    }

    Blend_Map->Search (value, Prev, Cur, prevWeight, curWeight);

    if (Prev == Cur)
    {
        return(Cur->Vals.Point_Slope[0]);
    }

    return(Hermite_Cubic(curWeight, Prev->Vals.Point_Slope, Cur->Vals.Point_Slope));
=======
    DBL Result;
    const BLEND_MAP_ENTRY *Prev, *Cur;

    if (Blend_Map == NULL)
    {
        return(value);
    }

    Search_Blend_Map (value,Blend_Map,&Prev,&Cur);

    if (Prev == Cur)
    {
        return(Cur->Vals.Point_Slope[0]);
    }

    Result = (value-Prev->value)/(Cur->value-Prev->value);

    return(Hermite_Cubic(Result, Prev->Vals.Point_Slope, Cur->Vals.Point_Slope));
>>>>>>> ac564f72
}



/*****************************************************************************
*
* FUNCTION
*
* INPUT
*
* OUTPUT
*
* RETURNS
*
* AUTHOR
*
* DESCRIPTION
*
* CHANGES
*
******************************************************************************/

static DBL Hermite_Cubic(DBL T1, const UV_VECT UV1, const UV_VECT UV2)
{
    DBL TT=T1*T1;
    DBL TTT=TT*T1;
    DBL rv;        /* simplified equation for poor Symantec */

    rv  = TTT*(UV1[1]+UV2[1]+2.0*(UV1[0]-UV2[0]));
    rv += -TT*(2.0*UV1[1]+UV2[1]+3.0*(UV1[0]-UV2[0]));
    rv += T1*UV1[1] +UV1[0];

    return (rv);
}



/*****************************************************************************
*
* FUNCTION
*
* INPUT
*
* OUTPUT
*
* RETURNS
*
* AUTHOR
*
* DESCRIPTION
*
* CHANGES
*    Added intersectin parameter for UV mapping - NK 1998
*
******************************************************************************/

static void Do_Average_Normals (const Vector3d& EPoint, const TNORMAL *Tnormal, Vector3d& normal, Intersection *Inter, const Ray *ray, TraceThreadData *Thread)
{
<<<<<<< HEAD
    Tnormal->Blend_Map->ComputeAverage(EPoint, normal, Inter, ray, Thread);
}


//******************************************************************************

UnifiedNormalBlendMap::UnifiedNormalBlendMap(int type) : BlendMap(type) {}

UnifiedNormalBlendMap::~UnifiedNormalBlendMap()
{
    for (Vector::iterator i = Blend_Map_Entries.begin(); i != Blend_Map_Entries.end(); i++)
    {
        switch (Type)
        {
            case SLOPE_TYPE:
                break;

            case NORMAL_TYPE:
                Destroy_Tnormal(i->Vals.Tnormal);
                break;

            default:
                assert(false);
        }
    }
}

void UnifiedNormalBlendMap::ComputeAverage (const Vector3d& EPoint, Vector3d& normal, Intersection *Inter, const Ray *ray, TraceThreadData *Thread)
{
    SNGL Value;
    SNGL Total = 0.0;
    Vector3d V1,V2;

    assert (Type == NORMAL_TYPE);

    V1 = Vector3d(0.0, 0.0, 0.0);

    for(Vector::const_iterator i = Blend_Map_Entries.begin(); i != Blend_Map_Entries.end(); i++)
    {
        Value = i->value;

        V2 = normal;

        Perturb_Normal(V2,i->Vals.Tnormal,EPoint,Inter,ray,Thread);

        V1 += (DBL)Value * V2;

        Total += Value;
    }

=======
    int i;
    BLEND_MAP *Map = Tnormal->Blend_Map;
    SNGL Value;
    SNGL Total = 0.0;
    Vector3d V1,V2;

    V1 = Vector3d(0.0, 0.0, 0.0);

    for (i = 0; i < Map->Number_Of_Entries; i++)
    {
        Value = Map->Blend_Map_Entries[i].value;

        V2 = normal;

        Perturb_Normal(V2,Map->Blend_Map_Entries[i].Vals.Tnormal,EPoint,Inter,ray,Thread);

        V1 += (DBL)Value * V2;

        Total += Value;
    }

>>>>>>> ac564f72
    normal = V1 / Total;
}


}<|MERGE_RESOLUTION|>--- conflicted
+++ resolved
@@ -173,11 +173,7 @@
     register DBL length, scalar, index, sinValue ;
     Vector3d point;
 
-<<<<<<< HEAD
-    RipplesPattern* pPat = dynamic_cast<RipplesPattern*>(Tnormal->pattern.get());
-=======
     WavesPattern* pPat = dynamic_cast<WavesPattern*>(Tnormal->pattern.get());
->>>>>>> ac564f72
     if (pPat == NULL)
         throw POV_EXCEPTION_STRING("Invalid pattern type.");
 
@@ -594,10 +590,7 @@
     New = new TNORMAL;
 
     Init_TPat_Fields(New);
-<<<<<<< HEAD
     New->Blend_Map  = NULL;
-=======
->>>>>>> ac564f72
 
     New->Amount = 0.5;
 
@@ -640,10 +633,7 @@
         New = Create_Tnormal();
 
         Copy_TPat_Fields (New, Old);
-<<<<<<< HEAD
         New->Blend_Map = Copy_Blend_Map(Old->Blend_Map);
-=======
->>>>>>> ac564f72
 
         New->Amount = Old->Amount;
         New->Delta = Old->Delta;
@@ -716,12 +706,7 @@
 
 void Post_Tnormal (TNORMAL *Tnormal)
 {
-<<<<<<< HEAD
     UnifiedNormalBlendMapPtr Map;
-=======
-    int i;
-    BLEND_MAP *Map;
->>>>>>> ac564f72
 
     if (Tnormal != NULL)
     {
@@ -739,7 +724,6 @@
 
         if ((Map = Tnormal->Blend_Map) != NULL)
         {
-<<<<<<< HEAD
             Map->Post((Tnormal->Flags & DONT_SCALE_BUMPS_FLAG) != 0);
         }
     }
@@ -763,43 +747,6 @@
             default:
 
                 throw POV_EXCEPTION_STRING("Unknown or unexpected pattern type in Post_Tnormal.");
-=======
-            for (i = 0; i < Map->Number_Of_Entries; i++)
-            {
-                switch (Map->Type)
-                {
-                    case PIGMENT_TYPE:
-
-                        Post_Pigment(Map->Blend_Map_Entries[i].Vals.Pigment);
-
-                        break;
-
-                    case NORMAL_TYPE:
-                        Map->Blend_Map_Entries[i].Vals.Tnormal->Flags |=
-                            (Tnormal->Flags & DONT_SCALE_BUMPS_FLAG);
-
-                        Post_Tnormal(Map->Blend_Map_Entries[i].Vals.Tnormal);
-
-                        break;
-
-                    case TEXTURE_TYPE:
-
-                        Post_Textures(Map->Blend_Map_Entries[i].Vals.Texture);
-
-                        break;
-
-                    case SLOPE_TYPE:
-                    case COLOUR_TYPE:
-                    case PATTERN_TYPE:
-
-                        break;
-
-                    default:
-
-                        throw POV_EXCEPTION_STRING("Unknown pattern type in Post_Tnormal.");
-                }
-            }
->>>>>>> ac564f72
         }
     }
 }
@@ -832,7 +779,6 @@
 void Perturb_Normal(Vector3d& Layer_Normal, const TNORMAL *Tnormal, const Vector3d& EPoint, Intersection *Intersection, const Ray *ray, TraceThreadData *Thread)
 {
     Vector3d TPoint,P1;
-<<<<<<< HEAD
     DBL value1,Amount;
     DBL prevWeight, curWeight;
     int i;
@@ -950,125 +896,6 @@
 
     }
 
-=======
-    DBL value1,value2,Amount;
-    int i;
-    const BLEND_MAP *Blend_Map;
-    const BLEND_MAP_ENTRY *Prev, *Cur;
-
-    if (Tnormal==NULL)
-    {
-        return;
-    }
-
-    /* If normal_map present, use it and return */
-
-    if ((Blend_Map=Tnormal->Blend_Map) != NULL)
-    {
-        if ((Blend_Map->Type == NORMAL_TYPE) && (Tnormal->Type == UV_MAP_PATTERN))
-        {
-            Vector2d UV_Coords;
-
-            Cur = &(Tnormal->Blend_Map->Blend_Map_Entries[0]);
-
-            /* Don't bother warping, simply get the UV vect of the intersection */
-            Intersection->Object->UVCoord(UV_Coords, Intersection, Thread);
-            TPoint[X] = UV_Coords[U];
-            TPoint[Y] = UV_Coords[V];
-            TPoint[Z] = 0;
-
-            Perturb_Normal(Layer_Normal,Cur->Vals.Tnormal,TPoint,Intersection,ray,Thread);
-            Layer_Normal.normalize();
-            Intersection->PNormal = Layer_Normal; /* -hdf- June 98 */
-
-            return;
-        }
-        else if ((Blend_Map->Type == NORMAL_TYPE) && (Tnormal->Type != AVERAGE_PATTERN))
-        {
-            /* NK 19 Nov 1999 added Warp_EPoint */
-            Warp_EPoint (TPoint, EPoint, Tnormal);
-            value1 = Evaluate_TPat(Tnormal, TPoint, Intersection, ray, Thread);
-
-            Search_Blend_Map (value1,Blend_Map,&Prev,&Cur);
-
-            Warp_Normal(Layer_Normal,Layer_Normal, Tnormal, Test_Flag(Tnormal,DONT_SCALE_BUMPS_FLAG));
-            P1 = Layer_Normal;
-
-            Warp_EPoint (TPoint, EPoint, Tnormal);
-
-            Perturb_Normal(Layer_Normal,Cur->Vals.Tnormal,TPoint,Intersection,ray,Thread);
-
-            if (Prev != Cur)
-            {
-                Perturb_Normal(P1,Prev->Vals.Tnormal,TPoint,Intersection,ray,Thread);
-
-                value2 = (value1-Prev->value)/(Cur->value-Prev->value);
-                value1 = 1.0-value2;
-
-                Layer_Normal = value1 * P1 + value2 * Layer_Normal;
-            }
-
-            UnWarp_Normal(Layer_Normal,Layer_Normal, Tnormal, Test_Flag(Tnormal,DONT_SCALE_BUMPS_FLAG));
-
-            Layer_Normal.normalize();
-
-            Intersection->PNormal = Layer_Normal; /* -hdf- June 98 */
-
-            return;
-        }
-    }
-
-    /* No normal_map. */
-
-    if (Tnormal->Type <= LAST_NORM_ONLY_PATTERN)
-    {
-        Warp_Normal(Layer_Normal,Layer_Normal, Tnormal,
-                    Test_Flag(Tnormal,DONT_SCALE_BUMPS_FLAG));
-
-        Warp_EPoint (TPoint, EPoint, Tnormal);
-
-        switch (Tnormal->Type)
-        {
-            case BITMAP_PATTERN:    bump_map    (TPoint, Tnormal, Layer_Normal);            break;
-            case BUMPS_PATTERN:     bumps       (TPoint, Tnormal, Layer_Normal);            break;
-            case DENTS_PATTERN:     dents       (TPoint, Tnormal, Layer_Normal, Thread);    break;
-            case RIPPLES_PATTERN:   ripples     (TPoint, Tnormal, Layer_Normal, Thread);    break;
-            case WAVES_PATTERN:     waves       (TPoint, Tnormal, Layer_Normal, Thread);    break;
-            case WRINKLES_PATTERN:  wrinkles    (TPoint, Tnormal, Layer_Normal);            break;
-            case QUILTED_PATTERN:   quilted     (TPoint, Tnormal, Layer_Normal);            break;
-            case FACETS_PATTERN:    facets      (TPoint, Tnormal, Layer_Normal, Thread);    break;
-            case AVERAGE_PATTERN:   Do_Average_Normals (TPoint, Tnormal, Layer_Normal, Intersection, ray, Thread); break;
-            default:
-                throw POV_EXCEPTION_STRING("Normal pattern not yet implemented.");
-        }
-
-        UnWarp_Normal(Layer_Normal,Layer_Normal, Tnormal,
-                      Test_Flag(Tnormal,DONT_SCALE_BUMPS_FLAG));
-    }
-    else
-    {
-        Warp_Normal(Layer_Normal,Layer_Normal, Tnormal,
-                    Test_Flag(Tnormal,DONT_SCALE_BUMPS_FLAG));
-
-        Amount=Tnormal->Amount * -5.0; /*fudge factor*/
-        Amount*=0.02/Tnormal->Delta; /* NK delta */
-
-        /* warp the center point first - this is the last warp */
-        Warp_EPoint(TPoint,EPoint,Tnormal);
-
-        for(i=0; i<=3; i++)
-        {
-            P1 = TPoint + (DBL)Tnormal->Delta * Pyramid_Vect[i]; /* NK delta */
-            value1 = Do_Slope_Map(Evaluate_TPat(Tnormal, P1, Intersection, ray, Thread), Blend_Map);
-            Layer_Normal += (value1*Amount) * Pyramid_Vect[i];
-        }
-
-        UnWarp_Normal(Layer_Normal,Layer_Normal,Tnormal,
-                      Test_Flag(Tnormal,DONT_SCALE_BUMPS_FLAG));
-
-    }
-
->>>>>>> ac564f72
     if ( Intersection )
         Intersection->PNormal = Layer_Normal; /* -hdf- June 98 */
 }
@@ -1095,7 +922,6 @@
 
 static DBL Do_Slope_Map (DBL value, const SlopeBlendMap *Blend_Map)
 {
-<<<<<<< HEAD
     DBL prevWeight, curWeight;
     const SlopeBlendMapEntry *Prev, *Cur;
 
@@ -1112,26 +938,6 @@
     }
 
     return(Hermite_Cubic(curWeight, Prev->Vals.Point_Slope, Cur->Vals.Point_Slope));
-=======
-    DBL Result;
-    const BLEND_MAP_ENTRY *Prev, *Cur;
-
-    if (Blend_Map == NULL)
-    {
-        return(value);
-    }
-
-    Search_Blend_Map (value,Blend_Map,&Prev,&Cur);
-
-    if (Prev == Cur)
-    {
-        return(Cur->Vals.Point_Slope[0]);
-    }
-
-    Result = (value-Prev->value)/(Cur->value-Prev->value);
-
-    return(Hermite_Cubic(Result, Prev->Vals.Point_Slope, Cur->Vals.Point_Slope));
->>>>>>> ac564f72
 }
 
 
@@ -1190,7 +996,6 @@
 
 static void Do_Average_Normals (const Vector3d& EPoint, const TNORMAL *Tnormal, Vector3d& normal, Intersection *Inter, const Ray *ray, TraceThreadData *Thread)
 {
-<<<<<<< HEAD
     Tnormal->Blend_Map->ComputeAverage(EPoint, normal, Inter, ray, Thread);
 }
 
@@ -1241,29 +1046,6 @@
         Total += Value;
     }
 
-=======
-    int i;
-    BLEND_MAP *Map = Tnormal->Blend_Map;
-    SNGL Value;
-    SNGL Total = 0.0;
-    Vector3d V1,V2;
-
-    V1 = Vector3d(0.0, 0.0, 0.0);
-
-    for (i = 0; i < Map->Number_Of_Entries; i++)
-    {
-        Value = Map->Blend_Map_Entries[i].value;
-
-        V2 = normal;
-
-        Perturb_Normal(V2,Map->Blend_Map_Entries[i].Vals.Tnormal,EPoint,Inter,ray,Thread);
-
-        V1 += (DBL)Value * V2;
-
-        Total += Value;
-    }
-
->>>>>>> ac564f72
     normal = V1 / Total;
 }
 
