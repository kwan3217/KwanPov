//******************************************************************************
///
/// @file backend/scene/threaddata.h
///
/// @todo   What's in here?
///
/// @copyright
/// @parblock
///
/// UberPOV Raytracer version 1.37.
<<<<<<< HEAD
/// Portions Copyright 2013-2014 Christoph Lipka.
=======
/// Portions Copyright 2013-2015 Christoph Lipka.
>>>>>>> 0049910b
///
/// UberPOV 1.37 is an experimental unofficial branch of POV-Ray 3.7, and is
/// subject to the same licensing terms and conditions.
///
/// ----------------------------------------------------------------------------
///
/// Persistence of Vision Ray Tracer ('POV-Ray') version 3.7.
/// Copyright 1991-2015 Persistence of Vision Raytracer Pty. Ltd.
///
/// POV-Ray is free software: you can redistribute it and/or modify
/// it under the terms of the GNU Affero General Public License as
/// published by the Free Software Foundation, either version 3 of the
/// License, or (at your option) any later version.
///
/// POV-Ray is distributed in the hope that it will be useful,
/// but WITHOUT ANY WARRANTY; without even the implied warranty of
/// MERCHANTABILITY or FITNESS FOR A PARTICULAR PURPOSE.  See the
/// GNU Affero General Public License for more details.
///
/// You should have received a copy of the GNU Affero General Public License
/// along with this program.  If not, see <http://www.gnu.org/licenses/>.
///
/// ----------------------------------------------------------------------------
///
/// POV-Ray is based on the popular DKB raytracer version 2.12.
/// DKBTrace was originally written by David K. Buck.
/// DKBTrace Ver 2.0-2.12 were written by David K. Buck & Aaron A. Collins.
///
/// @endparblock
///
//******************************************************************************

#ifndef POVRAY_BACKEND_THREADDATA_H
#define POVRAY_BACKEND_THREADDATA_H

#include <vector>
#include <stack>

#include "base/types.h"
// frame.h must always be the first backend POV file included (pulls in platform config)
#include "backend/frame.h"

#include "backend/bounding/bcyl.h"
#include "backend/pattern/pattern.h"
#include "backend/shape/mesh.h"
#include "backend/support/randomsequences.h"
#include "backend/support/statistics.h"
#include "backend/support/task.h"

namespace pov
{

using namespace pov_base;

class SceneData;
class ViewData;
class FunctionVM;
struct FPUContext;
struct ISO_ThreadData;

class PhotonMap;
struct Blob_Interval_Struct;

/**
 *  Class holding parser thread specific data.
 */
class SceneThreadData : public Task::TaskData
{
        friend class Scene;
        friend class Trace;
        friend class View; // TODO FIXME - needed only to access TraceThreadData for CheckCameraHollowObject()
    public:
        /**
         *  Create thread local data.
         *  @param  sd              Scene data defining scene attributes.
         *  @param  seed            Seed for the stochastic random number generator;
         *                          should be unique for each thread and each render.
         */
        SceneThreadData(shared_ptr<SceneData> sd, size_t seed);

        /**
         *  Get the statistics.
         *  @return                 Reference to statistic counters.
         */
        RenderStatistics& Stats(void) { return renderStats; }

        DBL *Fractal_IStack[4];
        BBoxPriorityQueue Mesh_Queue;
        void **Blob_Queue;
        unsigned int Max_Blob_Queue_Size;
        DBL *Blob_Coefficients;
        Blob_Interval_Struct *Blob_Intervals;
        int Blob_Coefficient_Count;
        int Blob_Interval_Count;
        ISO_ThreadData *isosurfaceData;
        vector<BCYL_INT> BCyl_Intervals;
        vector<BCYL_INT> BCyl_RInt;
        vector<BCYL_INT> BCyl_HInt;
        IStackPool stackPool;
        FPUContext *functionContext;
        vector<FPUContext *> functionPatternContext;
        int Facets_Last_Seed;
        int Facets_CVC;
        Vector3d Facets_Cube[81];

        /// Common random number generator for all stochastic stuff
        SeedableDoubleGeneratorPtr stochasticRandomGenerator;

        // TODO FIXME - thread-local copy of lightsources. we need this
        // because various parts of the lighting code seem to make changes
        // to the lightsource object passed to them (this is not confined
        // just to the area light shadow code). This code ought to be fixed
        // to treat the lightsource as const, after which this can go away.
        vector<LightSource *> lightSources;

        // all of these are for photons
        // most of them should be refactored into parameters, return values, or other objects
        LightSource *photonSourceLight;
        ObjectPtr photonTargetObject;
        bool litObjectIgnoresPhotons;
        AttenuatingColour GFilCol; // TODO FIXME - eliminate this abomination
        int hitObject;    // did we hit the target object? (for autostop)
        DBL photonSpread; // photon spread (in radians)
        DBL photonDepth;  // total distance from light to intersection
        int passThruThis;           // is this a pass-through object encountered before the target?
        int passThruPrev;           // was the previous object a pass-through object encountered before the target?
        bool Light_Is_Global;       // is the current light global? (not part of a light_group?)
        PhotonMap* surfacePhotonMap;
        PhotonMap* mediaPhotonMap;

        CrackleCache mCrackleCache;

        // data for waves and ripples pattern
        unsigned int numberOfWaves;
        vector<double> waveFrequencies;
        vector<Vector3d> waveSources;

        /**
         * called after a rectangle is finished
         * used for crackle cache expiry
         */
        void AfterTile();

        /**
         * used by the crackle pattern to indicate age of cache entries
         * @return  the index of the current rectangle rendered
         */
        inline size_t ProgressIndex() const { return progress_index; }

        enum TimeType
        {
            kUnknownTime,
            kParseTime,
            kBoundingTime,
            kPhotonTime,
            kRadiosityTime,
            kRenderTime,
            kMaxTimeType
        };

        TimeType timeType;
        POV_LONG cpuTime;
        POV_LONG realTime;
        QualityFlags qualityFlags; // TODO FIXME - remove again

        inline shared_ptr<const SceneData> GetSceneData() const { return sceneData; }

    protected:
        /// scene data
        shared_ptr<SceneData> sceneData;
        /// render statistics
        RenderStatistics renderStats;

    private:
        /// not available
        SceneThreadData();

        /// not available
        SceneThreadData(const SceneThreadData&);

        /// not available
        SceneThreadData& operator=(const SceneThreadData&);

        /// current number of Tiles to expire crackle cache entries after
        size_t CrCache_MaxAge;
        /// current tile index (for crackle cache expiry)
        size_t progress_index;

    public: // TODO FIXME - temporary workaround [trf]

        /**
         *  Destructor.
         */
        ~SceneThreadData();
};

/**
 *  Class holding render thread specific data.
 */
class ViewThreadData : public SceneThreadData
{
        friend class Scene;
    public:
        /**
         *  Create thread local data.
         *  @param  vd              View data defining view attributes
         *                          as well as view output.
         *  @param  seed            Seed for the stochastic random number generator;
         *                          should be unique for each thread and each render.
         */
        ViewThreadData(ViewData *vd, size_t seed);

        /**
         *  Get width of view.
         *  @return                 Width.
         */
        unsigned int GetWidth() const;

        /**
         *  Get height of view.
         *  @return                 Height.
         */
        unsigned int GetHeight() const;

        /**
         *  Get area of view to be rendered.
         *  @return                 Area rectangle.
         */
        const POVRect& GetRenderArea();
    protected:
        /// view data
        ViewData *viewData;
    private:
        /// not available
        ViewThreadData();

        /// not available
        ViewThreadData(const ViewThreadData&);

        /// not available
        ViewThreadData& operator=(const ViewThreadData&);
    public: // TODO FIXME - temporary workaround [trf]
        /**
         *  Destructor.
         */
        ~ViewThreadData();
};

}

#endif // POVRAY_BACKEND_THREADDATA_H<|MERGE_RESOLUTION|>--- conflicted
+++ resolved
@@ -8,11 +8,7 @@
 /// @parblock
 ///
 /// UberPOV Raytracer version 1.37.
-<<<<<<< HEAD
-/// Portions Copyright 2013-2014 Christoph Lipka.
-=======
 /// Portions Copyright 2013-2015 Christoph Lipka.
->>>>>>> 0049910b
 ///
 /// UberPOV 1.37 is an experimental unofficial branch of POV-Ray 3.7, and is
 /// subject to the same licensing terms and conditions.
