//******************************************************************************
///
/// @file backend/pattern/pattern.cpp
///
/// This module implements texturing functions that return a value to be used in
/// a pigment or normal.
///
/// @copyright
/// @parblock
///
/// Some texture ideas garnered from SIGGRAPH '85 Volume 19 Number 3, "An Image
/// Synthesizer" By Ken Perlin. Further Ideas Garnered from "The RenderMan
/// Companion" (Addison Wesley).
///
/// ----------------------------------------------------------------------------
///
/// Persistence of Vision Ray Tracer ('POV-Ray') version 3.7.
/// Copyright 1991-2014 Persistence of Vision Raytracer Pty. Ltd.
///
/// POV-Ray is free software: you can redistribute it and/or modify
/// it under the terms of the GNU Affero General Public License as
/// published by the Free Software Foundation, either version 3 of the
/// License, or (at your option) any later version.
///
/// POV-Ray is distributed in the hope that it will be useful,
/// but WITHOUT ANY WARRANTY; without even the implied warranty of
/// MERCHANTABILITY or FITNESS FOR A PARTICULAR PURPOSE.  See the
/// GNU Affero General Public License for more details.
///
/// You should have received a copy of the GNU Affero General Public License
/// along with this program.  If not, see <http://www.gnu.org/licenses/>.
///
/// ----------------------------------------------------------------------------
///
/// POV-Ray is based on the popular DKB raytracer version 2.12.
/// DKBTrace was originally written by David K. Buck.
/// DKBTrace Ver 2.0-2.12 were written by David K. Buck & Aaron A. Collins.
///
/// @endparblock
///
//*******************************************************************************

#include <climits>
#include <algorithm>

// frame.h must always be the first POV file included (pulls in platform config)
#include "backend/frame.h"
#include "backend/pattern/pattern.h"

#include "base/fileinputoutput.h"
#include "backend/colour/colour_old.h"
#include "backend/math/matrices.h"
#include "backend/math/vector.h"
#include "backend/scene/objects.h"
#include "backend/scene/scene.h"
#include "backend/scene/threaddata.h"
#include "backend/support/fileutil.h"
#include "backend/support/imageutil.h"
#include "backend/support/randomsequences.h"
#include "backend/texture/pigment.h"
#include "backend/texture/texture.h"
#include "backend/vm/fnpovfpu.h"

// this must be the last file included
#include "base/povdebug.h"

namespace pov
{

/*****************************************************************************
* Local preprocessor defines
******************************************************************************/

#define CLIP_DENSITY(r) { if((r) < 0.0) { (r) = 1.0; } else if((r) > 1.0) { (r) = 0.0; } else { (r) = 1.0 - (r); } }

/*****************************************************************************
* Local variables
******************************************************************************/

static RandomDoubleSequence gPatternRands(0.0, 1.0, 32768);
static int gaBinomialCoefficients[((kFractalMaxExponent+1)*(kFractalMaxExponent+2))/2]; // GLOBAL VARIABLE
static int gaCrackleCubeTable[81*3];

// NB: gaDefaultBlendMapEntries_* should be static const in theory, but that complicates matters when referencing them
// in gDefaultBlendMap_*.

static BLEND_MAP_ENTRY gaDefaultBlendMapEntries_BlackWhite[2] =
    {{0.0, false, {{0.0, 0.0, 0.0, 0.0, 0.0}}},
     {1.0, false, {{1.0, 1.0, 1.0, 0.0, 0.0}}}};

static const BLEND_MAP gDefaultBlendMap_Gray =
    { -1,  2,  false, COLOUR_TYPE,  gaDefaultBlendMapEntries_BlackWhite};


static BLEND_MAP_ENTRY gaDefaultBlendMapEntries_Agate[6] =
    {{0.0, false, {{1.0,  1.0,  1.0,  0.0, 0.0}}},
     {0.5, false, {{0.95, 0.75, 0.5,  0.0, 0.0}}},
     {0.5, false, {{0.9,  0.7,  0.5,  0.0, 0.0}}},
     {0.6, false, {{0.9,  0.7,  0.4,  0.0, 0.0}}},
     {0.6, false, {{1.0,  0.7,  0.4,  0.0, 0.0}}},
     {1.0, false, {{0.6,  0.3,  0.0,  0.0, 0.0}}}};

static const BLEND_MAP gDefaultBlendMap_Agate =
    { -1,  6,  false, COLOUR_TYPE,  gaDefaultBlendMapEntries_Agate};


static BLEND_MAP_ENTRY gaDefaultBlendMapEntries_Bozo[6] =
    {{0.4, false, {{1.0, 1.0, 1.0, 0.0, 0.0}}},
     {0.4, false, {{0.0, 1.0, 0.0, 0.0, 0.0}}},
     {0.6, false, {{0.0, 1.0, 0.0, 0.0, 0.0}}},
     {0.6, false, {{0.0, 0.0, 1.0, 0.0, 0.0}}},
     {0.8, false, {{0.0, 0.0, 1.0, 0.0, 0.0}}},
     {0.8, false, {{1.0, 0.0, 0.0, 0.0, 0.0}}}};

static const BLEND_MAP gDefaultBlendMap_Bozo =
    { -1,  6,  false, COLOUR_TYPE,  gaDefaultBlendMapEntries_Bozo};


static BLEND_MAP_ENTRY gaDefaultBlendMapEntries_Brick[2] =
    {{0.0, false, {{0.5, 0.5,  0.5,  0.0, 0.0}}},
     {1.0, false, {{0.6, 0.15, 0.15, 0.0, 0.0}}}};

static const BLEND_MAP gDefaultBlendMap_Brick =
    { -1,  2,  false, COLOUR_TYPE,  gaDefaultBlendMapEntries_Brick};


static BLEND_MAP_ENTRY gaDefaultBlendMapEntries_Checker[2] =
    {{0.0, false, {{0.0, 0.0, 1.0, 0.0, 0.0}}},
     {1.0, false, {{0.0, 1.0, 0.0, 0.0, 0.0}}}};

static const BLEND_MAP gDefaultBlendMap_Checker =
    { -1, 2,  false, COLOUR_TYPE,  gaDefaultBlendMapEntries_Checker};


static BLEND_MAP_ENTRY gaDefaultBlendMapEntries_Cubic[6] =
    {{0.0, false, {{1.0, 0.0, 0.0, 0.0, 0.0}}},
     {1.0, false, {{0.0, 1.0, 0.0, 0.0, 0.0}}}, // TODO FIXME - duplicate entry for 1.0
     {1.0, false, {{0.0, 0.0, 1.0, 0.0, 0.0}}}, // TODO FIXME - duplicate entry for 1.0
     {1.0, false, {{1.0, 1.0, 0.0, 0.0, 0.0}}}, // TODO FIXME - duplicate entry for 1.0
     {1.0, false, {{0.0, 1.0, 1.0, 0.0, 0.0}}}, // TODO FIXME - duplicate entry for 1.0
     {2.0, false, {{1.0, 0.0, 1.0, 0.0, 0.0}}}};

static const BLEND_MAP gDefaultBlendMap_Cubic =
    { -1, 6,  false, COLOUR_TYPE,  gaDefaultBlendMapEntries_Cubic};


static BLEND_MAP_ENTRY gaDefaultBlendMapEntries_Hexagon[3] =
    {{0.0, false, {{0.0, 0.0, 1.0, 0.0, 0.0}}},
     {1.0, false, {{0.0, 1.0, 0.0, 0.0, 0.0}}},
     {2.0, false, {{1.0, 0.0, 0.0, 0.0, 0.0}}}};

static const BLEND_MAP gDefaultBlendMap_Hexagon =
    { -1,  3,  false, COLOUR_TYPE,  gaDefaultBlendMapEntries_Hexagon};


static BLEND_MAP_ENTRY gaDefaultBlendMapEntries_Mandel[5] =
    {{0.001, false, {{0.0, 0.0, 0.0, 0.0, 0.0}}},
     {0.001, false, {{0.0, 1.0, 1.0, 0.0, 0.0}}},
     {0.012, false, {{1.0, 1.0, 0.0, 0.0, 0.0}}},
     {0.015, false, {{1.0, 0.0, 1.0, 0.0, 0.0}}},
     {0.1,   false, {{0.0, 1.0, 1.0, 0.0, 0.0}}}};

static const BLEND_MAP gDefaultBlendMap_Mandel =
    { -1,  5,  false, COLOUR_TYPE,  gaDefaultBlendMapEntries_Mandel};


static BLEND_MAP_ENTRY gaDefaultBlendMapEntries_Marble[3] =
    {{0.0, false, {{0.9, 0.8,  0.8,  0.0, 0.0}}},
     {0.9, false, {{0.9, 0.08, 0.08, 0.0, 0.0}}},
     {0.9, false, {{0.0, 0.0, 0.0, 0.0, 0.0}}}};

static const BLEND_MAP gDefaultBlendMap_Marble =
    { -1,  3,  false, COLOUR_TYPE,  gaDefaultBlendMapEntries_Marble};


static BLEND_MAP_ENTRY gaDefaultBlendMapEntries_Radial[4] =
    {{0.0,   false, {{0.0, 1.0, 1.0, 0.0, 0.0}}},
     {0.333, false, {{1.0, 1.0, 0.0, 0.0, 0.0}}},
     {0.666, false, {{1.0, 0.0, 1.0, 0.0, 0.0}}},
     {1.0,   false, {{0.0, 1.0, 1.0, 0.0, 0.0}}}};

static const BLEND_MAP gDefaultBlendMap_Radial =
    { -1,  4,  false, COLOUR_TYPE,  gaDefaultBlendMapEntries_Radial};


static BLEND_MAP_ENTRY gaDefaultBlendMapEntries_Square[6] =
    {{0.0, false, {{1.0, 0.0, 0.0, 0.0, 0.0}}},
     {1.0, false, {{0.0, 1.0, 0.0, 0.0, 0.0}}}, // TODO FIXME - duplicate entry for 1.0
     {1.0, false, {{0.0, 0.0, 1.0, 0.0, 0.0}}}, // TODO FIXME - duplicate entry for 1.0
     {1.0, false, {{1.0, 1.0, 0.0, 0.0, 0.0}}}, // TODO FIXME - duplicate entry for 1.0
     {1.0, false, {{0.0, 1.0, 1.0, 0.0, 0.0}}}, // TODO FIXME - unused duplicate entry for 1.0
     {2.0, false, {{1.0, 0.0, 1.0, 0.0, 0.0}}}}; // TODO FIXME - unused entry (kept around until we've clarified the duplicate entries for 1.0)

static const BLEND_MAP gDefaultBlendMap_Square =
    { -1, 4,  false, COLOUR_TYPE,  gaDefaultBlendMapEntries_Square};


static BLEND_MAP_ENTRY gaDefaultBlendMapEntries_Triangular[6] =
    {{0.0, false, {{1.0, 0.0, 0.0, 0.0, 0.0}}},
     {1.0, false, {{0.0, 1.0, 0.0, 0.0, 0.0}}}, // TODO FIXME - duplicate entry for 1.0
     {1.0, false, {{0.0, 0.0, 1.0, 0.0, 0.0}}}, // TODO FIXME - duplicate entry for 1.0
     {1.0, false, {{1.0, 1.0, 0.0, 0.0, 0.0}}}, // TODO FIXME - duplicate entry for 1.0
     {1.0, false, {{0.0, 1.0, 1.0, 0.0, 0.0}}}, // TODO FIXME - duplicate entry for 1.0
     {2.0, false, {{1.0, 0.0, 1.0, 0.0, 0.0}}}};

static const BLEND_MAP gDefaultBlendMap_Triangular =
    { -1, 6,  false, COLOUR_TYPE,  gaDefaultBlendMapEntries_Triangular};


static BLEND_MAP_ENTRY gaDefaultBlendMapEntries_Wood[2] =
    {{0.6, false, {{0.666, 0.312,  0.2,   0.0, 0.0}}},
     {0.6, false, {{0.4,   0.1333, 0.066, 0.0, 0.0}}}};

static const BLEND_MAP gDefaultBlendMap_Wood =
    { -1,  2,  false, COLOUR_TYPE,  gaDefaultBlendMapEntries_Wood};


/*****************************************************************************
* Static functions
******************************************************************************/

static const TURB *SearchForTurb(const WARP *pWarps);
static unsigned short ReadUShort(IStream *pInFile);
static unsigned int ReadUInt(IStream *pInFile);

#define SQRT3_2     0.86602540378443864676372317075294  ///< sqrt(3)/2
#define SQRT3       1.7320508075688772935274463415059   ///< sqrt(3)
#define SQRT2       1.4142135623730950488016887242097   ///< sqrt(2)
#define SQRT2_2     0.70710678118654752440084436210485  ///< sqrt(2)/2

#define SIN18       0.30901699437494742410229341718282  ///< sin(18 deg)
#define SIN36       0.58778525229247312916870595463907  ///< sin(36 deg)
#define SIN54       0.80901699437494742410229341718282  ///< sin(54 deg)
#define SIN72       0.95105651629515357211643933337938  ///< sin(72 deg)
#define SIN108      SIN72                               ///< sin(108 deg)
#define SIN144      SIN36                               ///< sin(144 deg)
#define SIN162      SIN18                               ///< sin(162 deg)
#define COS18       SIN72                               ///< cos(18 deg)
#define COS36       SIN54                               ///< cos(36 deg)
#define COS54       SIN36                               ///< cos(54 deg)
#define COS72       SIN18                               ///< cos(72 deg)
#define COS108      (-COS72)                            ///< cos(108 deg)
#define COS126      (-COS54)                            ///< cos(126 deg)
#define COS144      (-COS36)                            ///< cos(144 deg)
#define COS162      (-COS18)                            ///< cos(162 deg)
#define TAN18       0.32491969623290632615587141221513  ///< tan(18 deg)
#define TAN36       0.72654252800536088589546675748062  ///< tan(36 deg)
#define TAN54       1.3763819204711735382072095819109   ///< tan(54 deg)
#define TAN72       3.0776835371752534025702905760369   ///< tan(72 deg)
#define TAN108      (-TAN72)                            ///< tan(108 deg)
#define TAN126      (-TAN54)                            ///< tan(126 deg)
#define TAN144      (-TAN36)                            ///< tan(144 deg)
#define TAN162      (-TAN18)                            ///< tan(162 deg)

#define PHI         1.6180339887498948482045868343656   ///< golden ratio = (1+sqrt(5))/2
#define INVPHI      0.61803398874989484820458683436564  ///< inverse of golden ratio (= golden ratio -1)
#define SQRPHI      2.6180339887498948482045868343656   ///< square of golden ratio (= golden ratio +1)
#define INVSQRPHI   0.38196601125010515179541316563436  ///< inverse square of golden ratio (= 2 - golden ratio)

#define TILING_EPSILON 1e-6

/*****************************************************************************/

int GetNoiseGen (const TPATTERN *TPat, const TraceThreadData *pThread)
{
    int noise_gen = TPat->pattern->noiseGenerator;
    if (noise_gen == kNoiseGen_Default)
        noise_gen = pThread->GetSceneData()->noiseGenerator;
    return noise_gen;
}


BasicPattern::BasicPattern() :
    noiseGenerator(kNoiseGen_Default),
    pWarps(NULL)
{}

BasicPattern::BasicPattern(const BasicPattern& obj) :
    noiseGenerator(obj.noiseGenerator),
    pWarps(NULL)
{
    if (obj.pWarps)
        pWarps = Copy_Warps(obj.pWarps);
}

BasicPattern::~BasicPattern()
{
    if (pWarps)
        Destroy_Warps(pWarps);
}

int BasicPattern::GetNoiseGen(const TraceThreadData *pThread) const
{
    int noise_gen = noiseGenerator;
    if (noise_gen == kNoiseGen_Default)
        noise_gen = pThread->GetSceneData()->noiseGenerator;
    return noise_gen;
}

const BLEND_MAP* BasicPattern::GetDefaultBlendMap() const { return &gDefaultBlendMap_Gray; }


ContinuousPattern::ContinuousPattern() :
    BasicPattern(),
    waveType(kWaveType_Ramp),
    waveFrequency(1.0),
    wavePhase(0.0),
    waveExponent(1.0)
{}

ContinuousPattern::ContinuousPattern(const ContinuousPattern& obj) :
    BasicPattern(obj),
    waveType(obj.waveType),
    waveFrequency(obj.waveFrequency),
    wavePhase(obj.wavePhase),
    waveExponent(obj.waveExponent)
{}

DBL ContinuousPattern::Evaluate(const Vector3d& EPoint, const Intersection *pIsection, const Ray *pRay, TraceThreadData *pThread) const
{
    DBL value = EvaluateRaw(EPoint, pIsection, pRay, pThread);

    if(waveFrequency != 0.0)
        value = fmod(value * waveFrequency + wavePhase, 1.00001); // TODO FIXME - magic number! Should be 1.0+SOME_EPSILON (or maybe actually 1.0?)

    /* allow negative frequency */
    if(value < 0.0)
        value -= floor(value);

    switch(waveType)
    {
        case kWaveType_Ramp:
            break;
        case kWaveType_Sine:
            value = (1.0 + cycloidal(value)) * 0.5;
            break;
        case kWaveType_Triangle:
            value = Triangle_Wave(value);
            break;
        case kWaveType_Scallop:
            value = fabs(cycloidal(value * 0.5));
            break;
        case kWaveType_Cubic:
            value = Sqr(value) * ((-2.0 * value) + 3.0);
            break;
        case kWaveType_Poly:
            value = pow(value, (DBL) waveExponent);
            break;
        default:
            throw POV_EXCEPTION_STRING("Unknown Wave Type.");
    }

    return value;
}

unsigned int ContinuousPattern::NumDiscreteBlendMapEntries() const { return 0; }


unsigned int PlainPattern::NumDiscreteBlendMapEntries() const { return 1; }


const BLEND_MAP* AgatePattern::GetDefaultBlendMap() const { return &gDefaultBlendMap_Agate; }

const BLEND_MAP* BozoPattern::GetDefaultBlendMap() const { return &gDefaultBlendMap_Bozo; }

const BLEND_MAP* BrickPattern::GetDefaultBlendMap() const { return &gDefaultBlendMap_Brick; }
unsigned int BrickPattern::NumDiscreteBlendMapEntries() const { return 2; }

const BLEND_MAP* CheckerPattern::GetDefaultBlendMap() const { return &gDefaultBlendMap_Checker; }
unsigned int CheckerPattern::NumDiscreteBlendMapEntries() const { return 2; }

const BLEND_MAP* CubicPattern::GetDefaultBlendMap() const { return &gDefaultBlendMap_Cubic; }
unsigned int CubicPattern::NumDiscreteBlendMapEntries() const { return 6; }


DensityFilePattern::DensityFilePattern() :
    densityFile(NULL)
{}

DensityFilePattern::DensityFilePattern(const DensityFilePattern& obj) :
    ContinuousPattern(obj),
    densityFile(NULL)
{
    if (obj.densityFile)
        densityFile = Copy_Density_File(obj.densityFile);
}

DensityFilePattern::~DensityFilePattern()
{
    if (densityFile)
        Destroy_Density_File(densityFile);
}


DBL FacetsPattern::EvaluateRaw(const Vector3d& EPoint, const Intersection *pIsection, const Ray *pRay, TraceThreadData *pThread) const
{
    throw POV_EXCEPTION_STRING("Internal Error: FacetsPattern::EvaluateRaw() called.");
}


FunctionPattern::FunctionPattern() :
    pFn(NULL), pVm(NULL), contextId(0)
{}

FunctionPattern::FunctionPattern(const FunctionPattern& obj) :
    ContinuousPattern(obj),
    pFn(NULL), pVm(obj.pVm), contextId(obj.contextId)
{
    if (obj.pFn)
        pFn = reinterpret_cast<void *>(Parser::Copy_Function(obj.pVm, (FUNCTION_PTR)obj.pFn));
}

FunctionPattern::~FunctionPattern()
{
    if (pFn)
        Parser::Destroy_Function(pVm, (FUNCTION_PTR)pFn);
}


const BLEND_MAP* HexagonPattern::GetDefaultBlendMap() const { return &gDefaultBlendMap_Hexagon; }
unsigned int HexagonPattern::NumDiscreteBlendMapEntries() const { return 3; }


ImagePattern::ImagePattern() :
    pImage(NULL)
{}

ImagePattern::ImagePattern(const ImagePattern& obj) :
    ContinuousPattern(obj),
    pImage(NULL)
{
    if (obj.pImage)
        pImage = Copy_Image(obj.pImage);
}

ImagePattern::~ImagePattern()
{
    if (pImage)
        Destroy_Image(pImage);
}

DBL ImagePattern::EvaluateRaw(const Vector3d& EPoint, const Intersection *pIsection, const Ray *pRay, TraceThreadData *pThread) const
{
<<<<<<< HEAD
    throw POV_EXCEPTION_STRING("Internal Error: ImagePattern::EvaluateRaw() called.");
=======
    return image_pattern(EPoint, this);
>>>>>>> cc24c626
}


const BLEND_MAP* MarblePattern::GetDefaultBlendMap() const { return &gDefaultBlendMap_Marble; }


ObjectPattern::ObjectPattern() :
    pObject(NULL)
{}

ObjectPattern::ObjectPattern(const ObjectPattern& obj) :
    DiscretePattern(obj),
    pObject(NULL)
{
    if (obj.pObject)
        pObject = Copy_Object(obj.pObject);
}

ObjectPattern::~ObjectPattern()
{
    if (pObject)
        Destroy_Object(pObject);
}

const BLEND_MAP* ObjectPattern::GetDefaultBlendMap() const { return &gDefaultBlendMap_Checker; } // sic!
unsigned int ObjectPattern::NumDiscreteBlendMapEntries() const { return 2; }


PigmentPattern::PigmentPattern() :
    pPigment(NULL)
{}

PigmentPattern::PigmentPattern(const PigmentPattern& obj) :
    ContinuousPattern(obj),
    pPigment(NULL)
{
    if (obj.pPigment)
        pPigment = Copy_Pigment(obj.pPigment);
}

PigmentPattern::~PigmentPattern()
{
    if (pPigment)
        Destroy_Pigment(pPigment);
}


const BLEND_MAP* RadialPattern::GetDefaultBlendMap() const { return &gDefaultBlendMap_Radial; }

const BLEND_MAP* SquarePattern::GetDefaultBlendMap() const { return &gDefaultBlendMap_Square; }
unsigned int SquarePattern::NumDiscreteBlendMapEntries() const { return 4; }

const BLEND_MAP* TriangularPattern::GetDefaultBlendMap() const { return &gDefaultBlendMap_Triangular; }
unsigned int TriangularPattern::NumDiscreteBlendMapEntries() const { return 6; }

const BLEND_MAP* WoodPattern::GetDefaultBlendMap() const { return &gDefaultBlendMap_Wood; }


JuliaPattern::JuliaPattern() :
    FractalPattern(),
    juliaCoord()
{}

JuliaPattern::JuliaPattern(const JuliaPattern& obj) :
    FractalPattern(obj),
    juliaCoord(obj.juliaCoord)
{}


Julia3Pattern::Julia3Pattern() :
    JuliaPattern()
{}

Julia3Pattern::Julia3Pattern(const JuliaPattern& obj) :
    JuliaPattern(obj)
{}


Julia4Pattern::Julia4Pattern() :
    JuliaPattern()
{}

Julia4Pattern::Julia4Pattern(const JuliaPattern& obj) :
    JuliaPattern(obj)
{}


JuliaXPattern::JuliaXPattern() :
    JuliaPattern(),
    fractalExponent(0.0)
{}

JuliaXPattern::JuliaXPattern(const JuliaPattern& obj) :
    JuliaPattern(obj),
    fractalExponent(0.0)
{}

JuliaXPattern::JuliaXPattern(const JuliaXPattern& obj) :
    JuliaPattern(obj),
    fractalExponent(obj.fractalExponent)
{}


Mandel2Pattern::Mandel2Pattern() :
    MandelPattern()
{}

Mandel2Pattern::Mandel2Pattern(const MandelPattern& obj) :
    MandelPattern(obj)
{}

const BLEND_MAP* Mandel2Pattern::GetDefaultBlendMap() const { return &gDefaultBlendMap_Mandel; }


Mandel3Pattern::Mandel3Pattern() :
    MandelPattern()
{}

Mandel3Pattern::Mandel3Pattern(const MandelPattern& obj) :
    MandelPattern(obj)
{}


Mandel4Pattern::Mandel4Pattern() :
    MandelPattern()
{}

Mandel4Pattern::Mandel4Pattern(const MandelPattern& obj) :
    MandelPattern(obj)
{}


MandelXPattern::MandelXPattern() :
    MandelPattern(),
    fractalExponent(0.0)
{}

MandelXPattern::MandelXPattern(const MandelPattern& obj) :
    MandelPattern(obj),
    fractalExponent(0.0)
{}

MandelXPattern::MandelXPattern(const MandelXPattern& obj) :
    MandelPattern(obj),
    fractalExponent(obj.fractalExponent)
{}




/*****************************************************************************
*
* FUNCTION
*
*   Evaluate_Pattern
*
* INPUT
*
*   EPoint -- The point in 3d space at which the pattern
*   is evaluated.
*   TPat   -- Texture pattern struct
*   Intersection - intersection structure
*
* OUTPUT
*
* RETURNS
*
*   DBL result usual 0.0 to 1.0 but may be 2.0 in hexagon
*
* AUTHOR
*
*   Adapted from Add_Pigment by Chris Young
*
* DESCRIPTION
*
* CHANGES
*
******************************************************************************/

DBL Evaluate_TPat (const TPATTERN *TPat, const Vector3d& EPoint, const Intersection *pIsection, const Ray *pRay, TraceThreadData *pThread)
{
    return TPat->pattern->Evaluate(EPoint, pIsection, pRay, pThread);
}


/*****************************************************************************
*
* FUNCTION
*
* INPUT
*
* OUTPUT
*
* RETURNS
*
* AUTHOR
*
* DESCRIPTION
*
* CHANGES
*
******************************************************************************/

void Init_TPat_Fields (TPATTERN *Tpat)
{
    Tpat->Type       = NO_PATTERN;
    Tpat->Flags      = NO_FLAGS;
    Tpat->Blend_Map  = NULL;
}


/*****************************************************************************
*
* FUNCTION
*
* INPUT
*
* OUTPUT
*
* RETURNS
*
* AUTHOR
*
* DESCRIPTION
*
* CHANGES
*
******************************************************************************/

void Copy_TPat_Fields (TPATTERN *New, const TPATTERN *Old)
{
    *New = *Old;

    New->Blend_Map = Copy_Blend_Map(Old->Blend_Map);

    if (Old->pattern)
        New->pattern = Old->pattern->Clone();
    else
        New->pattern.reset();
}


/*****************************************************************************
*
* FUNCTION
*
* INPUT
*
* OUTPUT
*
* RETURNS
*
* AUTHOR
*
* DESCRIPTION
*
* CHANGES
*
******************************************************************************/

void Destroy_TPat_Fields(TPATTERN *Tpat)
{
    Destroy_Blend_Map(Tpat->Blend_Map);

    if (Tpat->pattern)
        Tpat->pattern.reset();
}


/*****************************************************************************
*
* FUNCTION
*
* INPUT
*
* OUTPUT
*
* RETURNS
*
* AUTHOR
*
* DESCRIPTION
*
* CHANGES
*
******************************************************************************/

TURB *Create_Turb()
{
    TURB *New;

    New = reinterpret_cast<TURB *>(POV_MALLOC(sizeof(TURB),"turbulence struct"));

    New->Turbulence = Vector3d(0.0, 0.0, 0.0);

    New->Octaves = 6;
    New->Omega = 0.5;
    New->Lambda = 2.0;

    return(New);
}


/*****************************************************************************
*
* FUNCTION
*
*   Translate_Tpattern
*
* INPUT
*
* OUTPUT
*
* RETURNS
*
* AUTHOR
*
*   POV-Ray Team
*
* DESCRIPTION
*
* CHANGES
*
******************************************************************************/

void Translate_Tpattern(TPATTERN *Tpattern, const Vector3d& Vector)
{
    TRANSFORM Trans;

    if (Tpattern != NULL)
    {
        Compute_Translation_Transform (&Trans, Vector);

        Transform_Tpattern (Tpattern, &Trans);
    }
}


/*****************************************************************************
*
* FUNCTION
*
*   Rotate_Tpattern
*
* INPUT
*
* OUTPUT
*
* RETURNS
*
* AUTHOR
*
*   POV-Ray Team
*
* DESCRIPTION
*
* CHANGES
*
******************************************************************************/

void Rotate_Tpattern(TPATTERN *Tpattern, const Vector3d& Vector)
{
    TRANSFORM Trans;

    if (Tpattern != NULL)
    {
        Compute_Rotation_Transform (&Trans, Vector);

        Transform_Tpattern (Tpattern, &Trans);
    }
}


/*****************************************************************************
*
* FUNCTION
*
*   Scale_Tpattern
*
* INPUT
*
* OUTPUT
*
* RETURNS
*
* AUTHOR
*
*   POV-Ray Team
*
* DESCRIPTION
*
* CHANGES
*
******************************************************************************/

void Scale_Tpattern(TPATTERN *Tpattern, const Vector3d& Vector)
{
    TRANSFORM Trans;

    if (Tpattern != NULL)
    {
        Compute_Scaling_Transform (&Trans, Vector);

        Transform_Tpattern (Tpattern, &Trans);
    }
}


/*****************************************************************************
*
* FUNCTION
*
*   Transform_Tpattern
*
* INPUT
*
* OUTPUT
*
* RETURNS
*
* AUTHOR
*
*   POV-Ray Team
*
* DESCRIPTION
*
* CHANGES
*
******************************************************************************/

void Transform_Tpattern(TPATTERN *Tpattern, const TRANSFORM *Trans)
{
    WARP *Temp;

    if ((Tpattern != NULL) && (Tpattern->pattern != NULL))
    {
        if (Tpattern->pattern->pWarps == NULL)
        {
            Tpattern->pattern->pWarps = Create_Warp(TRANSFORM_WARP);
        }
        else
        {
            if (Tpattern->pattern->pWarps->Warp_Type != TRANSFORM_WARP)
            {
                Temp = Tpattern->pattern->pWarps;

                Tpattern->pattern->pWarps = Create_Warp(TRANSFORM_WARP);

                Tpattern->pattern->pWarps->Next_Warp = Temp;
                if(Tpattern->pattern->pWarps->Next_Warp != NULL)
                    Tpattern->pattern->pWarps->Next_Warp->Prev_Warp = Tpattern->pattern->pWarps;
            }
        }

        Compose_Transforms (&( (reinterpret_cast<TRANS *>(Tpattern->pattern->pWarps))->Trans), Trans);
    }
}


/*****************************************************************************
*
* FUNCTION
*
* INPUT
*
* OUTPUT
*
* RETURNS
*
* AUTHOR
*
* DESCRIPTION
*
* CHANGES
*
******************************************************************************/

void Search_Blend_Map (DBL value, const BLEND_MAP *Blend_Map, const BLEND_MAP_ENTRY **Prev, const BLEND_MAP_ENTRY **Cur)
{
    BLEND_MAP_ENTRY *P, *C;
    int Max_Ent=Blend_Map->Number_Of_Entries-1;

    /* if greater than last, use last. */

    if (value >= Blend_Map->Blend_Map_Entries[Max_Ent].value)
    {
        P = C = &(Blend_Map->Blend_Map_Entries[Max_Ent]);
    }
    else
    {
        P = C = &(Blend_Map->Blend_Map_Entries[0]);

        while (value > C->value)
        {
            P = C++;
        }
    }

    if (value == C->value)
    {
        P = C;
    }

    *Prev = P;
    *Cur  = C;
}


/*****************************************************************************
*
* FUNCTION
*
* INPUT
*
* OUTPUT
*
* RETURNS
*
* AUTHOR
*
* DESCRIPTION
*
* CHANGES
*
******************************************************************************/

static const TURB *SearchForTurb(const WARP *pWarps)
{
    const WARP* Temp=pWarps;

    if (Temp!=NULL)
    {
        while (Temp->Next_Warp != NULL)
        {
            Temp=Temp->Next_Warp;
        }

        if (Temp->Warp_Type != CLASSIC_TURB_WARP)
        {
            Temp=NULL;
        }
    }

    return (reinterpret_cast<const TURB *>(Temp));
}


/*****************************************************************************/


DBL PlainPattern::Evaluate(const Vector3d& EPoint, const Intersection *pIsection, const Ray *pRay, TraceThreadData *pThread) const
{
    return 0.0;
}



/* Tiling & Pavement */


/*****************************************************************************
*
* FUNCTIONS
*
*   related to Tiling & Pavement
*
* INPUT
*
*   EPoint -- The point in 3d space at which the pattern
*   is evaluated.
* OUTPUT
*
* RETURNS
*
*   DBL value in the range 0.0 to 1.0
*
* AUTHOR
*
*   J. Grimbert
*
* DESCRIPTION
*
*   New colour function by J. Grimbert
*
*   Fill the X-Z plane with repeating pattern
*   When there is only one kind of form, 1 is the outside, 0 is most inside
*   When there is two kind of form, 0 & 1 are the most inside, 1/2 is
*    the outside
*
******************************************************************************/

static DBL tiling_square (const Vector3d& EPoint)
{
    /*
     ** Classical square tiling
     */
    DBL x,z;
    x = fabs(EPoint[X]);
    x -= floor(x);
    x = 2*fabs( x-0.5 );

    z = fabs(EPoint[Z]);
    z -= floor(z);
    z = 2*fabs( z-0.5 );

    return max(x,z);
}

static DBL tiling_hexagon (const Vector3d& EPoint)
{
    /*
     ** Classical Hexagon tiling
     */
    DBL x,z;
    DBL dist1,dist2;
    DBL answer;

    x=EPoint[X];
    z=EPoint[Z];
    x += 0.5;
    x -= 3.0*floor(x/3.0);
    z -= SQRT3*floor(z/(SQRT3));
    /* x,z is in { [0.0, 3.0 [, [0.0, SQRT3 [ }
     ** but there is some symmetry to simplify the testing
     */
    if (z > SQRT3_2 )
    {
        z = SQRT3 - z;
    }
    /*
     ** Now only [0,3[,[0,SQRT3/2[
     */
    if (x > 1.5)
    {
        x -= 1.5 ; /* translate */
        z = SQRT3_2 -z; /* mirror */
    }
    /*
     ** And now, it is even simpler :  [0,1.5],[0,SQRT3/2]
     ** on the bottom left corner, part of some other hexagon
     ** on the top right corner, center of the hexagon
     */
    if ((SQRT3*x+z)<SQRT3_2)
    {
        x = 0.5 - x;
        z = SQRT3_2 -z; /* mirror */
    }
    if (x > 1.0)
    {
        x = 2.0 -x; /* mirror */
    }
    /* Hexagon */
    dist1 = 1.0 - ( z / SQRT3_2 );
    dist2 = 1.0 - (((SQRT3 * x + z - SQRT3_2) ) / SQRT3 );
    answer = max(dist1,dist2);
    answer = min(1.0,answer);
    answer = max(0.0,answer);
    return answer;
}

static DBL tiling_triangle (const Vector3d& EPoint)
{
    DBL x,z;
    DBL slop1;
    DBL dist1,dist2;
    int delta;
    x=EPoint[X];
    z=EPoint[Z];
    delta = 0;
    x -= floor(x);
    z -= SQRT3*floor(z/SQRT3);
    /* x,z is in { [0.0, 1.0 [, [0.0, SQRT3 [ }
     ** but there is some symmetry to simplify the testing
     */
    if (z > SQRT3_2 )
    {
        z = SQRT3 - z; /* mirror */
        delta = 1 - delta;
    }
    if (x > 0.5)
    {
        x = 1.0 - x; /* mirror */
    }
    if (x != 0.0)
    {
        slop1 = z/x;
        if (slop1>SQRT3)
        {
            z = SQRT3_2 - z;
            x = 0.5 -x;
            delta = 1 - delta;
        }
    }
    else
    {
        z = SQRT3_2 -z;
        x = 0.5;
    }
    dist1 = 1.0 - (z * 2 * SQRT3 );
    dist2 = 1.0 - ((SQRT3 * x - z) * SQRT3 );
    return delta/2.0+(0.5)*max(dist1,dist2);
}

static DBL tiling_lozenge (const Vector3d& EPoint)
{
    DBL x,z;
    DBL slop1;
    DBL dist1,dist2;

    x=EPoint[X];
    z=EPoint[Z];

    x -= floor(x);
    z -= SQRT3*floor(z/SQRT3);
    /* x,z is in { [0.0, 1.0 [, [0.0, SQRT3 [ }
     ** There is some mirror to reduce the problem
     */
    if ( z > SQRT3_2 )
    {
        z -= SQRT3_2;
        x += 0.5;
    }
    if ( (2.0*z) > SQRT3_2 )
    {
        z = SQRT3_2 - z;
        x = 1.5 - x;
    }
    if (x > 0.75)
    {
        x -= 1.0;
    }
    if (x != 0.0)
    {
        slop1 = z/x;
        if (slop1>SQRT3)
        {
            z = SQRT3_2 - z;
            x = 0.5 -x;
        }
    }
    dist1 = 1.0 - (z * 4.0 * SQRT3 / 3.0 );
    dist2 = 1.0 - (fabs(SQRT3 * x - z) * SQRT3 *2.0 / 3.0);
    return max(dist1,dist2);
}

static DBL tiling_rhombus (const Vector3d& EPoint)
{
    DBL x,z;
    DBL answer;
    DBL slop1;
    DBL dist1,dist2;
    int delta;
    x=EPoint[X];
    z=EPoint[Z];
    delta = 0;
    x += 0.5;
    x -= 3.0*floor(x/3.0);
    z -= SQRT3*floor(z/SQRT3);
    /* x,z is in { [0.0, 3.0 [, [0.0, SQRT3 [ }
     ** There is some mirror to reduce the problem
     */
    if ( z > SQRT3_2 )
    {
        z = SQRT3 -z; /* mirror */
        delta = 2 - delta;
    }
    if (x > 1.5)
    {
        x -= 1.5 ; /* translate */
        z = SQRT3_2 -z; /* mirror */
        delta = 2 - delta;
    }
    /* Now in [0,1.5],[0,SQRT3/2]
     ** from left to right
     ** part of a horizontal (z=0)
     ** half a vertical
     ** part of a horizontal
     */
    if (x < 0.5)
    {
        /* mirrror */
        x = 1.0 - x;
        delta = 2 - delta;
    }
    /*
     ** Let shift the [0.5,1.5],[0,SQRT3/2] to [0,1]....
     */
    x -= 0.5;
    if (x != 0.0)
    {
        slop1 = z/x;
        if (slop1>SQRT3)
        { /* rotate the vertical to match the horizontal on the right */
            dist1 = ( x / 2.0 ) + ( z * SQRT3_2 );
            dist2 = ( z / 2.0 ) - ( x * SQRT3_2 );
            z = dist2;
            x = dist1;
            delta = 1;
        }
    }
    else
    {
        /* rotate the vertical to match the horizontal on the right */
        dist1 = ( x / 2.0 ) + ( z * SQRT3_2 );
        dist2 = ( z / 2.0 ) - ( x * SQRT3_2 );
        z = dist2;
        x = dist1;
        delta = 1;
    }
    /* It may be similar to lozenge (in fact, IT IS !), now */

    if ( (2.0*z) > SQRT3_2 )
    {
        z = SQRT3_2 - z;
        x = 1.5 - x;
    }
    if (x > 0.75)
    {
        x -= 1.0;
    }
    if (x != 0.0)
    {
        slop1 = z/x;
        if (slop1>SQRT3)
        {
            z = SQRT3_2 - z;
            x = 0.5 -x;
        }
    }
    dist1 = 1.0 - (z * 4.0 * SQRT3 / 3.0 );
    dist2 = 1.0 - (fabs(SQRT3 * x - z) * SQRT3 *2.0 / 3.0);
    answer = max(dist1,dist2);
    answer /= 3.0;
    answer += delta/3.0;
    answer = min(1.0,answer);
    answer = max(0.0,answer);
    return answer;
}

static DBL tiling_rectangle (const Vector3d& EPoint)
{
    /*
     ** Tiling with rectangles
     ** resolve to square [0,4][0,4]
     ** then 16 cases
     **
     **  +-----+--+  +
     **  |     |  |  |
     **  +--+--+  +--+
     **     |  |  |
     **  +--+  +--+--+
     **  |  |  |     |
     **  +  +--+--+--+
     **  |  |     |  |
     **  +--+-----+  +
     */
    DBL x,z;
    DBL delta;
    DBL answer;
    int valueX,valueZ;
    x=EPoint[X];
    z=EPoint[Z];
    x -= 4.0*floor(x/4.0);
    z -= 4.0*floor(z/4.0);
    valueX = (int)x;
    valueZ = (int)z;
    delta = 1.0;
    switch((valueX+valueZ*4))
    {
        case 0:
        case 4:
            z -= 1.0;
            break;
        case 1:
        case 2:
            x -= 2.0;
            delta = 0.0;
            break;
        case 3:
            x -= 3.0;
            break;
        case 5:
        case 9:
            x -= 1.0;
            z -= 2.0;
            break;
        case 6:
        case 7:
            x -= 3.0;
            z -= 1.0;
            delta = 0.0;
            break;
        case 8:
            z -= 2.0;
            delta = 0.0;
            break;
        case 10:
        case 14:
            x -= 2.0;
            z -= 3.0;
            break;
        case 11:
            x -= 4.0;
            z -= 2.0;
            delta = 0.0;
            break;
        case 12:
        case 13:
            x -= 1.0;
            z -= 3.0;
            delta = 0.0;
            break;
        case 15:
            x -= 3.0;
            z -= 4.0;
            break;
    }
    if (delta == 1.0)
    {
        x = 2*fabs( x-0.5 );
        z = 2*( max(fabs( z),0.5) -0.5 );
    }
    else
    {
        x = 2*( max(fabs( x),0.5) -0.5 );
        z = 2*fabs( z -0.5 );
    }
    answer = fabs(max(x,z)/2.0 + delta/2);
    return answer;
}

static DBL tiling_octa_square (const Vector3d& EPoint)
{
    /*
     ** Tiling with a square and an octagon
     */
    DBL answer;
    DBL x,z;
    DBL dist1,dist2;
    z=EPoint[Z];
    z -= (SQRT2+1.0)*floor(z/(SQRT2+1.0));
    z -= SQRT2_2+0.5;
    z = fabs(z);
    x=EPoint[X];
    x -= (SQRT2+1.0)*floor(x/(SQRT2+1.0));
    x -= SQRT2_2+0.5;
    x = fabs(x);
    if (z > x)
    {
        answer = x;
        x = z;
        z = answer;
    }
    if ( (x+z) < SQRT2_2)
    {
        /* Square tile */
        return ( (x+z)/SQRT2 );
    }
    dist1 = 1.0-z;
    dist2 = (SQRT2+SQRT2_2-(x+z))/SQRT2;

    return max(0.500000000001,max(dist1,dist2)); // TODO FIXME - magic number! Use nextafter() instead (or maybe actually 0.5)
}

static DBL tiling_square_triangle (const Vector3d& EPoint)
{
    DBL x,z;
    DBL slop1;
    DBL dist1,dist2;
    int delta;
    x=EPoint[X];
    z=EPoint[Z];
    delta = 0;
    x -= floor(x);
    z -= (2.0+SQRT3)*floor(z/(SQRT3+2.0));
    /* x,z is in { [0.0, 1.0 [, [0.0, 2+SQRT3 [ }
     ** but there is some symmetry to simplify the testing
     */
    if (z > SQRT3_2+1.0 )
    {
        z -= SQRT3_2+1.0;
        x += (x>0.5)?-0.5:0.5;
    }
    if (x > 0.5)
    {
        x = 1.0 - x; /* mirror */
    }
    z -= 1.0;
    if (z > 0.0)
    { /* triangle */
        if (x != 0.0)
        {
            slop1 = z/x;
            if (slop1>SQRT3)
            {
                z = SQRT3_2 - z;
                x = 0.5 -x;
                delta = 1 - delta;
            }
        }
        else
        {
            z = SQRT3_2 -z;
            x = 0.5;
            delta = 1 - delta;
        }
        dist1 = 1.0 - (2 * z * SQRT3 );
        dist2 = 1.0 - ((SQRT3 * x - z) * SQRT3 );
        return (delta+max(dist1,dist2))/3.0;
    }
    else
    { /* square */
        if (z < -0.5)
        {
            z = -1.0 -z;
        }
        if (x > 0.5)
        {
            x = 1.0 - x;
        }
        dist1 = 2 + 2 * SQRT3 * fabs( x ) ;
        dist2 = 2 + 2 * SQRT3 * fabs( z ) ;
        dist1 = min(dist1,3.0);
        dist2 = min(dist2,3.0);
        return (5.0000001-min(dist1,dist2))/3.0; // TODO FIXME - magic number! Should use nextafter()
    }
}

static DBL tiling_hexa_triangle (const Vector3d& EPoint)
{
    /*
     ** Tiling with a hexagon and 2 triangles
     */
    DBL x,z;
    DBL dist1,dist2;
    DBL answer=0;
    int delta;
    x=EPoint[X];
    z=EPoint[Z];
    delta = 0;
    x += 0.5;
    x -= 2.0*floor(x/2.0);
    z -= 2.0*SQRT3*floor(z/(SQRT3*2.0));
    /* x,z is in { [0.0, 2.0 [, [0.0, 2*SQRT3 [ }
     ** but there is some symmetry to simplify the testing
     */
    if (z > SQRT3 )
    {
        z -= SQRT3;
        x += (x<1.0)?1.0:-1.0;
    }
    /*
     ** Now only [0,2[,[0,SQRT3[
     */
    if (z > SQRT3_2 )
    {
        z = SQRT3 - z; /* mirror */
        delta = 1 - delta;
    }

    if (x > 1.0)
    {
        x = 2.0 - x; /* mirror */
    }
    /*
     ** And now, it is even simpler :  [0,1],[0,SQRT3/2]
     ** on the bottom left corner, part of the triangle
     ** on the top right corner, center of the hexagon
     */
    if ((SQRT3*x+z)<SQRT3_2)
    {
        /* Triangle */
        dist1 = 1.0 - (z * 2 * SQRT3 );
        dist2 = 1.0 + ((SQRT3 * x + z) - SQRT3_2 ) * SQRT3; /* really substracting */
        answer = (delta + max(dist1,dist2))/3.0;
    }
    else
    {
        /* Hexagon */
        dist1 = 2 + 2* (z * SQRT3 );
        dist2 = 2 + 2* ((SQRT3 * x + z - SQRT3_2) ) * SQRT3_2 ;
        answer = 5.0-min(dist1,dist2);
        answer = max(answer,2.0000001); // TODO FIXME - magic number! Should use nextafter()
        answer /= 3.0;
    }
    return answer;
}

static DBL tiling_square_offset (const Vector3d& EPoint)
{
    /*
     ** Tiling with a square, offset of half size
     ** Reduce to rectangle [0,1][0,2]
     ** move x,[1,2] to [0,1][0,1] with new x = x+1/2
     */
    DBL x,z;
    z = EPoint[Z];
    z -= 2.0*floor(z/2.0);
    x = EPoint[X];
    if (z > 1.0)
    {
        x += 0.5;
        z -= 1.0;
    }
    x -= floor(x);
    x = 2*fabs( x-0.5 );
    z = 2*fabs( z-0.5 );

    return max(x,z);
}

static DBL tiling_square_rectangle (const Vector3d& EPoint)
{
    /*
     ** tiling with a central square and 4 rectangle (2x1)
     ** orbiting around the square
     ** Reduce to [0,3][0,3]
     ** then 9 cases
     **
     **  +-----+--+
     **  |     |  |
     **  +--+--+  |
     **  |  |  |  |
     **  |  +--+--+
     **  |  |     |
     **  +--+-----+
     */
    DBL x,z;
    DBL delta;
    int valueX,valueZ;
    x = EPoint[X];
    x -= 3.0*floor(x/3.0);
    z = EPoint[Z];
    z -= 3.0*floor(z/3.0);
    valueX = (int)x;
    valueZ = (int)z;
    delta = 2.0;
    switch((valueX+valueZ*3))
    {
        case 0:
        case 3:
            z -= 1.0;
            break;
        case 1:
        case 2:
            x -= 2.0;
            delta = 1.0;
            break;
        case 4:
            x -= 1.0;
            z -= 1.0;
            delta = 0.0;
            break;
        case 5:
        case 8:
            x -= 2.0;
            z -= 2.0;
            break;
        case 6:
        case 7:
            x -= 1.0;
            z -= 2.0;
            delta = 1.0;
            break;
    }
    if (delta == 1.0)
    {
        x = fabs( x);
        x = 2.0*( max( x,0.5) -0.5 );
        z = 2.0*fabs( z -0.5 );
    }
    if (delta == 2.0)
    {
        x = 2.0*fabs( x-0.5 );
        z = fabs(z);
        z = 2.0*( max(z,0.5) - 0.5 );
    }
    if (delta == 0.0)
    {
        x = 2.0*fabs( x-0.5 );
        z = 2.0*fabs( z-0.5 );
    }
    return ((max(x,z))+delta)/3.0 ;
}

static DBL tiling_rectangle_square (const Vector3d& EPoint)
{
    /*
     ** Tiling with a central square and 4 rectangles (2x1)
     ** which turns around the square in both directions
     ** Reduce to [0,6][0,6], fold in four and back
     ** to 9 cases.
     **
     **  +-----+--+
     **  |     |  |
     **  +--+--+  |
     **  |  |  |  |
     **  |  +--+--+
     **  |  |     |
     **  +--+--+--+
     */
    DBL x,z;
    DBL delta;
    int valueX,valueZ;
    x = EPoint[X];
    x -= 6.0*floor(x/6.0);
    x -= 3.0;
    x = fabs(x);
    z = EPoint[Z];
    z -= 6.0*floor(z/6.0);
    z -= 3.0;
    z = fabs(z);
    valueX = (int)x;
    valueZ = (int)z;
    delta = 2.0;
    switch((valueX+valueZ*3))
    {
        case 0:
        case 3:
            z -= 1.0;
            break;
        case 1:
        case 2:
            x -= 2.0;
            delta = 1.0;
            break;
        case 4:
            x -= 1.0;
            z -= 1.0;
            delta = 0.0;
            break;
        case 5:
        case 8:
            x -= 2.0;
            z -= 2.0;
            break;
        case 6:
        case 7:
            x -= 1.0;
            z -= 2.0;
            delta = 1.0;
            break;
    }
    if (delta == 1.0)
    {
        x = fabs( x);
        x = 2.0*( max(x,0.5) -0.5 );
        z = 2.0*fabs( z -0.5 );
    }
    if (delta == 2.0)
    {
        x = 2.0*fabs( x-0.5 );
        z = fabs(z);
        z = 2.0*( max(z,0.5) - 0.5 );
    }
    if (delta == 0.0)
    {
        x = 2.0*fabs( x-0.5 );
        z = 2.0*fabs( z-0.5 );
    }
    return ((max(x,z))+delta)/3.0 ;
}

static DBL tiling_square_internal (const Vector3d& EPoint)
{
    DBL answer=0;
    DBL x,z;
    DBL dist1,dist2;
    int valueX,valueZ;
    x=EPoint[X];
    x *= SQRT2;
    x -= 4.0 * floor(x/4.0);
    x -= 2.0;
    x = fabs(x);
    z=EPoint[Z];
    z *= SQRT2;
    z -= 4.0 * floor(z/4.0);
    z -= 2.0;
    z = fabs(z);
    valueX=(int)x;
    valueZ=(int)z;
    switch((valueX+valueZ*2))
    {
        case 0:
            x -= 0.5;
            x = max(x,0.0);
            x *= 2.0;
            z -= 0.5;
            z = max(z,0.0);
            z *= 2.0;
            answer=max(x,z)/3.0;
            break;
        case 1:
            answer=(2.0+fabs(1.5-x)*2.0)/3.0;
            if (z>0.5)
            {
                dist2=(3.0-SQRT2*fabs(x-z))/3.0;
                answer = max(answer,dist2);
            }
            break;
        case 2:
            answer=(1.0+fabs(1.5-z)*2.0)/3.0;
            if (x>0.5)
            {
                dist2=(2.0-SQRT2*fabs(x-z))/3.0;
                answer = max(answer,dist2);
            }
            break;
        case 3:
            if (x > z)
            {
                dist1=(2.0+fabs(1.5-x)*2.0)/3.0;
                dist2=(3.0-SQRT2*fabs(z-x))/3.0;
                answer=max(dist1,dist2);
            }
            else
            {
                dist1=(1.0+fabs(1.5-z)*2.0)/3.0;
                dist2=(2.0-SQRT2*fabs(x-z))/3.0;
                answer=max(dist1,dist2);
            }
            break;
    }
    return answer;
}

static DBL tiling_square_internal_5 (const Vector3d& EPoint)
{
    DBL answer=0;
    DBL x,z;
    DBL dist1,dist2;
    int mirX,mirZ;
    int valueX,valueZ;
    mirX=mirZ=0;
    x=EPoint[X];
    x *= SQRT2;
    x -= 4.0 * floor(x/4.0);
    x -= 2.0;
    mirX = (x < 0)?1:0;
    x = fabs(x);
    z=EPoint[Z];
    z *= SQRT2;
    z -= 4.0 * floor(z/4.0);
    z -= 2.0;
    mirZ = (z < 0)?2:3;
    z = fabs(z);
    valueX=(int)x;
    valueZ=(int)z;
    switch((valueX+valueZ*2))
    {
        case 0:
            x -= 0.5;
            x = max(x,0.0);
            x *= 2.0;
            z -= 0.5;
            z = max(z,0.0);
            z *= 2.0;
            answer=(4.000001 + max(x,z))/5.0; // TODO FIXME - magic number! Should use nextafter()
            break;
        case 1:
            answer=fabs(1.5-x)*2.0;
            if (z>0.5)
            {
                dist2=1.0-SQRT2*fabs(x-z);
                answer = max(answer,dist2);
            }
            answer += mirX;
            answer /= 5.0;
            break;
        case 2:
            answer=fabs(1.5-z)*2.0;
            if (x>0.5)
            {
                dist2=1.0-SQRT2*fabs(x-z);
                answer = max(answer,dist2);
            }
            answer += mirZ;
            answer /= 5.0;
            break;
        case 3:
            if (x > z)
            {
                dist1=fabs(1.5-x)*2.0;
                dist2=1.0-SQRT2*fabs(z-x);
                answer=max(dist1,dist2) + mirX;
            }
            else
            {
                dist1=fabs(1.5-z)*2.0;
                dist2=1.0-SQRT2*fabs(x-z);
                answer=max(dist1,dist2) + mirZ;
            }
            answer /= 5.0;
            break;
    }
    return answer;
}

static DBL tiling_square_double (const Vector3d& EPoint)
{
    /*
     ** Tiling with a square (1x1) and a square (2x2)
     ** Reduce to [0,5][0,5] then 25 cases
     **
     **  +--+     +--+--+
     **     |     |  |
     **     +--+--+--+
     **     |  |     |
     **  +--+--+     +--+
     **  |     |     |  |
     **  +     +--+--+--+
     **  |     |  |     |
     **  +--+--+--+     +
     **  |  |     |     |
     **  +--+     +--+--+
     */
    DBL x,z;
    DBL delta;
    int valueX,valueZ;
    x = EPoint[X];
    x -= 5.0*floor(x/5.0);
    z = EPoint[Z];
    z -= 5.0*floor(z/5.0);
    valueX = (int)x;
    valueZ = (int)z;
    delta = 0.50000001; // TODO FIXME - magic number! Should use nextafter()
    switch((valueX+valueZ*5))
    {
        case 0:
            delta = 0.0;
            break;
        case 1:
        case 2:
            x -= 2.0;
            break;
        case 3:
        case 4:
        case 8:
        case 9:
            x -= 4.0;
            z -= 1.0;
            break;
        case 5 :
        case 6 :
        case 10:
        case 11:
            z -= 2.0;
            x -= 1.0;
            break;
        case 7:
            delta = 0.0;
            x -= 2.0;
            z -= 1.0;
            break;
        case 12:
        case 13:
        case 17:
        case 18:
            x -= 3.0;
            z -= 3.0;
            break;
        case 14:
            x -= 4.0;
            z -= 2.0;
            delta = 0.0;
            break;
        case 15:
        case 20:
            z -= 4.0;
            break;
        case 16:
            x -= 1.0;
            z -= 3.0;
            delta = 0.0;
            break;
        case 21:
        case 22:
            x -= 2.0;
            z -= 5.0;
            break;
        case 23:
            x -= 3.0;
            z -= 4.0;
            delta = 0.0;
            break;
        case 24:
        case 19:
            x -= 5.0;
            z -= 4.0;
            break;
    }
    if (delta)
    {
        x = fabs(x);
        x = 2*( max(x,0.5) -0.5 );
        z = fabs(z);
        z = 2*( max(z,0.5) -0.5 );
    }
    else
    {
        x = 2*fabs( x-0.5 );
        z = 2*fabs( z-0.5 );
    }
    return fabs((max(x,z))/2.0+delta);
}

static DBL tiling_hexa_square_triangle (const Vector3d& EPoint)
{
    /*
     ** tiling with 1 hexagon, squares and triangles
     */
    DBL x,z;
    DBL dist1,dist2;
    DBL answer=0;

    x=EPoint[X];
    z=EPoint[Z];
    x += 0.5;
    x -= (3.0+SQRT3)*floor(x/(3.0+SQRT3));
    z -= 2.0*(1.0+SQRT3)*floor(z/((SQRT3+1.0)*2.0));
    /* x,z is in { [0.0, 3.0+SQRT3 [, [0.0, 2*(1+SQRT3) [ }
     ** but there is some symmetry to simplify the testing
     */
    if (x > (SQRT3_2+1.5))
    {
        x -= (SQRT3_2+1.5);
        z += (z < SQRT3+1.0)?(SQRT3_2+0.5):(-1*(SQRT3_2+0.5));
    }
    if (z > (SQRT3+1.0) )
    {
        z -= SQRT3+1.0;
    }
    /*
     ** Now only [0, SQRT3/2+1.5 ], [0,SQRT3+1.0]
     */
    if (z > (0.5+SQRT3_2 ) )
    {
        z = SQRT3+1.0 - z; /* mirror */
    }

    if (x > (1.0+SQRT3_2) )
    {
        x = SQRT3+2.0 - x; /* mirror */
    }
    /*
     ** And now, it is even simpler :  [0,1+(SQRT3/2)],[0,1+(SQRT3/2)]
     ** on the top right corner, center of the hexagon
     ** on the bottom right, middle of square, a triangle on the left
     ** on the top left corner, half a triangle
     ** bottom
     */
    if (((SQRT3*x+z)<(SQRT3_2+2.0))&&(x < 0.5+SQRT3_2))
    {
        /* Triangle or square */
        /* rotate in the lower part */
        z -= 0.5 + SQRT3_2 ;
        x -= 1.0 + SQRT3_2 ;
        dist1 = ( x / 2.0 ) - ( z * SQRT3_2 );
        dist2 = ( z / 2.0 ) + ( x * SQRT3_2 );
        z = dist2;
        x = dist1;
        z += 0.5 + SQRT3_2 ;
        x += 1.0 + SQRT3_2 ;
        if (z < 0)
        {
            z *= -1;
        }
        if (x > (1.0+SQRT3_2) )
        {
            x = SQRT3+2.0 - x; /* mirror */
        }
    }
    if ((!((SQRT3*x+z)<(SQRT3_2+2.0)))&&(!(z < 0.5)))
    {
        /* Hexagon */
        z -= 0.5;
        x -= SQRT3_2;
        z= fabs(z);
        x= fabs(x);
        dist1 = 2* z * SQRT3 ;
        dist2 = ((SQRT3 * x + z ) ) * SQRT3 - 1.5;
        answer = 3.0-min(dist1,dist2);
        answer = max(answer,2.0000001); // TODO FIXME - magic number! Should use nextafter()
        answer /= 3.0;
        return answer;
    }
    if (z < 0.5 )
    {
        if ( x > SQRT3_2+0.5)
        {
            /* square */
            x -= SQRT3_2+0.5;
            z -= 0.5;
            dist1 = 1.0 + z*2 * SQRT3;
            dist2 = 1.0 - x*2*SQRT3;
            dist1 = max(dist1,0.0);
            dist2 = max(dist2,0.0);
            answer = max(dist1,dist2)/3.0;
        }
        else
        {
            /* triangle */
            x -= SQRT3_2 + 0.5;
            x = fabs(x);
            dist2 = ((SQRT3 * z + x) ) * SQRT3 +0.5;
            dist1 = 2.0 - (x * 2.0 * SQRT3 );
            answer = (max(dist1,dist2))/3.0;
        }
    }
    return answer;
}

static DBL tiling_hexa_square_triangle_6 (const Vector3d& EPoint)
{
    /*
     ** tiling with 1 hexagon, squares and triangles
     ** all tiles get its own colour (according to its orientation)
     ** 1 hexagon, 3 squares, 2 triangles
     */
    DBL x,z;
    DBL dist1,dist2;
    DBL answer=0;
    int mirX=0;
    int mirZ=0;
    int rota=0;
    x=EPoint[X];
    z=EPoint[Z];
    x += 0.5;
    x -= (3.0+SQRT3)*floor(x/(3.0+SQRT3));
    z -= 2.0*(1.0+SQRT3)*floor(z/((SQRT3+1.0)*2.0));
    /* x,z is in { [0.0, 3.0+SQRT3 [, [0.0, 2*(1+SQRT3) [ }
     ** but there is some symmetry to simplify the testing
     */
    if (x > (SQRT3_2+1.5))
    {
        x -= (SQRT3_2+1.5);
        z += (z < SQRT3+1.0)?(SQRT3_2+0.5):(-1*(SQRT3_2+0.5));
    }
    if (z > (SQRT3+1.0) )
    {
        z -= SQRT3+1.0;
    }
    /*
     ** Now only [0, SQRT3/2+1.5 ], [0,SQRT3+1.0]
     */
    if (z > (0.5+SQRT3_2 ) )
    {
        z = SQRT3+1.0 - z; /* mirror */
        mirZ = 1 - mirZ;
    }

    if (x > (1.0+SQRT3_2) )
    {
        x = SQRT3+2.0 - x; /* mirror */
        mirX = 1 - mirX;
    }
    /*
     ** And now, it is even simpler :  [0,1+(SQRT3/2)],[0,1+(SQRT3/2)]
     ** on the top right corner, center of the hexagon
     ** on the bottom right, middle of square, a triangle on the left
     ** on the top left corner, half a triangle
     ** bottom
     */
    if (((SQRT3*x+z)<(SQRT3_2+2.0))&&(x < 0.5+SQRT3_2))
    {
        /* Triangle or square */
        /* rotate in the lower part */
        z -= 0.5 + SQRT3_2 ;
        x -= 1.0 + SQRT3_2 ;
        dist1 = ( x / 2.0 ) - ( z * SQRT3_2 );
        dist2 = ( z / 2.0 ) + ( x * SQRT3_2 );
        z = dist2;
        x = dist1;
        z += 0.5 + SQRT3_2 ;
        x += 1.0 + SQRT3_2 ;
        rota = 1 - rota;
        if (z < 0)
        {
            z *= -1;
        }
        if (x > (1.0+SQRT3_2) )
        {
            x = SQRT3+2.0 - x; /* mirror */
            mirX = 1 - mirX;
            mirZ = 1 - mirZ;
        }
    }
    if ((!((SQRT3*x+z)<(SQRT3_2+2.0)))&&(!(z < 0.5)))
    {
        /* Hexagon */
        z -= 0.5;
        x -= SQRT3_2;
        z= fabs(z);
        x= fabs(x);
        dist1 = 2* z * SQRT3 ;
        dist2 = ((SQRT3 * x + z ) ) * SQRT3 - 1.5;
        answer = 6.0 - min(dist1,dist2);
        answer = max(answer,5.000001); // TODO FIXME - magic number! Should use nextafter()
        answer /= 6.0;
        return answer;
    }
    if (z < 0.5 )
    {
        if ( x > SQRT3_2+0.5)
        {
            /* square */
            x -= SQRT3_2+0.5;
            z -= 0.5;
            dist1 = 1.0 + z*2 * SQRT3;
            dist2 = 1.0 - x*2*SQRT3;
            dist1 = max(dist1,0.0);
            dist2 = max(dist2,0.0);
            answer = (max(dist1,dist2) +  rota * (1.000001 + ((mirX + mirZ) % 2)))/6.0; // TODO FIXME - magic number! Should use nextafter()
        }
        else
        {
            /* triangle */
            x -= SQRT3_2 + 0.5;
            x = fabs(x);
            dist2 = ((SQRT3 * z + x) ) * SQRT3 +0.5;
            dist1 = 2.0 - (x * 2.0 * SQRT3 );
            answer = max(dist1,dist2);
            if ((rota + mirX)%2)
            {
                answer = 2.0 + answer;
            }
            else
            {
                answer = 3.0 + answer;
            }
            answer /= 6.0;
        }
    }
    return answer;
}

static DBL tiling_rectangle_pair (const Vector3d& EPoint)
{

    /*
     ** Tiling with 2 rectangles (2x1)
     ** Reduce to [0,4][0,4] then 16 cases
     **
     **  +-----+--+--+
     **  |     |  |  |
     **  +-----+  +  +
     **  |     |  |  |
     **  +-----+--+--+
     **  |  |  |     |
     **  |  |  +-----+
     **  |  |  |     |
     **  +--+--+-----+
     */
    DBL x,z;
    DBL delta;
    DBL answer;
    int valueX,valueZ;
    x=EPoint[X];
    z=EPoint[Z];
    x -= 4.0*floor(x/4.0);
    z -= 4.0*floor(z/4.0);
    valueX = (int)x;
    valueZ = (int)z;
    delta = 1.0;
    switch((valueX+valueZ*4))
    {
        case 0:
        case 4:
            z -= 1.0;
            break;
        case 1:
        case 5:
            x -= 1.0;
            z -= 1.0;
            break;
        case 2:
        case 3:
            x -= 3.0;
            delta = 0.0;
            break;
        case 6:
        case 7:
            x -= 3.0;
            z -= 1.0;
            delta = 0.0;
            break;
        case 8:
        case 9:
            x -= 1.0;
            z -= 2.0;
            delta = 0.0;
            break;
        case 12:
        case 13:
            x -= 1.0;
            z -= 3.0;
            delta = 0.0;
            break;
        case 10:
        case 14:
            x -= 2.0;
            z -= 3.0;
            break;
        case 11:
        case 15:
            x -= 3.0;
            z -= 3.0;
            break;
    }
    if (delta == 1.0)
    {
        x = 2*fabs( x-0.5 );
        z = 2*( max(fabs( z),0.5) -0.5 );
    }
    else
    {
        x = 2*( max(fabs( x),0.5) -0.5 );
        z = 2*fabs( z -0.5 );
    }
    answer = fabs((max(x,z)+delta)/2.0);
    return answer;
}

static DBL tiling_hexa_tri_right (const Vector3d& EPoint)
{
    DBL x,z;
    DBL answer;
    DBL slop1;
    DBL dist1,dist2;
    int zzof;
    int delta;
    x=EPoint[X];
    z=EPoint[Z];
    /* First, resume to a simple pattern */
    zzof = z / SQRT3_2;
    zzof /= 3;
    if (z < 0)
    {
        zzof -= 1;
    }
    x += zzof / 2.0; /* right handed */
    z -= 3*SQRT3_2*floor(z/(3*SQRT3_2));
    x += 7.0;
    x -= 7.0 *floor(x/7.0);
    if ((x > 4.5) && (z > SQRT3))
    {
        x -= 4.5;
        z -= SQRT3_2;
    }
    if ((x > 5.0) && (z < SQRT3_2))
    {
        x -= 5;
        z += SQRT3;
    }
    if ((x > 2.5) && (z < SQRT3))
    {
        x -= 2.5;
        z += SQRT3_2;
    }
    delta = 0;
    zzof = z /SQRT3_2;
    if ( zzof == 2)
    {
        zzof = 1;
        z = 2 * SQRT3 - z;
        delta = 1 - delta;
    }
    if ( (!zzof) || (x > 2.0) ||
         (( z + SQRT3*x < SQRT3) || ( SQRT3*x -z > SQRT3)) )
    {
        /* triangle */
        x -= 1.0 *floor(x/1.0);
        z -= SQRT3*floor(z/SQRT3);
        /* x,z is in { [0.0, 1.0 [, [0.0, SQRT3 [ }
         ** but there is some symmetry to simplify the testing
         */
        if (z > SQRT3_2 )
        {
            z = SQRT3 - z; /* mirror */
            delta = 1 - delta;
        }
        if (x > 0.5)
        {
            x = 1.0 - x; /* mirror */
        }
        if (x != 0.0)
        {
            slop1 = z/x;
            if (slop1>SQRT3)
            {
                z = SQRT3_2 - z;
                x = 0.5 -x;
                delta = 1 - delta;
            }
        }
        else
        {
            z = SQRT3_2 -z;
            x = 0.5;
            delta = 1 - delta;
        }
        dist1 = 1.0 - (z * 2 * SQRT3 );
        dist2 = 1.0 - ((SQRT3 * x - z) * SQRT3 );
        return (delta+max(dist1,dist2))/3.0;
    }
    else
    { /* hexagon */
        z -= SQRT3_2;
        if (x > 1.0)
        {
            x = 2.0 - x; /* mirror */
        }
        /* Hexagon */
        dist1 = 2 + 2* (z * SQRT3 );
        dist2 = 2 + 2* ((SQRT3 * x + z - SQRT3_2) ) * SQRT3_2 ;
        answer = 5.0-min(dist1,dist2);
        answer = max(answer, 2.000001); // TODO FIXME - magic number! Should use nextafter()
        answer /= 3.0;
        return answer;
    }
}

static DBL tiling_hexa_tri_left (const Vector3d& EPoint)
{
    DBL x,z;
    DBL slop1;
    DBL dist1,dist2;
    DBL answer;
    int zzof;
    int delta;
    x=EPoint[X];
    z=EPoint[Z];
    /* First, resume to a simple pattern */
    zzof = z / SQRT3_2;
    zzof /= 3;
    if (z < 0)
    {
        zzof -= 1;
    }
    x -= zzof / 2.0; /* left handed */
    z -= 3*SQRT3_2*floor(z/(3*SQRT3_2));
    x += 7.0;
    x -= 7.0 *floor(x/7.0);
    if ((x > 2.0) && (z < SQRT3_2))
    {
        x -= 2.0;
        z += SQRT3;
    }
    if ((x > 4.5) && (z < SQRT3))
    {
        x -= 4.5;
        z += SQRT3_2;
    }
    if ((x > 2.5) && (z > SQRT3))
    {
        x -= 2.5;
        z -= SQRT3_2;
    }
    delta = 0;
    zzof = z /SQRT3_2;
    if ( zzof == 2)
    {
        zzof = 1;
        z = 2 * SQRT3 - z;
        delta = 1 - delta;
    }
    if ( (!zzof) || (x > 2.0) ||
         (( z + SQRT3*x < SQRT3) || ( SQRT3*x -z > SQRT3)) )
    {
        /* triangle */
        x -= 1.0 *floor(x/1.0);
        z -= SQRT3*floor(z/SQRT3);
        /* x,z is in { [0.0, 1.0 [, [0.0, SQRT3 [ }
         ** but there is some symmetry to simplify the testing
         */
        if (z > SQRT3_2 )
        {
            z = SQRT3 - z; /* mirror */
            delta = 1 - delta;
        }
        if (x > 0.5)
        {
            x = 1.0 - x; /* mirror */
        }
        if (x != 0.0)
        {
            slop1 = z/x;
            if (slop1>SQRT3)
            {
                z = SQRT3_2 - z;
                x = 0.5 -x;
                delta = 1 - delta;
            }
        }
        else
        {
            z = SQRT3_2 -z;
            x = 0.5;
            delta = 1 - delta;
        }
        dist1 = 1.0 - (z * 2 * SQRT3 );
        dist2 = 1.0 - ((SQRT3 * x - z) * SQRT3 );
        return (delta+max(dist1,dist2))/3.0;
    }
    else
    { /* hexagon */
        z -= SQRT3_2;
        if (x > 1.0)
        {
            x = 2.0 - x; /* mirror */
        }
        /* Hexagon */
        dist1 = 2 + 2* (z * SQRT3 );
        dist2 = 2 + 2* ((SQRT3 * x + z - SQRT3_2) ) * SQRT3_2 ;
        answer = 5.0-min(dist1,dist2);
        answer = max(answer, 2.000001); // TODO FIXME - magic number! Should use nextafter()
        answer /= 3.0;
        return answer;
    }
}

static DBL tiling_square_tri (const Vector3d& EPoint)
{
    DBL x,z;
    DBL slop1;
    DBL dist1,dist2;
    int delta;
    int gamma,beta;
    int xflop,zflop;
    x=EPoint[X];
    z=EPoint[Z];
    delta = 0;
    gamma = 0;
    beta = 0;
    x -= (1.0+SQRT3)*floor(x/(1.0+SQRT3));
    z -= (1.0+SQRT3)*floor(z/(1.0+SQRT3));
    /* x,z is in { [0.0, SQRT3+1.0 [, [0.0, SQRT3+1.0 [ }
     ** but there is some symmetry to simplify the testing
     */
    if (z > 0.5 + SQRT3_2 )
    {
        z = 1.0 + SQRT3 - z; /* mirror */
        delta = 1 - delta;
    }
    if (x > 0.5 + SQRT3_2)
    {
        x = 1.0 + SQRT3 - x; /* mirror */
        delta = 1 - delta;
        beta = 1;
    }
    /* x,z is in { [0.0, (SQRT3+1)/2 ], [0.0, (SQRT3+1)/2 ] }
     ** but there is still a symmetry and a rotation
     */
    xflop = ( 2.0 * x + (SQRT3 -1.0)* 2.0 * z / ( SQRT3 + 1.0) > (SQRT3)) ? 1: 0;
    zflop = ( 2.0 * z * SQRT3 + (SQRT3 -3.0)* 2.0 * x / ( SQRT3 + 1.0) > (SQRT3)) ? 1: 0;
    switch (xflop + 2*zflop)
    {
        case 0: /* do nothing */
            gamma = 2 * beta;
            break;
        case 1: /* rotate clockwise */
            gamma = beta ? 1 + 2 * delta : 3 - 2 *delta;
            slop1 = x;
            x = z;
            z = SQRT3_2 + 0.5 - slop1;
            break;
        case 2: /* rotate normal */
            gamma = beta ? 3 - 2 * delta : 1 + 2 *delta;
            slop1 = z;
            z = x;
            x = SQRT3_2 +0.5 - slop1;
            break;
        case 3: /* symmetry */
            gamma = beta ? 0: 2 ;
            x = SQRT3_2+0.5 -x;
            z = SQRT3_2+0.5 -z;
            break;
    }

    if (x == 0.0)
    {
        z = 0.0;
        x = 0.0;
    }
    slop1 = (z * 2 * SQRT3) - SQRT3 + x * 2;
    if (slop1 < 0)
    {
        /* triangle */

        dist1 = -1.5 / SQRT3 * slop1;
        dist2 = 2.0 * x * SQRT3;
        slop1 = min(dist1,dist2);
        return (gamma+1.0-slop1)/6.0;
    }
    else
    {
        /* square */
        slop1 *= 1.5 / SQRT3;
        slop1 = min(slop1,1.0);
        if (delta)
        {
            slop1 *= -1;
            slop1 += 6.0;
            slop1 /= 6.0;
            slop1 = max(slop1,5.000001/6.0); // TODO FIXME - magic number! Should use nextafter()
            slop1 = min(slop1,1.0);
        }
        else
        {
            slop1 *= -1;
            slop1 += 5.0;
            slop1 /= 6.0;
            slop1 = min(slop1,5.0/6.0);
            slop1 = max(slop1,4.000001/6.0); // TODO FIXME - magic number! Should use nextafter()
        }
        return slop1;
    }
}

static DBL tiling_dodeca_tri (const Vector3d& EPoint)
{
    DBL x,z;
    DBL dist1,dist2,dist3,dist4,ret_value;
    DBL tmpx,tmpz;
    int toggle=0; /* switched each time a triangle get toggled */
    x=EPoint[X];
    z=EPoint[Z];
    x -= (2.0+SQRT3)*floor(x/(2.0+SQRT3));
    z -= (3.0+2.0*SQRT3)*floor(z/(3.0+2.0*SQRT3));
    /* x,z is in { [0.0, SQRT3+2.0 [, [0.0, 2*SQRT3+3.0 [ }
     ** but there is some symmetry to simplify the testing
     */
    if (z > SQRT3+1.5)
    {
        /* translate */
        z -= SQRT3+1.5;
        x += (x<(1.0+SQRT3_2) ? 1.0: -1.0)*(1.0+SQRT3_2);
    }
    if (x > 1.0+SQRT3_2)
    {
        x = 2.0 + SQRT3 -x;
    }
    if (z > 1.0+SQRT3_2)
    {
        z = 2.0 + SQRT3 -z;
        toggle = 1 - toggle;
    }
    dist2 = x - SQRT3_2 - 0.5 + z * SQRT3;
    if (dist2 < 0.0)
    {
        tmpx = x;
        tmpz = z;
        x = (1.0+SQRT3)/4.0 + 0.5 * tmpx - SQRT3_2 * tmpz ;
        z = (3.0+SQRT3)/4.0 - SQRT3_2 * tmpx - 0.5 * tmpz ;
        dist2 *= -1.0;
    }
    dist1 = (z * 3.0 ); /* from the bottom line */
    dist3 =  z - SQRT3_2 - 0.5 + x * SQRT3;
    dist3 *= SQRT3;
    dist2 *= SQRT3;
    dist4 = (x * 3.0 ); /* from the vertical line */
    if (dist3 < 0.0)
    {
        ret_value = max(dist3,-1.0);
        ret_value += 1+toggle;
        ret_value /= 3.0;
    }
    else
    {
        /* dodecagon */
        ret_value = min(dist1,dist2);
        ret_value = min(ret_value,dist3);
        ret_value = min(ret_value,dist4);
        ret_value = min(ret_value,1.0);
        ret_value = 3.0000001 - ret_value; // TODO FIXME - magic number! Should use nextafter()

        ret_value /= 3.0;
    }
    return ret_value;
}

static DBL tiling_dodeca_hex (const Vector3d& EPoint)
{
    DBL x,z;
    DBL dist1,dist2,dist3,dist4,ret_value;
    DBL dist5,dist6,dist7;
    DBL tmpx,tmpz;
    x=EPoint[X];
    z=EPoint[Z];
    x -= (3.0+SQRT3)*floor(x/(3.0+SQRT3));
    z -= (3.0+3.0*SQRT3)*floor(z/(3.0+3.0*SQRT3));
    /* x,z is in { [0.0, SQRT3+3.0 [, [0.0, 3*SQRT3+3.0 [ }
     ** but there is some symmetry to simplify the testing
     */
    if (z > 1.5*SQRT3+1.5)
    {
        /* translate */
        z -= 1.5*SQRT3+1.5;
        x += (x<(1.5+SQRT3_2) ? 1.0: -1.0)*(1.5+SQRT3_2);
    }
    if (x > 1.5+SQRT3_2)
    {
        x = 3.0 + SQRT3 -x;
    }
    if (z > 1.0+SQRT3)
    {
        z = 2.0 + 2.0*SQRT3 -z;
    }
    dist2 = x - SQRT3_2 - 1.5 + z * SQRT3;
    if (dist2 < 0.0)
    {
        tmpx = x;
        tmpz = z;
        x = (3.0+SQRT3)/4.0 + 0.5 * tmpx - SQRT3_2 * tmpz ;
        z = (3.0+3.0*SQRT3)/4.0 - SQRT3_2 * tmpx - 0.5 * tmpz ;
    }
    dist2 = x - SQRT3_2 - 2.5 + z * SQRT3;
    dist1 = (z * 2.0 ) - SQRT3; /* from the bottom line */
    dist3 = z - 1.5*SQRT3 - 0.5 + x * SQRT3;
    dist4 = ((x-0.5) * 2.0 ); /* from the vertical line */
    if ( (dist2 >= 0.0) &&
         (dist1 >= 0.0) &&
         (dist3 >= 0.0) &&
         (dist4 >= 0.0) )
    {
        /* dodecagon */
        ret_value = min(dist1,dist2);
        ret_value = min(ret_value,dist3);
        ret_value = min(ret_value,dist4);
        ret_value = min(ret_value,1.0);
        ret_value = 3.000001 - ret_value; // TODO FIXME - magic number! Should use nextafter()
    }
    else
    {
        dist5 = 2*z - 2*SQRT3 - 1.0;
        if (dist5 >= 0)
        {
            dist4 *= -1.0;
            ret_value = min(dist5,dist4);
            ret_value = 2.0 - ret_value;
        }
        else
        {
            dist6 = SQRT3 * x - z -SQRT3_2 +0.5;
            dist7 = dist6 - 2.0;
            switch((dist6 >= 0?0:1)+(dist7 >= 0.0 ?2:0))
            {
                case 1: /* left hexagon */
                    dist5 *= -1.0;
                    dist6 *= -1.0;
                    dist3 *= -1.0;
                    ret_value = min(dist6,dist3);
                    ret_value = min(ret_value,dist5);
                    ret_value = min(ret_value,1.0);
                    ret_value = 1.0 - ret_value;
                    break;
                case 2: /* bottom hexagon */
                    dist1 *= -1.0;
                    ret_value = min(dist7,dist1);
                    ret_value = min(ret_value,1.0);
                    ret_value = 1.0 - ret_value;
                    break;
                case 0:
                default: /* slanted square */
                    dist2 *= -1.0;
                    dist7 *= -1.0;
                    ret_value = min(dist6,dist2);
                    ret_value = min(ret_value,dist7);
                    ret_value = 2.0 - ret_value;
                    break;
            }
        }
    }
    ret_value /= 3.0;
    return ret_value;
}

static DBL tiling_dodeca_hex_5 (const Vector3d& EPoint)
{
    DBL x,z;
    DBL dist1,dist2,dist3,dist4,ret_value;
    DBL dist5,dist6,dist7;
    DBL tmpx,tmpz;
    int mirX,mirZ,rota;
    mirX = mirZ = rota = 0;
    x=EPoint[X];
    z=EPoint[Z];
    x -= (3.0+SQRT3)*floor(x/(3.0+SQRT3));
    z -= (3.0+3.0*SQRT3)*floor(z/(3.0+3.0*SQRT3));
    /* x,z is in { [0.0, SQRT3+3.0 [, [0.0, 3*SQRT3+3.0 [ }
     ** but there is some symmetry to simplify the testing
     */
    if (z > 1.5*SQRT3+1.5)
    {
        /* translate */
        z -= 1.5*SQRT3+1.5;
        x += (x<(1.5+SQRT3_2) ? 1.0: -1.0)*(1.5+SQRT3_2);
    }
    if (x > 1.5+SQRT3_2)
    {
        x = 3.0 + SQRT3 -x;
        mirX = 1 - mirX;
    }
    if (z > 1.0+SQRT3)
    {
        z = 2.0 + 2.0*SQRT3 -z;
        mirZ = 1 - mirZ;
    }
    dist2 = x - SQRT3_2 - 1.5 + z * SQRT3;
    if (dist2 < 0.0)
    {
        tmpx = x;
        tmpz = z;
        x = (3.0+SQRT3)/4.0 + 0.5 * tmpx - SQRT3_2 * tmpz ;
        z = (3.0+3.0*SQRT3)/4.0 - SQRT3_2 * tmpx - 0.5 * tmpz ;
    }
    dist2 = x - SQRT3_2 - 2.5 + z * SQRT3;
    dist1 = (z * 2.0 ) - SQRT3; /* from the bottom line */
    dist3 = z - 1.5*SQRT3 - 0.5 + x * SQRT3;
    dist4 = ((x-0.5) * 2.0 ); /* from the vertical line */
    if ( (dist2 >= 0.0) &&
         (dist1 >= 0.0) &&
         (dist3 >= 0.0) &&
         (dist4 >= 0.0) )
    {
        /* dodecagon */
        ret_value = min(dist1,dist2);
        ret_value = min(ret_value,dist3);
        ret_value = min(ret_value,dist4);
        ret_value = min(ret_value,1.0);
        ret_value = 5.000001 - ret_value; // TODO FIXME - magic number! Should use nextafter()
    }
    else
    {
        dist5 = 2*z - 2*SQRT3 - 1.0;
        if (dist5 >= 0)
        {
            dist4 *= -1.0;
            ret_value = min(dist5,dist4);
            ret_value = 2.0 - ret_value;
        }
        else
        {
            dist6 = SQRT3 * x - z -SQRT3_2 +0.5;
            dist7 = dist6 - 2.0;
            switch((dist6 >= 0?0:1)+(dist7 >= 0.0 ?2:0))
            {
                case 1: /* left hexagon */
                    dist5 *= -1.0;
                    dist6 *= -1.0;
                    dist3 *= -1.0;
                    ret_value = min(dist6,dist3);
                    ret_value = min(ret_value,dist5);
                    ret_value = min(ret_value,1.0);
                    ret_value = 1.0 - ret_value;
                    break;
                case 2: /* bottom hexagon */
                    dist1 *= -1.0;
                    ret_value = min(dist7,dist1);
                    ret_value = min(ret_value,1.0);
                    ret_value = 1.0 - ret_value;
                    break;
                case 0:
                default: /* slanted square */
                    dist2 *= -1.0;
                    dist7 *= -1.0;
                    ret_value = min(dist6,dist2);
                    ret_value = min(ret_value,dist7);
                    ret_value = (mirZ + mirX) %2 + 3.0 - ret_value;
                    break;
            }
        }
    }
    ret_value /= 5.0;
    return ret_value;
}

static DBL tiling_penrose_halfkite (DBL pX, DBL pZ, int depth, bool rhombs);
static DBL tiling_penrose_halfdart (DBL pX, DBL pZ, int depth, bool rhombs);

static DBL tiling_penrose_halfkite (DBL pX, DBL pZ, int depth, bool rhombs)
{
    DBL x = pX;
    DBL z = abs(pZ);

    if (depth > 0)
    {
        if (z < (x - INVPHI) * TAN144)
        {
            return tiling_penrose_halfdart(x*PHI, z*PHI, depth-1, rhombs);
        }
        else
        {
            x -= COS36;
            z -= SIN36;
            DBL rotX = x*COS108 - z*SIN108;
            DBL rotZ = z*COS108 + x*SIN108;
            return tiling_penrose_halfkite(rotX*PHI, rotZ*PHI, depth-1, rhombs);
        }
    }
    else if (rhombs)
    {
        if (z < (x - INVPHI) * TAN72)
        {
            DBL dist1 = abs( SIN72  * (x-INVPHI) - COS72  * z ) * 5.55; // TODO FIXME - the factor is just an empiric value
            DBL dist2 = abs( SIN108 * (x-1)      - COS108 * z ) * 5.55;
            return max3(1.0-dist1/2,1.0-dist2/2,0.5+TILING_EPSILON);
        }
        else
        {
            DBL dist1 = abs( z )                              * 5.55; // TODO FIXME - the factor is just an empiric value
            DBL dist2 = abs( SIN72 * (x-INVPHI) - COS72 * z ) * 5.55;
            return min(max3(0.5-dist1/2,0.5-dist2/2,0.0),0.5-TILING_EPSILON);
        }
    }
    else
    {
        DBL dist1 = abs( SIN36  *  x    - COS36  * z ) * 4.46; // TODO FIXME - the factor is just an empiric value
        DBL dist2 = abs( SIN108 * (x-1) - COS108 * z ) * 4.46;
        return min(max3(0.5-dist1/2,0.5-dist2/2,0.0),0.5-TILING_EPSILON);
    }
}

static DBL tiling_penrose_halfdart (DBL pX, DBL pZ, int depth, bool rhombs)
{
    DBL x = pX;
    DBL z = abs(pZ);

    if (depth > 0)
    {
        if (z < (x - INVPHI) * TAN108)
        {
            DBL rotX = x*COS36 + z*SIN36;
            DBL rotZ = z*COS36 - x*SIN36;
            return tiling_penrose_halfkite(rotX*PHI, rotZ*PHI, depth-1, rhombs);
        }
        else
        {
            x -= 1;
            DBL rotX = x*COS144 + z*SIN144;
            DBL rotZ = z*COS144 - x*SIN144;
            return tiling_penrose_halfdart(rotX*PHI, rotZ*PHI, depth-1, rhombs);
        }
    }
    else if (rhombs)
    {
        DBL dist1 = abs( SIN36  *  x    - COS36  * z ) * 5.55; // TODO FIXME - the factor is just an empiric value
        DBL dist2 = abs( SIN144 * (x-1) - COS144 * z ) * 5.55;
        return min(max3(0.5-dist1/2,0.5-dist2/2,0.0),0.5-TILING_EPSILON);
    }
    else
    {
        DBL dist1 = abs( z )                           * 4.46; // TODO FIXME - the factor is just an empiric value
        DBL dist2 = abs( SIN144 * (x-1) - COS144 * z ) * 4.46;
        return max3(1.0-dist1/2,1.0-dist2/2,0.5+TILING_EPSILON);
    }
}

static DBL tiling_penrose (const Vector3d& EPoint, bool rhombs, bool centerFlag)
{
    // Penrose tiling
    // rhombs=false: P2 ("kite and dart") Penrose tiling
    //   centerFlag=false: 5 darts at center forming a star
    //   centerFlag=true:  5 kites at center forming a regular decagon ("sun")
    // rhombs=true:  P3 ("rhombus") Penrose tiling
    //   centerFlag=false: 5 wide rhombs at center, surrounded by 5 narrow rhombs to form a regular decagon
    //   centerFlag=true:  5 wide rhombs at center, surrounded by 10 narrow rhombs to form a pointed star

    DBL x,z;
    x = EPoint[X];
    z = EPoint[Z];

    DBL r = sqrt(x*x+z*z);
    if (r <= EPSILON)
        return 1.0;

    // exploit trivial mirror symmetry
    z = abs(z);

    // exploit rotational & mirror symmetry
    if (x < r * COS36)
    {
        DBL rotSin;
        DBL rotCos;
        if (x < r *COS108)
        {
            rotSin = SIN144;
            rotCos = COS144;
        }
        else
        {
            rotSin = SIN72;
            rotCos = COS72;
        }
        DBL rotX = x*rotCos + z*rotSin;
        DBL rotZ = z*rotCos - x*rotSin;

        x =     rotX;
        z = abs(rotZ);
    }

    if (rhombs)
    {
        x *= INVPHI;
        z *= INVPHI;
    }

    DBL dist = abs( SIN108 * x - COS108 * z ) / COS18;

    int depth = max(0, (int)ceil(log(dist)/log(SQRPHI)));

    x *= pow(INVSQRPHI,depth);
    z *= pow(INVSQRPHI,depth);

    if (depth % 2)
    {
        DBL rotX = x*COS36 + z*SIN36;
        DBL rotZ = z*COS36 - x*SIN36;
        x = rotX;
        z = abs(rotZ);
    }

    depth *= 2;

    if (centerFlag)
    {
        depth += 1;
        x *= INVPHI;
        z *= INVPHI;
    }

    return tiling_penrose_halfkite(x, z, depth, rhombs);
}

static DBL tiling_penrose1_pentagon1 (DBL pX, DBL pZ, int depth);
static DBL tiling_penrose1_pentagon2 (DBL pX, DBL pZ, int depth, bool insideQuad);
static DBL tiling_penrose1_pentagon3 (DBL pX, DBL pZ, int depth, bool insideWedge);
static DBL tiling_penrose1_star (DBL pX, DBL pZ, int depth);
static DBL tiling_penrose1_boat (DBL pX, DBL pZ, int depth, bool insideWedge);
static DBL tiling_penrose1_diamond (DBL pX, DBL pZ, int depth, bool sideA);

static void tiling_penrose1_pentagon_symmetry(DBL& x, DBL& z, DBL r)
{
    z = abs(z);

    if (x < r * COS36)
    {
        DBL rotSin;
        DBL rotCos;
        if (x < r *COS108)
        {
            rotSin = SIN144;
            rotCos = COS144;
        }
        else
        {
            rotSin = SIN72;
            rotCos = COS72;
        }
        DBL rotX = x*rotCos + z*rotSin;
        DBL rotZ = z*rotCos - x*rotSin;

        x =     rotX;
        z = abs(rotZ);
    }
}

static void tiling_penrose1_pentagon_symmetry(DBL& x, DBL& z)
{
    tiling_penrose1_pentagon_symmetry (x, z, sqrt(x*x+z*z));
}

static DBL tiling_penrose1_pentagon_dist (DBL pX, DBL pZ)
{
    return abs( pX - 0.5/TAN36 ) * 5.55 * INVPHI; // TODO FIXME - the factor is just an empiric value
}

static DBL tiling_penrose1_pentagon1 (DBL pX, DBL pZ, int depth)
{
    DBL x = pX;
    DBL z = abs(pZ);

    tiling_penrose1_pentagon_symmetry (x, z);

    if (depth > 0)
    {
        if (z < (x - 0.5/TAN36) * TAN54 + 0.5)
        {
            DBL rotX = x - 0.5/TAN36 - INVPHI*0.5*COS72/SIN36;
            DBL rotZ = z;
            return tiling_penrose1_pentagon2 (rotX*PHI, rotZ*PHI, depth-1, false);
        }
        else
        {
            DBL rotX = x*COS36 + z*SIN36;
            DBL rotZ = z*COS36 - x*SIN36;
            return tiling_penrose1_star (rotX*PHI, rotZ*PHI, depth-1);
        }
    }
    else
    {
        DBL dist = tiling_penrose1_pentagon_dist (x, z);
        return min(max(1.0/6-dist/6,0.0),1.0/6-TILING_EPSILON);
    }
}

static DBL tiling_penrose1_pentagon2 (DBL pX, DBL pZ, int depth, bool insideQuad)
{
    DBL x = pX;
    DBL z = abs(pZ);

    if (depth > 0)
    {
        if (insideQuad)
        {
            if (z < (x - INVSQRPHI*0.5/SIN36) * TAN54)
            {
                DBL rotX = x - 0.5/SIN36;
                DBL rotZ = z;
                return tiling_penrose1_pentagon1 (rotX*PHI, rotZ*PHI, depth-1);
            }
            else if (z < (x - INVSQRPHI*0.5/SIN36) * TAN162)
            {
                DBL rotX = -x;
                DBL rotZ =  z;
                return tiling_penrose1_diamond (rotX*PHI, rotZ*PHI, depth-1, true);
            }
            else
            {
                DBL rotX = x*COS108 - z*SIN108 + INVPHI*0.5/SIN36;
                DBL rotZ = z*COS108 + x*SIN108;
                return tiling_penrose1_pentagon2 (rotX*PHI, rotZ*PHI, depth-1, true);
            }
        }
        else if (z < (x + 0.5/SIN36) * TAN18)
        {
            DBL rotX = x + 0.5/SIN36 - INVSQRPHI*0.5/SIN36;
            DBL rotZ = z;
            return tiling_penrose1_diamond (rotX*PHI, rotZ*PHI, depth-1, false);
        }
        else
        {
            DBL rotX = - (x*COS36 + z*SIN36) - COS72*0.5/SIN36;
            DBL rotZ =   (z*COS36 - x*SIN36) - SIN72*0.5/SIN36;
            return tiling_penrose1_pentagon3 (rotX*PHI, rotZ*PHI, depth-1, false);
        }
    }
    else
    {
        tiling_penrose1_pentagon_symmetry (x, z);
        DBL dist = tiling_penrose1_pentagon_dist (x, z);
        return min(max(2.0/6-dist/6,1.0/6+TILING_EPSILON),2.0/6-TILING_EPSILON);
    }
}

static DBL tiling_penrose1_pentagon3 (DBL pX, DBL pZ, int depth, bool insideWedge)
{
    DBL x = pX;
    DBL z = abs(pZ);

    if (depth > 0)
    {
        if (insideWedge && (x > INVSQRPHI*0.5*COS72/SIN36))
        {
            DBL rotX = -(x - INVSQRPHI*0.5*COS72/SIN36 - INVPHI*0.5/TAN36);
            DBL rotZ =   z;
            return tiling_penrose1_pentagon2 (rotX*PHI, rotZ*PHI, depth-1, true);
            return 1.0/6 + TILING_EPSILON;
        }
        else if (!insideWedge && (x < 0.5*COS108/SIN36))
        {
            DBL rotX = x*COS144 + z*SIN144 - 0.5/SIN36;
            DBL rotZ = z*COS144 - x*SIN144;
            return tiling_penrose1_pentagon2 (rotX*PHI, rotZ*PHI, depth-1, false);
        }
        else if (!insideWedge && (z > (x - INVSQRPHI*0.5/SIN36)*TAN126))
        {
            DBL rotX = - (x*COS36 - z*SIN36) - COS72*0.5/SIN36;
            DBL rotZ =   (z*COS36 + x*SIN36) - SIN72*0.5/SIN36;
            return tiling_penrose1_pentagon3 (rotX*PHI, rotZ*PHI, depth-1, false);
        }
        else
        {
            return tiling_penrose1_boat (x*PHI, z*PHI, depth-1, insideWedge);
        }
    }
    else
    {
        tiling_penrose1_pentagon_symmetry (x, z);
        DBL dist = tiling_penrose1_pentagon_dist (x, z);
        return min(max(3.0/6-dist/6,2.0/6+TILING_EPSILON),3.0/6-TILING_EPSILON);
    }
}

static DBL tiling_penrose1_star (DBL pX, DBL pZ, int depth)
{
    DBL x = pX;
    DBL z = abs(pZ);

    if (depth > 0)
    {
        if (x < INVPHI * 0.5/TAN36)
        {
            return tiling_penrose1_pentagon1(x*PHI, z*PHI, depth-1);
        }
        else
        {
            DBL rotX = -(x - INVPHI/TAN36);
            DBL rotZ =   z;
            return tiling_penrose1_pentagon3(rotX*PHI, rotZ*PHI, depth-1, true);
        }
    }
    else
    {
        DBL dist = abs( SIN162 * (x - PHI*0.5/SIN36) - COS162 * z) * 5.55 * INVPHI; // TODO FIXME - the factor is just an empiric value
        return min(max(4.0/6-dist/6,3.0/6+TILING_EPSILON),4.0/6-TILING_EPSILON);
    }
}

static DBL tiling_penrose1_boat (DBL pX, DBL pZ, int depth, bool insideWedge)
{
    DBL x = pX;
    DBL z = abs(pZ);

    if (depth > 0)
    {
        if (insideWedge && (x > PHI*0.5*COS108/SIN36))
        {
            DBL rotX = -x;
            DBL rotZ =  z;
            return tiling_penrose1_pentagon1 (rotX*PHI, rotZ*PHI, depth-1);
        }
        else
        {
            DBL rotX, rotZ;
            if (insideWedge)
            {
                rotX = x;
                rotZ = z;
            }
            else
            {
                rotX = x*COS72 - z*SIN72;
                rotZ = z*COS72 + x*SIN72;
            }
            rotX += 0.5/SIN36;
            return tiling_penrose1_pentagon3 (rotX*PHI, rotZ*PHI, depth-1, true);
        }
    }
    else
    {
        DBL dist1 = abs( x - INVPHI*0.5*COS72/SIN36) * 5.55 * INVPHI; // TODO FIXME - the factor is just an empiric value
        x = -x;
        tiling_penrose1_pentagon_symmetry (x, z);
        DBL dist2 = abs( SIN162 * (x - PHI*0.5/SIN36) - COS162 * z) * 5.55 * INVPHI; // TODO FIXME - the factor is just an empiric value
        return min(max3(5.0/6-dist1/6,5.0/6-dist2/6,4.0/6+TILING_EPSILON),5.0/6-TILING_EPSILON);
    }
}

static DBL tiling_penrose1_diamond (DBL pX, DBL pZ, int depth, bool sideA)
{
    DBL x = pX;
    DBL z = abs(pZ);

    if (depth > 0)
    {
        if (sideA)
        {
            return tiling_penrose1_pentagon1(x*PHI, z*PHI, depth-1);
        }
        else
        {
            return tiling_penrose1_pentagon3(x*PHI, z*PHI, depth-1, true);
        }
    }
    else
    {
        DBL dist = abs( SIN18 * (x + INVPHI*0.5/SIN36) - COS18 * z) * 5.55 * INVPHI; // TODO FIXME - the factor is just an empiric value
        return min(max(6.0/6-dist/6,5.0/6+TILING_EPSILON),6.0/6-TILING_EPSILON);
    }
}

static DBL tiling_penrose1 (const Vector3d& EPoint, bool centerFlag)
{
    // Penrose P1 ("pentagon, star, boat and diamond") tiling
    //   centerFlag=false: pentagon at center
    //   centerFlag=true:  pentagram (star) at center

    DBL x,z;
    x = EPoint[X];
    z = EPoint[Z];

    DBL r = sqrt(x*x+z*z);
    if (r <= EPSILON)
        return 1.0;

    tiling_penrose1_pentagon_symmetry (x, z, r);

    DBL dist = x * 2 * TAN36;

    int depth = max(0, (int)ceil(log(dist)/log(SQRPHI*SQRPHI)));

    x *= pow(INVSQRPHI*INVSQRPHI,depth);
    z *= pow(INVSQRPHI*INVSQRPHI,depth);

    depth *= 4;

    /*
    if (centerFlag)
    {
        depth += 1;
        x *= INVPHI;
        z *= INVPHI;
    }
    */

    return tiling_penrose1_pentagon1(x, z, depth);
}

static unsigned char digon[]={ 0x0E, 0x0B };
static unsigned char trigon[][6]=
{
    { 0x0D, 0x05, 0x07 , 0x0D, 5,7 },
    { 0x0E, 0x0D, 0x16, 0x49, 7, 0x0B }
};

static unsigned char tetragon[][16]=
{
    { 0x0D, 5, 5, 7, 0x0D, 5, 5, 7, 0x0D, 5, 5, 7, 0x0D, 5, 5, 7 },
    { 0x0E, 0x0D, 5, 0x16, 0x49, 5, 7, 0x0B, 0x0E, 0x0D, 5, 0x16, 0x49, 5, 7, 0x0B },
    { 0x0D, 0x34, 0x7, 0x0B, 0x07, 0x0B, 0x0D, 0x34, 0x0D, 0x34, 0x7, 0x0B, 0x07, 0x0B, 0x0D, 0x34},
    { 0x0C, 0x06, 0x0C, 0x06, 0x09, 0x03, 0x09, 0x03, 0x0C, 0x06, 0x0C, 0x06, 0x09, 0x03, 0x09, 0x03 },
    { 7, 0x2C, 7, 0x2C, 0x0D, 0x83, 0x0D, 0x83, 0x2C, 7, 0x2C,7, 0x83, 0x0D, 0x83, 0x0D  }
};

static unsigned char pentagon[][10]=
{
    { 0x0D, 5,5,5,7 , 0x0D, 5,5,5,7},
    { 0x0E, 0x0D,5,5,0x16, 0x49, 5,5,7,0x0B},
    { 7, 0x0C, 6, 0x0C, 0x24, 0x0D, 0x81, 3, 9, 3 },
    { 0x0D, 5, 0x34, 7, 0x0B, 15,15,15,15,15 },
    { 0x0D, 0xF0, 7, 0x0B, 0x0E , 15,15,15,15,15 },
    { 0x0E, 0x0A, 0x49, 5, 7, 0x0D, 5, 0x16, 0x0A, 0x0B },
    { 0x0B, 0x0E, 0x49, 0x16, 0x49, 7, 0x0D, 0x16, 0x49, 0x16 },
    { 0x2C, 5, 0x16, 0x0B, 0x0E, 0x0B, 0x0E, 0x49, 5, 0x83 },
    { 0x0E, 0x49, 5, 0x16, 0x0B, 0x0E, 0x49, 5, 0x16, 0x0B },
    { 0x0E, 0x0D, 0xC1, 0x16, 0x0B, 0x49, 0x34, 7, 0x0B, 0x0E },
    { 7, 0x2C, 5, 7, 0x2C, 0x0D, 0x83, 0x0D, 5, 0x83 },
    { 0x0D, 0x34, 7, 0x0D, 0xC1, 7, 0x0A, 0x0B, 0x0E, 0x0A}
};

static unsigned char hexagon[][12]=
{
    { 0x0D, 5, 5, 5, 5, 7, 0x0D, 5, 5, 5, 5, 7},
    { 0x2C, 5, 5, 5, 7, 0x0E, 0x0B, 0x0D, 5, 5, 5, 0x83 },
    { 0x0D, 0x34, 5, 5, 7, 0x0E, 7, 0x0B, 0x0D, 5, 5, 0xC1 },
    { 0x0D, 5, 0x34, 5, 7, 0x0E, 5, 7, 0x0B, 0x0D, 5, 0xC1 },
    { 0x0D, 0x83, 0x2C, 5, 5, 7 , 15,15,15,15,15,15},

    { 0x0C, 0x24, 5, 7, 0x0C, 6, 9, 3, 0x0D, 5, 0x81, 3 },
    { 7, 0x0C, 6, 0x0D, 0x14, 0x24, 0x0D, 0x81, 0x41, 7, 9, 3},
    { 0x0D, 5, 0x83, 0x2C, 5, 7, 15,15,15,15,15,15},
    { 7, 0x0C, 0x24, 7, 0x0C, 0x24, 0x0D, 0x81, 3, 0x0D, 0x81, 3},
    { 0x0C, 4, 6, 0x0C, 4, 6, 9, 1, 3, 9, 1, 3 },

    { 0x0E, 0x0D, 0x14, 6, 0x48, 6, 9, 0x12, 9, 0x41, 7, 0x0B},
    { 0x0D, 5, 0x16, 0x49, 0x16, 0x0B, 15,15,15,15,15,15},
    { 0x0D, 0x34, 5, 0x16, 0x0E, 0x0B, 0x0E, 0x0B, 0x49, 5, 0xC1, 7},
    { 0x0D, 0x34, 7, 0x16, 0x0A, 0x0D, 0x0A, 0x49, 7, 0xC1, 7, 0x0D},
    { 0x0D, 0x14, 0x82, 0x0E, 9, 3, 15,15,15,15,15,15},

    { 0x0E, 0x0D, 0xD0, 6, 9, 3, 15,15,15,15,15,15},
    { 0x0D, 0xF0, 5, 7, 0x0E, 0x0B, 0x0E, 0x0B, 0x0D, 5, 0xF0, 7},
    { 0x0E, 0x0B, 0x0D, 5, 5, 0x92, 0x68, 5, 5, 7, 0x0E, 0x0B},
    { 0x0E, 0x49, 5, 0x16, 0x0A, 0x0B, 15,15,15,15,15,15},
    { 0x0B, 0x2C, 5, 5, 0x83, 0x0E, 15,15,15,15,15,15},

    { 0x0B, 0x0A, 0x2C, 5, 5, 7, 15,15,15,15,15,15},
    { 0x2C, 5, 5, 0x16, 0x0B, 0x0E, 0x0E, 0x0B, 5, 0x83, 0x49, 5},
    { 0x0A, 0x0D, 0xC1, 0x16, 0x49, 0x34, 7, 0x0A, 0x0E, 0x0B, 0x0E, 0x0B},
    { 0x0D, 0x16, 0x0D, 5, 0x92, 0x0B, 0x0E, 0x68, 5, 7, 0x49, 7},
    { 0x0D, 0x16, 0x0D, 0x16, 0x16, 0x49, 0x16, 0x49, 0x49, 7, 0x49, 7},

    { 0x0C, 6, 0x0C, 6, 9, 0x12, 9, 0x12, 7, 0x49, 7, 0x49 },
    { 0x2C, 7, 0x2C, 7, 0x92, 0x0D, 0x92, 0x0D, 0x49, 7, 0x49, 7},
    { 0x0E, 0x49, 5, 0x16, 0x49, 7, 15,15,15,15,15,15},
    { 0x0D, 0x16, 0x0B, 0x0E, 0x49, 7, 0x16, 0x49, 5, 0x83, 0x2C, 5},
    { 7, 0x0E, 0x49, 0x34, 7, 0x49, 0x0D, 0xC1, 0x16, 0x0B, 0x0D, 0x16},

    { 0x2C, 5, 0xC1, 7, 0x0E, 0x0B, 0x0B, 0x0D, 0x34, 5, 0x83, 0x0E },
    { 0x0E, 0x0B, 0x0D, 0x34, 0xC1, 7, 15,15,15,15,15,15},
    { 0x0D, 5, 0x16, 0x2C, 7, 0x0A, 0x0A, 0x0D, 0x83, 0x49, 5, 7 },
    { 0x2C, 0xC1, 5, 7, 0x0E, 0x0B, 0x0E, 0x0B, 0x0D, 5, 0x34, 0x83 },
    { 0x0A, 0x0D, 5, 0x92, 0x68, 5, 7, 0x0A, 0x0B, 0x0E, 0x0E, 0x0B}
};

DBL PavementPattern::tetragonal (const Vector3d& EPoint) const
{
    unsigned char how;
    long xv,zv;
    DBL return_value=0;
    DBL value;
    DBL value1;
    DBL value2;
    DBL x,y;
    int lng=0;
    zv = floor(y=EPoint[Z]);
    xv = floor(x=EPoint[X]);
    switch(Tile)
    {
        case 6:
            switch(Number-1)
            {
                case 0:
                case 1:
                case 2:
                case 3:
                case 5:
                case 6:
                case 8:
                case 9:
                    xv %= 6; if (xv < 0) { xv += 6 ;}
                    zv &= 0x01;
                    lng = 6;
                    break;
                case 4:
                case 7:
                case 19:
                case 20:
                    lng = 0;
                    zv %= 6; if (zv <0) { zv += 6;}
                    xv += 5*zv;
                    xv %= 6; if (xv <0) { xv += 6; }
                    break;
                case 11:
                case 18:
                case 27:
                    lng = 0;
                    zv %= 6; if (zv <0) { zv += 6;}
                    xv += zv;
                    xv %= 6; if (xv <0) { xv += 6; }
                    break;
                case 10:
                case 12:
                case 21:
                case 22:
                case 24:
                case 25:
                case 26:
                    lng = 4;
                    xv &= 0x03;
                    zv %= 3; if (zv<0) { zv += 3;}
                    break;
                case 13:
                case 32:
                    lng = 3;
                    zv &= 0x03;
                    xv %= 3; if (xv < 0) { xv += 3; }
                    break;
                case 14:
                    lng = 3;
                    zv %= 6; if (zv < 0) { zv += 6; }
                    xv += 2 * (zv/2);
                    zv &= 0x01;
                    xv %= 3; if (xv < 0) { xv += 3; }
                    break;
                case 15:
                    lng = 2;
                    xv %= 6; if (xv < 0) { xv+= 6; }
                    zv += (xv/2);
                    xv &= 0x01;
                    zv %= 3; if (zv<0) { zv += 3;}
                    break;
                case 16:
                case 17:
                    lng = 6;
                    zv %= 12; if (zv <0) { zv+=12; }
                    xv += zv/2;
                    zv &= 0x01;
                    xv %= 6; if (xv < 0) { xv+= 6; }
                    break;
                case 23:
                case 28:
                    lng = 6;
                    zv %= 12; if (zv <0) { zv+=12; }
                    xv += 4* (zv/2);
                    zv &= 0x01;
                    xv %= 6; if (xv < 0) { xv+= 6; }
                    break;
                case 29:
                case 30:
                    lng = 6;
                    zv &= 0x03;
                    xv += 3* (zv/2);
                    zv &= 0x01;
                    xv %= 6; if (xv < 0) { xv+= 6; }
                    break;
                case 31:
                    lng = 0;
                    zv %= 3; if (zv <0) { zv+=3; }
                    xv += 4* zv;
                    xv %= 6; if (xv < 0) { xv+= 6; }
                    break;
                case 33:
                    lng = 0;
                    zv %= 12; if (zv < 0) { zv+= 12; }
                    xv += 7*zv;
                    xv %= 12; if (xv < 0) { xv+= 12; }
                    break;
                case 34:
                    lng = 4;
                    zv %= 6; if (zv<0) { zv+=6;}
                    xv += 2 * (zv/3);
                    xv &= 0x03;
                    zv %= 3; if (zv<0) { zv += 3;}
                    break;
            }
            how = hexagon[Number-1][xv+zv*lng];
            break;
        case 5:
            switch(Number-1)
            {
                case 0:
                case 1:
                    xv %= 5; if (xv <0) { xv += 5 ; }
                    zv &= 0x01;
                    break;
                case 2:
                case 9:
                    zv %= 10; if (zv <0) { zv += 10;}
                    xv += 3 * (zv/2);
                    xv %= 5; if (xv <0) { xv += 5;  }
                    zv &= 0x01;
                    break;
                case 10:
                    zv %= 10; if (zv <0) { zv += 10;}
                    xv += 4*(zv/2);
                    xv %= 5; if (xv <0) { xv += 5 ;  }
                    zv &= 0x01;
                    break;
                case 3:
                    zv %= 5; if (zv <0) { zv += 5;}
                    xv += 2*zv;
                    xv %= 5; if (xv <0) { xv += 5 ;  }
                    zv = 0x0;
                    break;
                case 4:
                    zv %= 5; if (zv <0) { zv += 5;}
                    xv += 2 * zv;
                    xv %= 5; if (xv <0) { xv += 5;  }
                    zv = 0x00;
                    break;
                case 5:
                case 6:
                case 8:
                    zv %= 10; if (zv <0) { zv += 10;}
                    xv += zv;
                    xv %= 10; if (xv <0) { xv += 10;  }
                    zv = 0x00;
                    break;
                case 11:
                    zv %= 10; if (zv <0) { zv += 10;}
                    xv += 8* zv;
                    xv %= 10; if (xv <0) { xv += 10;  }
                    zv = 0x00;
                    break;
                case 7:
                    zv %= 10; if (zv <0) { zv += 10;}
                    xv += 3*zv;
                    xv %= 10; if (xv <0) { xv += 10;  }
                    zv = 0x00;
                    break;
            }
            how = pentagon[Number-1][xv+zv*5];
            break;
        case 4:
            xv &= 0x03;
            zv &= 0x03;
            how = tetragon[Number-1][xv+zv*4];
            break;
        case 3:
            xv %= 3; if (xv < 0) { xv += 3; }
            zv &= 0x01;
            how = trigon[Number-1][xv+zv*3];
            break;
        case 2:
            zv &= 0x01;
            how = digon[zv];
            break;
        case 1:
        default:
            how = 0x0F;
            break;
    }
    /*
     **   5---1---6
     **   |       |
     **   4       2
     **   |       |
     **   8---3---7
     */
    x -= floor(x);
    y -= floor(y);
    switch(Form)
    {
        case 2:
            if ((how & 0x16) == 0x16)
            {
                value1 = 2*x;
                value2 = 2 - 2*y;
                value = fabs(sqrt(value1*value1+value2*value2) - 1.0);
                return_value = min(value,1.0);
                return return_value;
            }
            if ((how & 0x2C) == 0x2C)
            {
                value1 = 2 - 2*x;
                value2 = 2 - 2*y;
                value = fabs(sqrt(value1*value1+value2*value2) - 1.0);
                return_value = min(value,1.0);
                return return_value;
            }
            if ((how & 0x49) == 0x49)
            {
                value1 = 2 - 2*x;
                value2 = 2*y;
                value = fabs(sqrt(value1*value1+value2*value2) - 1.0);
                return_value = min(value,1.0);
                return return_value;
            }
            if ((how & 0x83) == 0x83)
            {
                value1 = 2*x;
                value2 = 2*y;
                value = fabs(sqrt(value1*value1+value2*value2) - 1.0);
                return_value = min(value,1.0);
                return return_value;
            }
            break;
        case 1:
            if ((how & 0x16) == 0x16)
            {
                value1 = 2*x;
                value2 = 2*y;
                value = fabs(value1 - value2 + 1.0);
                return_value = min(value,1.0);
                return return_value;
            }
            if ((how & 0x2C) == 0x2C)
            {
                value1 = 2*x;
                value2 = 2 - 2*y;
                value = fabs(value2 - value1 + 1.0);
                return_value = min(value,1.0);
                return return_value;
            }
            if ((how & 0x49) == 0x49)
            {
                value1 = 2*x;
                value2 = 2*y;
                value = fabs(value2 - value1 + 1.0);
                return_value = min(value,1.0);
                return return_value;
            }
            if ((how & 0x83) == 0x83)
            {
                value1 = 2*x;
                value2 = 2 - 2*y;
                value = fabs(value1 - value2 + 1.0);
                return_value = min(value,1.0);
                return return_value;
            }
            break;
        case 0:
            if ((how & 0x16) == 0x16)
            {
                value1 = 2*x -1;
                value2 = 1 - 2*y;
                return_value = max(value1,value2);
                value1 = 1 - 2*x;
                value2 = 2*y - 1;
                value = min(value1,value2);
                return_value = max(return_value,value);
                return return_value;
            }
            if ((how & 0x2C) == 0x2C)
            {
                value1 = 1 - 2*x;
                value2 = 1 - 2*y;
                return_value = max(value1,value2);
                value1 = 2*x - 1;
                value2 = 2*y - 1;
                value = min(value1,value2);
                return_value = max(return_value,value);
                return return_value;
            }
            if ((how & 0x49) == 0x49)
            {
                value1 = 1 - 2*x;
                value2 = 2*y - 1;
                return_value = max(value1,value2);
                value1 = 2*x - 1;
                value2 = 1 - 2*y;
                value = min(value1,value2);
                return_value = max(return_value,value);
                return return_value;
            }
            if ((how & 0x83) == 0x83)
            {
                value1 = 2*x -1;
                value2 = 2*y -1;
                return_value = max(value1,value2);
                value1 = 1 - 2*x;
                value2 = 1 - 2*y;
                value = min(value1,value2);
                return_value = max(return_value,value);
                return return_value;
            }
            break;
        default:
        case 3:
            break;
    }
    if (how & 0x01)
    {
        value = 2*y - 1;
        return_value = max(return_value,value);
    }
    if (how & 0x02)
    {
        value = 2*x -1;
        return_value = max(return_value,value);
    }
    if (how & 0x04)
    {
        value = 1 - 2*y;
        return_value = max(return_value,value);
    }
    if (how & 0x08)
    {
        value = 1 - 2*x;
        return_value = max(return_value,value);
    }
    switch(Interior)
    {
        case 2:
            if (how & 0x40)
            {
                value1 = 2 - 2*x;
                value2 = 2*y;
                value = 1.0- sqrt(value1*value1+value2*value2);
                return_value = max(return_value,value);
            }
            if (how & 0x80)
            {
                value1 = 2*x;
                value2 = 2*y;
                value = 1.0- sqrt(value1*value1+value2*value2);
                return_value = max(return_value,value);
            }
            if (how & 0x10)
            {
                value1 = 2*x;
                value2 = 2 - 2*y;
                value = 1.0- sqrt(value1*value1+value2*value2);
                return_value = max(return_value,value);
            }
            if (how & 0x20)
            {
                value1 = 2 - 2*x;
                value2 = 2 - 2*y;
                value = 1.0- sqrt(value1*value1+value2*value2);
                return_value = max(return_value,value);
            }
            break;
        case 1:
            if (how & 0x40)
            {
                value1 = 2 - 2*x;
                value2 = 2*y;
                value = 1.0- (value1+value2);
                return_value = max(return_value,value);
            }
            if (how & 0x80)
            {
                value1 = 2*x;
                value2 = 2*y;
                value = 1.0- (value1+value2);
                return_value = max(return_value,value);
            }
            if (how & 0x10)
            {
                value1 = 2*x;
                value2 = 2 - 2*y;
                value = 1.0- (value1+value2);
                return_value = max(return_value,value);
            }
            if (how & 0x20)
            {
                value1 = 2 - 2*x;
                value2 = 2 - 2*y;
                value = 1.0- (value1+value2);
                return_value = max(return_value,value);
            }
            break;
        default:
        case 0:
            if (how & 0x10)
            {
                value1 = 1 - 2*x;
                value2 = 2*y - 1;
                value = min(value1,value2);
                return_value = max(return_value,value);
            }
            if (how & 0x20)
            {
                value1 = 2*x - 1;
                value2 = 2*y - 1;
                value = min(value1,value2);
                return_value = max(return_value,value);
            }
            if (how & 0x40)
            {
                value1 = 2*x - 1;
                value2 = 1 - 2*y;
                value = min(value1,value2);
                return_value = max(return_value,value);
            }
            if (how & 0x80)
            {
                value1 = 1 - 2*x;
                value2 = 1 - 2*y;
                value = min(value1,value2);
                return_value = max(return_value,value);
            }
            break;
    }
    switch(Exterior)
    {
        case 2:
            value1 = 2*x - 1;
            value2 = 2*y - 1;
            if ( (((how & 0x06) == 0x06)&&(value1>=0.0)&&(value2<=0.0)) ||
                 (((how & 0x0C) == 0x0C)&&(value1<=0.0)&&(value2<=0.0)) ||
                 (((how & 0x09) == 0x09)&&(value1<=0.0)&&(value2>=0.0)) ||
                 (((how & 0x03) == 0x03)&&(value1>=0.0)&&(value2>=0.0)) )
            {
                value = sqrt(value1*value1+value2*value2);
                value = min(value,1.0);
                return_value = max(return_value,value);
            }
            break;
        case 1:
            if ((how & 0x06) == 0x06)
            {
                value1 = 2 - 2*x;
                value2 = 2*y;
                value = 2.0- (value1+value2);
                value = min(value,1.0);
                return_value = max(return_value,value);
            }
            if ((how & 0x0C) == 0x0C)
            {
                value1 = 2*x;
                value2 = 2*y;
                value = 2.0- (value1+value2);
                value = min(value,1.0);
                return_value = max(return_value,value);
            }
            if ((how & 0x09) == 0x09)
            {
                value1 = 2*x;
                value2 = 2 - 2*y;
                value = 2.0- (value1+value2);
                value = min(value,1.0);
                return_value = max(return_value,value);
            }
            if ((how & 0x03) == 0x03)
            {
                value1 = 2 - 2*x;
                value2 = 2 - 2*y;
                value = 2.0- (value1+value2);
                value = min(value,1.0);
                return_value = max(return_value,value);
            }
            break;
        default:
        case 0:
            break;
    }
    return return_value;
}

static unsigned short tritrigon[][6]=
{
    {0x215,0x344,0x126,   0x126,0x344,0x215}
};

static unsigned short tritetragon[][8]=
{
    {0x126,0x126,0x144,0x144, 0x126,0x126,0x144,0x144},
    {0x611,0x344,0x126,0x423, 0x611,0x344,0x126,0x423},
    {5,0,6,3, 0,5,3,6}
};

static unsigned short tripentagon[][10]=
{
    {0x215,0x244,4,0x144,0x126, 0x126,0x144,4,0x244,0x215},
    {0x215,0x244,0x244,0x611,0x611, 0x244,0x244,0x215,0x423,0x423},
    {0x146,0x126,0x344,0x611,0x611, 0x344, 0x126,0x146,0x522,0x522},
    {5,0,0x244,0x215,3, 3,0x215,0x244,0,5}
};

static unsigned short trihexagon[][12]=
{
    {0x215,0x244,4,4,0x244,0x215, 0x215,0x244,4,4,0x244,0x215},
    {0x413,0x522,0x144,4,0x244,0x215, 0x413,0x522,0x144,4,0x244,0x215},
    {3,0x126,0x144,0,0x244,0x215, 3,0x126,0x144,0,0x244,0x215},
    {0x215,0x244,4,0,6,3, 4,0x244,0x215,3,6,0},
    {5,0,0x244,0x215,0x245,0x211, 5,0x211,0x245,0x215,0x244,0},
    {0x245,0x211,0x215,0x244,0x244,0x211, 0x245,0x211,0x244,0x244,0x215,0x211},
    {0x215,0x244,0x244,0x611, 0x522,0x146,0x146,0x522, 0x611,0x244,0x244,0x215},
    {5,0,0x244,0x215, 0x146,0x122,0x122,0x146, 0x215,0x244,0,5},
    {5,0,6,0x126,0x344,0x211, 5,0x211,0x344,0x126,6,0},
    {0x215,0x344,0x122,0x122,0x344,0x215, 0x215,0x344,0x122,0x122,0x344,0x215},
    {5,0,6,6,0,5, 6,0,5,5,0,6},
    {0x691,0x3C4,0x5A2,0x5A2,0x3C4,0x691, 0x5A2,0x3C4,0x691,0x691,0x3C4,0x5A2},
};

DBL PavementPattern::trigonal (const Vector3d& EPoint) const
{
    unsigned short how;
    long xv,zv;
    DBL return_value=0;
    DBL value;
    DBL value1;
    DBL value2;
    DBL dist1;
    DBL dist2;
    DBL dist3;
    DBL x,z;
    int lng=0;

    x=EPoint[X];
    z=EPoint[Z];

    xv = floor(x);
    zv = floor(z/SQRT3);
    x -= xv;
    z -= SQRT3*zv;
    /* x,z is in { [0.0, 1.0 [, [0.0, SQRT3 [ }
     ** There is some mirror to reduce the problem
     */
    zv *= 2;
    xv *= 2;
    if ( z > SQRT3_2 )
    {
        z -= SQRT3_2;
        if (x>0.5)
        {
            x -= 0.5;
            xv++;
        }
        else
        {
            x += 0.5;
            xv--;
        }
        zv++;
    }
    if ((x == 0.0)||(z/x>SQRT3))
    {
        z = SQRT3_2 - z;
        x = 0.5 -x;
        xv--;
    }
    if ((x == 1.0)||(z/(1.0-x)>SQRT3))
    {
        z = SQRT3_2 - z;
        x = 1.5 -x;
        xv++;
    }
    switch(Tile)
    {
        case 6:
            switch(Number-1)
            {
                case 0:
                case 1:
                case 9:
                    xv += 5*zv;
                    zv = 0;
                    xv %= 6; if (xv <0) { xv += 6;}
                    lng = 0;
                    break;
                case 2:
                case 10:
                case 11:
                    zv &= 0x01;
                    xv += 3*zv;
                    xv %= 6; if (xv <0) { xv += 6;}
                    lng = 0;
                    break;
                case 3:
                    xv += 14*((zv%6+((zv%6)<0?6:0))/2);
                    xv %= 6; if (xv <0) { xv += 6;}
                    lng = 6;
                    zv &= 0x01;
                    break;
                case 4:
                case 8:
                    xv += 8*((zv%6+((zv%6)<0?6:0))/2);
                    xv %= 6; if (xv <0) { xv += 6;}
                    lng = 6;
                    zv &= 0x01;
                    break;
                case 5:
                    xv %= 6; if (xv <0) { xv += 6;}
                    lng = 6;
                    zv &= 0x01;
                    break;
                case 6:
                case 7:
                    xv -= ((zv%12+((zv%12)<0?12:0))/3);
                    xv &= 3;
                    lng = 4;
                    zv %= 3; if (zv <0) { zv +=3;}
                    break;
            }
            how = trihexagon[Number-1][xv+zv*lng];
            break;
        case 5:
            switch(Number-1)
            {
                case 0:
                case 1:
                case 2:
                    zv &= 0x01;
                    xv += 5*zv;
                    xv %= 10; if (xv <0) { xv += 10 ;  }
                    zv = 0x00;
                    break;
                case 3:
                    zv %= 10; if (zv <0) { zv += 10; }
                    xv += 3*zv;
                    xv %= 10; if (xv <0) { xv += 10 ;  }
                    zv = 0x00;
                    break;
            }
            how = tripentagon[Number-1][xv];
            break;
        case 4:
            zv &= 0x03;
            xv += zv;
            xv &= 0x03;
            zv &= 0x01;
            how = tritetragon[Number-1][xv+zv*4];
            break;
        case 3:
            zv &= 0x01;
            xv += 3*zv;
            xv %= 6; if (xv < 0) { xv += 6; }
            zv = 0x00;
            how = tritrigon[Number-1][xv];
            break;
        case 2:
            how = 0x166;
            break;
        case 1:
        default:
            how = 0x07;
            break;
    }

    /*
     **      / \
     **     1   \
     **    /     2
     **   /       \
     **  -----3-----
     ** *3/2
     */
    if (how & 0x01)
    {
        dist1 = 1.0 - (fabs(SQRT3 * x - z) * SQRT3 );
        return_value = max(return_value,dist1);
    }
    if (how & 0x02)
    {
        dist2 = 1.0 - (fabs(SQRT3 * (1.0-x) - z) * SQRT3  );
        return_value = max(return_value,dist2);
    }
    if (how & 0x04)
    {
        dist3 = 1.0 - (z * 2.0 * SQRT3 );
        return_value = max(return_value,dist3);
    }
    switch(Interior)
    {
        case 1:
            dist1 = (1.0 - (fabs(SQRT3 * z + x) ));
            dist2 = (1.0 - (fabs(SQRT3 * z - x + 1.0) ));
            dist3 = (1.0 - (x * 2.0 ));
            if (((how & 0x83) == 0x00)&&(dist1<0)&&(dist2<0))
            {
                value1 = (3.0 / 2.0 *(fabs(SQRT3 * z + x) ) - 2.0);
                value2 = (3.0 / 2.0 *(fabs(SQRT3 * z - x + 1.0) ) - 2.0);
                value =  min(value1,value2);
                return_value = max(return_value,value);
            }
            if (((how & 0x85) == 0x00)&&(dist1>0)&&(dist3>0))
            {
                value1 = (1.0 - 3.0 / 2.0 * (fabs(SQRT3 * z + x) ));
                value2 = (1.0 - (x * 3.0 ));
                value =  min(value1,value2);
                return_value = max(return_value,value);
            }
            if (((how & 0x86) == 0x00)&&(dist3<0)&&(dist2>0))
            {
                value1 = (1.0 - 3.0 / 2.0 *(fabs(SQRT3 * z - x + 1.0) ));
                value2 = ((x * 3.0 ) - 2.0);
                value =  min(value1,value2);
                return_value = max(return_value,value);
            }
            break;
        case 2:
            if ((how & 0x83) == 0x00)
            {
                dist1 = x - 0.5;
                dist2 = z - SQRT3_2;
                dist3 = 1.0 - (sqrt((dist1*dist1+dist2*dist2))*3.0 );
                return_value = max(return_value,dist3);
            }
            if ((how & 0x85) == 0x00)
            {
                dist1 = x;
                dist2 = z;
                dist3 = 1.0 - (sqrt((dist1*dist1+dist2*dist2)) *3.0);
                return_value = max(return_value,dist3);
            }
            if ((how & 0x86) == 0x00)
            {
                dist1 = x - 1.0;
                dist2 = z ;
                dist3 = 1.0 - (sqrt((dist1*dist1+dist2*dist2)) *3.0);
                return_value = max(return_value,dist3);
            }
            break;
        case 0:
            if ((how & 0x83) == 0x00)
            {
                dist3 = 1.0 - ((SQRT3_2 - z) * 2.0 * SQRT3  );
                return_value = max(return_value,dist3);
            }
            if ((how & 0x85) == 0x00)
            {
                dist2 = 1.0 - (fabs(SQRT3 * x + z) * SQRT3 );
                return_value = max(return_value,dist2);
            }
            if ((how & 0x86) == 0x00)
            {
                dist1 = 1.0 - (fabs(SQRT3 * (x -1.0) - z) * SQRT3 );
                return_value = max(return_value,dist1);
            }
            break;
    }
    switch(Exterior)
    {
        case 2:
            dist1 = (1.0 - (fabs(SQRT3 * z + x) ));
            dist2 = (1.0 - (fabs(SQRT3 * z - x + 1.0) ));
            dist3 = (1.0 - (x * 2.0 ));
            if ( (((how & 0x03) == 0x03)&&(dist1<=0.0)&&(dist2<=0.0)) ||
                 (((how & 0x06) == 0x06)&&(dist2>=0.0)&&(dist3<=0.0)) ||
                 (((how & 0x05) == 0x05)&&(dist1>=0.0)&&(dist3>=0.0)) )
            {
                value1 = x - 0.5;
                value2 = z - SQRT3_2/3.0;
                value = 2 * SQRT3 *sqrt(value1*value1+value2*value2);
                return_value = min(1.0,value);
            }
            break;
        case 1:
            /* dist1 = (1.0 - (fabs(SQRT3 * z + x) )); */
            dist1 = (1.0 - (fabs(SQRT3 * x - z)*SQRT3 ));
            /* dist2 = (1.0 - (fabs(SQRT3 * z - x + 1.0) )); */
            dist2 = (1.0 - (fabs(SQRT3 * (1.0 -x ) -z ) *SQRT3));
            /* dist3 = (1.0 - (x * 2.0 )); */
            dist3 = (1.0 - (z * 2.0 * SQRT3));
            value1 = (x - 0.5);
            value2 = (z - SQRT3_2/3.0);
            if  (((how & 0x03) == 0x03)&&(dist1>=0.0)&&(dist2>=0.0))
            {
                value = fabs(value2 * 2.0 * SQRT3 );
                return_value = min(1.0,value);
            }
            if  (((how & 0x06) == 0x06)&&(dist2>=0.0)&&(dist3>=0.0))
            {
                value = fabs(SQRT3 * value1 - value2) * SQRT3 ;
                return_value = min(1.0,value);
            }
            if  (((how & 0x05) == 0x05)&&(dist1>=0.0)&&(dist3>=0.0))
            {
                value = fabs(SQRT3 * value1 + value2) * SQRT3  ;
                return_value = min(1.0,value);
            }
            break;
        case 0:
        default:
            break;
    }
    dist1 = (1.0 - (fabs(SQRT3 * z + x) ));
    dist2 = (1.0 - (fabs(SQRT3 * z - x + 1.0) ));
    dist3 = (1.0 - (x * 2.0 ));
    switch(Form)
    {
        case 2:
            if (((how & 0x120) == 0x120)&&(dist1<0)&&(dist2<0))
            {
                value1 = x;
                value2 = z;
                value = 2.0*SQRT3*(sqrt(value1*value1+value2*value2 ) - SQRT3/3.0 );
                value = max(value,0.0);
                return_value = min(value,1.0);
                return return_value;
            }
            if (((how & 0x140) == 0x140)&&(dist1>0)&&(dist3>0))
            {
                value1 = x - 0.5;
                value2 = z- SQRT3_2;
                value = 2.0*SQRT3*(sqrt(value1*value1+value2*value2 ) - SQRT3/3.0 );
                value = max(value,0.0);
                return_value = min(value,1.0);
                return return_value;
            }
            if (((how & 0x210) == 0x210)&&(dist1<0)&&(dist2<0))
            {
                value1 = x - 1.0;
                value2 = z;
                value = 2.0*SQRT3*(sqrt(value1*value1+value2*value2 ) - SQRT3/3.0 );
                value = max(value,0.0);
                return_value = min(value,1.0);
                return return_value;
            }
            if (((how & 0x240) == 0x240)&&(dist3<0)&&(dist2>0))
            {
                value1 = x - 0.5;
                value2 = z - SQRT3_2;
                value = 2.0*SQRT3*(sqrt(value1*value1+value2*value2 ) - SQRT3/3.0 );
                value = max(value,0.0);
                return_value = min(value,1.0);
                return return_value;
            }
            if (((how & 0x410) == 0x410)&&(dist1>0)&&(dist3>0))
            {
                value1 = x - 1.0;
                value2 = z;
                value = 2.0*SQRT3*(sqrt(value1*value1+value2*value2 ) - SQRT3/3.0 );
                value = max(value,0.0);
                return_value = min(value,1.0);
                return return_value;
            }
            if (((how & 0x420) == 0x420)&&(dist3<0)&&(dist2>0))
            {
                value1 = x;
                value2 = z;
                value = 2.0*SQRT3*(sqrt(value1*value1+value2*value2 ) - SQRT3/3.0 );
                value = max(value,0.0);
                return_value = min(value,1.0);
                return return_value;
            }
            break;
        case 1:
            if (((how & 0x120) == 0x120)&&(dist1<0)&&(dist2<0))
            {
                value = -dist1 * 2;
                return_value = min(value,1.0);
                return return_value;
            }
            if (((how & 0x140) == 0x140)&&(dist1>0)&&(dist3>0))
            {
                value = dist1 * 2;
                return_value = min(value,1.0);
                return return_value;
            }
            if (((how & 0x210) == 0x210)&&(dist1<0)&&(dist2<0))
            {
                value = -dist2 * 2;
                return_value = min(value,1.0);
                return return_value;
            }
            if (((how & 0x240) == 0x240)&&(dist3<0)&&(dist2>0))
            {
                value = dist2 * 2;
                return_value = min(value,1.0);
                return return_value;
            }
            if (((how & 0x410) == 0x410)&&(dist1>0)&&(dist3>0))
            {
                value = dist3 * 2;
                return_value = min(value,1.0);
                return return_value;
            }
            if (((how & 0x420) == 0x420)&&(dist2>0)&&(dist3<0))
            {
                value = -dist3 * 2;
                return_value = min(value,1.0);
                return return_value;
            }
            if (((how & 0x120) == 0x120)&&(dist1<0)&&(dist2<0))
            {
                value = -dist1 * 2;
                return_value = min(value,1.0);
                return return_value;
            }
            break;
        default:
        case 0:
            break;
    }
    return return_value;
}

/*
** open face (3 bits)
** special (1 bit)
** nexus vertex/open face (3 bits)
** unused (1 bits)
** close face (3 bits)
*/
static unsigned short hexmonogon[][6]=
{
    {0x691,0x3C4,0x5A2,0x5A2,0x3C4,0x691}
};

static unsigned short hexdigon[][12]=
{
    {0x691,0x3C4,0x1A2,0x1A2,0x3C4,0x691,0x5A2,0x1C4,0x6080,0x6080,0x1C4,0x5A2 }
};

static unsigned short hextrigon[][36]=
{
    {
        0x691,0x3C4,0x5A2,  0x5A2,0x3C4, 0x691,
        0x5A2,0x3C4,0x691,  0x491,0x3080,0x4A2,
        0x491,0x3080,0x4A2, 0x4A2,0x3080,0x491,
        0x4A2,0x3080,0x491, 0x491,0x3080,0x4A2,
        0x491,0x3080,0x4A2, 0x4A2,0x3080,0x491,
        0x4A2,0x3080,0x491, 0x691,0x3C4,0x5A2
    },

    {
        0x691,0x3C4,0x1A2, 0x1A2,0x3C4,0x691,
        0x5A2,0x1C4,0x4080, 0x2080,0x2080,0x4A2,
        0x691,0x2C4,0x4080, 0x1080,0x1080,0x491,
        0x5A2,0x3C4,0x291, 0x291,0x3C4,0x5A2,
        0x491,0x1080,0x1080, 0x4080,0x2C4,0x691,
        0x4A2,0x2080,0x2080, 0x4080,0x1C4,0x5A2
    },

    {
        0x691,0x3C4,0x1A2, 0x1A2,0x3C4,0x291, 0x291,0x3C4,0x5A2,
        0x5A2,0x1C4,0x6080,0x6080,0x0C4,0x5080,0x5080,0x2C4,0x691,
        0x5A2,0x1C4,0x6080,0x6080,0x0C4,0x5080,0x5080,0x2C4,0x691,
        0x691,0x3C4,0x1A2, 0x1A2,0x3C4,0x291, 0x291,0x3C4,0x5A2
    }
};

static unsigned short hextetragon[][48]=
{
    {
        0x691,0x3C4,0x5A2,  0x5A2,0x3C4, 0x691,
        0x5A2,0x3C4,0x691,  0x491,0x3080,0x4A2,
        0x491,0x3080,0x4A2, 0x4A2,0x3080,0x491,
        0x4A2,0x3080,0x491, 0x491,0x3080,0x4A2,
        0x491,0x3080,0x4A2, 0x4A2,0x3080,0x491,
        0x4A2,0x3080,0x491, 0x491,0x3080,0x4A2,
        0x491,0x3080,0x4A2, 0x4A2,0x3080,0x491,
        0x4A2,0x3080,0x491, 0x691,0x3C4,0x5A2
    },

    {
        0x691,0x2C4,0x4080, 0x1080,0x80,0x2080,
        0x4080,0x2C4,0x691, 0x291,0x3C4,0x1A2,
        0x4080,0x1C4,0x5A2, 0x1A2,0x3C4,0x291,
        0x5A2,0x1C4,0x4080, 0x2080,0x80,0x1080,
        0x691,0x2C4,0x4080, 0x1080,0x80,0x2080,
        0x4080,0x2C4,0x691, 0x291,0x3C4,0x1A2,
        0x4080,0x1C4,0x5A2, 0x1A2,0x3C4,0x291,
        0x5A2,0x1C4,0x4080, 0x2080,0x80,0x1080
    },

    {
        0x691,0x2C4,0x5080,  0x5080,0x0C4,0x6080,
        0x6080,0x0C4,0x5080, 0x5080,0x2C4,0x691,
        0x5A2,0x3C4,0x291, 0x291,0x3C4,0x1A2,
        0x1A2,0x3C4,0x291, 0x291,0x3C4,0x5A2,
        0x691,0x2C4,0x5080,  0x5080,0x0C4,0x6080,
        0x6080,0x0C4,0x5080, 0x5080,0x2C4,0x691,
        0x5A2,0x3C4,0x291, 0x291,0x3C4,0x1A2,
        0x1A2,0x3C4,0x291, 0x291,0x3C4,0x5A2,
    },

    {
        0x691,0x3C4,0x5A2,  0x4A2,0x3080,0x491,
        0x1A2,0x3C4,0x691,  0x691,0x3C4,0x5A2,
        0x6080,0x1C4,0x5A2, 0x1A2,0x3C4,0x691,
        0x5A2,0x1C4,0x6080, 0x6080,0x1C4,0x5A2,
        0x491,0x3080,0x0A2, 0x5A2,0x1C4,0x6080,
        0x4A2,0x3080,0x491, 0x491,0x3080,0x0A2,
        0x491,0x3080,0x4A2, 0x4A2,0x3080,0x491,
        0x4A2,0x3080,0x491, 0x491,0x3080,0x4A2
    },

    {
        0x691,0x3C4,0x1A2,  0x5A2,0x1C4,0x6080,
        0x5080,0x2C4,0x691, 0x491,0x3080,0x0A2,
        0x291,0x3C4,0x5A2,  0x4A2,0x3080,0x091,
        0x5A2,0x3C4,0x291,  0x691,0x2C4,0x5080,
        0x691,0x2C4,0x5080, 0x5080,0x2C4,0x691,
        0x1A2,0x3C4,0x691,  0x091,0x3080,0x4A2,
        0x6080,0x1C4,0x5A2, 0x0A2,0x3080,0x491,
        0x5A2,0x1C4,0x6080, 0x6080,0x1C4,0x5A2
    },

    {
        0x691,0x3C4,0x5A2,  0x0A2,0x3080,0x491,
        0x5A2,0x1C4,0x4080, 0x2080,0x2080,0x4A2,
        0x691,0x2C4,0x4080, 0x1080,0x1080,0x491,
        0x5A2,0x3C4,0x291,  0x291,0x3C4,0x5A2,
        0x491,0x1080,0x1080,0x4080,0x2C4,0x691,
        0x4A2,0x2080,0x2080,0x4080,0x1C4,0x5A2,
        0x491,0x3080,0x0A2, 0x5A2,0x3C4,0x691,
        0x4A2,0x3080,0x491, 0x491,0x3080,0x4A2
    },

    {
        0x691,0x3C4,0x5A2,  0x1A2,0x3C4,0x691, 0x091,0x3080,0x0A2, 0x5A2,0x3C4,0x291,
        0x5080,0x0C4,0x6080,0x6080,0x1C4,0x5A2,0x4A2,0x3080,0x491, 0x691,0x2C4,0x5080,
        0x091,0x3080,0x0A2, 0x5A2,0x3C4,0x291, 0x691,0x3C4,0x5A2,  0x1A2,0x3C4,0x691,
        0x4A2,0x3080,0x491, 0x691,0x2C4,0x5080,0x5080,0x0C4,0x6080,0x6080,0x1C4,0x5A2
    }
};

static unsigned short hexpentagon[][60]=
{ /* 0 */
    {
        0x691,0x3C4,0x5A2,  0x5A2,0x3C4, 0x691,
        0x5A2,0x3C4,0x691,  0x491,0x3080,0x4A2,
        0x491,0x3080,0x4A2, 0x4A2,0x3080,0x491,
        0x4A2,0x3080,0x491, 0x491,0x3080,0x4A2,
        0x491,0x3080,0x4A2, 0x4A2,0x3080,0x491,
        0x4A2,0x3080,0x491, 0x491,0x3080,0x4A2,
        0x491,0x3080,0x4A2, 0x4A2,0x3080,0x491,
        0x4A2,0x3080,0x491, 0x491,0x3080,0x4A2,
        0x491,0x3080,0x4A2, 0x4A2,0x3080,0x491,
        0x4A2,0x3080,0x491, 0x691,0x3C4,0x5A2
    },
    /* 1 */
    {
        0x6080,0x1C4,0x5A2, 0x1A2,0x3C4,0x691,
        0x5A2,0x1C4,0x6080, 0x6080,0x1C4,0x5A2 ,
        0x491,0x3080,0x0A2, 0x5A2,0x1C4,0x6080,
        0x4A2,0x3080,0x491, 0x491,0x3080,0x0A2,
        0x491,0x3080,0x4A2, 0x4A2,0x3080,0x491,
        0x4A2,0x3080,0x491, 0x491,0x3080,0x4A2,
        0x491,0x3080,0x4A2, 0x4A2,0x3080,0x491,
        0x4A2,0x3080,0x491, 0x491,0x3080,0x4A2,
        0x691,0x3C4,0x5A2,  0x4A2,0x3080,0x491,
        0x1A2,0x3C4,0x691,  0x691,0x3C4,0x5A2
    },
    /* 2 */
    {
        0x691,0x3C4,0x1A2,  0x1A2,0x3C4, 0x691,
        0x5A2,0x1C4,0x4080, 0x2080,0x2080,0x4A2,
        0x691,0x2C4,0x4080, 0x1080,0x1080,0x491,
        0x5A2,0x3C4,0x691,  0x091,0x3080,0x4A2,
        0x491,0x3080,0x4A2, 0x4A2,0x3080,0x491,
        0x4A2,0x3080,0x491, 0x491,0x3080,0x4A2,
        0x491,0x3080,0x4A2, 0x4A2,0x3080,0x491,
        0x4A2,0x3080,0x091, 0x691,0x3C4,0x5A2,
        0x491,0x1080,0x1080,0x4080,0x2C4,0x691,
        0x4A2,0x2080,0x2080,0x4080,0x1C4,0x5A2
    },
    /* 3 */
    {
        0x691,0x3C4,0x5A2,  0x0A2,0x3080,0x491,
        0x5A2,0x1C4,0x4080, 0x2080,0x2080,0x4A2,
        0x691,0x2C4,0x4080, 0x1080,0x1080,0x491,
        0x5A2,0x3C4,0x691,  0x091,0x3080,0x4A2,
        0x491,0x3080,0x4A2, 0x4A2,0x3080,0x491,
        0x4A2,0x3080,0x091, 0x691,0x3C4,0x5A2,
        0x491,0x1080,0x1080,0x4080,0x2C4,0x691,
        0x4A2,0x2080,0x2080,0x4080,0x1C4,0x5A2,
        0x491,0x3080,0x0A2, 0x5A2,0x3C4, 0x691,
        0x4A2,0x3080,0x491, 0x491,0x3080,0x4A2
    },
    /* 4 */
    {
        0x6080,0x1C4,0x5A2, 0x0A2,0x3080,0x491,
        0x5A2,0x1C4,0x6080, 0x6080,0x1C4,0x5A2,
        0x491,0x3080,0x0A2, 0x5A2,0x1C4,0x6080,
        0x4A2,0x3080,0x491, 0x491,0x3080,0x0A2,
        0x491,0x3080,0x4A2, 0x4A2,0x3080,0x491,
        0x4A2,0x3080,0x491, 0x491,0x3080,0x4A2,
        0x691,0x3C4,0x5A2,  0x4A2,0x3080,0x491,
        0x5A2,0x3C4,0x691,  0x691,0x3C4,0x5A2,
        0x491,0x3080,0x4A2, 0x5A2,0x3C4,0x691,
        0x0A2,0x3080,0x491, 0x491,0x3080,0x4A2,
    },
    /* 5 */
    {
        0x691,0x3C4,0x1A2,  0x1A2,0x3C4, 0x691,
        0x5A2,0x1C4,0x4080, 0x2080,0x2080,0x4A2,
        0x491,0x1080,0x080, 0x080,0x1080,0x491,
        0x4A2,0x2080,0x2080,0x4080,0x1C4,0x5A2,
        0x491,0x3080,0x0A2, 0x5A2,0x3C4,0x691,
        0x4A2,0x3080,0x491, 0x491,0x3080,0x4A2,
        0x691,0x3C4,0x5A2,  0x0A2,0x3080,0x491,
        0x5A2,0x1C4,0x4080, 0x2080,0x2080,0x4A2,
        0x491,0x1080,0x080, 0x080,0x1080,0x491,
        0x4A2,0x2080,0x2080,0x4080,0x1C4,0x5A2
    },
    /* 6 */
    {
        0x691,0x2C4,0x4080, 0x1080,0x1080, 0x491,
        0x5A2,0x3C4,0x291,  0x291,0x3C4,0x5A2,
        0x491,0x1080,0x1080,0x4080,0x2C4,0x691,
        0x4A2,0x2080,0x080, 0x080,0x2080,0x4A2,
        0x491,0x1080,0x080, 0x080,0x1080,0x491,
        0x4A2,0x2080,0x2080,0x4080,0x1C4,0x5A2,
        0x691,0x3C4,0x1A2,  0x1A2,0x3C4,0x691,
        0x5A2,0x1C4,0x4080, 0x2080,0x2080,0x4A2,
        0x491,0x1080,0x080, 0x080,0x1080,0x491,
        0x4A2,0x2080,0x080, 0x080,0x2080,0x4A2
    },
    /* 7 */
    {
        0x6080,0x1C4,0x5A2,
        0x5A2,0x1C4,0x4080,
        0x691,0x2C4,0x4080,
        0x4080,0x2C4,0x691,
        0x4080,0x1C4,0x5A2,
        0x5A2,0x1C4,0x6080,
        0x691,0x3C4,0x1A2,

        0x5A2,0x1C4,0x6080,
        0x491,0x3080,0x0A2,

        0x4A2,0x3080,0x091,
        0x491,0x1080,0x1080,
        0x4A2,0x2080,0x2080,
        0x691,0x3C4,0x1A2,
        0x1A2,0x3C4,0x691,
        0x2080,0x2080,0x4A2,
        0x1080,0x1080,0x491,
        0x091,0x3080,0x4A2,
        0x0A2,0x3080,0x491,
        0x6080,0x1C4,0x5A2,
        0x1A2,0x3C4,0x691
    },
    /* 8 */
    {
        0x6080,0x0C4,0x5080, 0x5080,0x2C4, 0x291,
        0x5A2,0x3C4,0x291,  0x291,0x2C4,0x5080,
        0x691,0x2C4,0x5080, 0x5080,0x2C4,0x691,
        0x5080,0x2C4,0x691, 0x091,0x3080,0x4A2,
        0x091,0x3080,0x4A2, 0x4A2,0x3080,0x491,
        0x4A2,0x3080,0x491, 0x491,0x3080,0x4A2,
        0x691,0x3C4,0x5A2, 0x0A2,0x3080,0x491,
        0x5A2,0x1C4,0x6080, 0x6080,0x1C4,0x5A2,

        0x691,0x3C4,0x1A2, 0x5A2,0x1C4,0x6080,
        0x1A2,0x3C4,0x291, 0x691,0x3C4,0x1A2
    },
    /* 9 */
    {
        0x691,0x3C4,0x1A2,  0x1A2,0x3C4,0x691,
        0x5080,0x0C4,0x6080,0x6080,0x1C4,0x5A2,
        0x291,0x3C4,0x1A2,  0x1A2,0x3C4,0x291,
        0x5A2,0x1C4,0x6080, 0x6080,0x0C4,0x5080,
        0x491,0x3080,0x0A2, 0x5A2,0x3C4,0x691,
        0x6A2,0x3080,0x491, 0x491,0x3080,0x4A2,
        0x691,0x3C4,0x5A2,  0x0A2,0x3080,0x491,
        0x5080,0x0C4,0x6080,0x6080,0x1C4,0x5A2,
        0x291,0x3C4,0x1A2, 0x1A2,0x3C4,0x291,
        0x5A2,0x1C4,0x6080, 0x6080,0x0C4,0x5080,
    },
    /* 10 */
    {
        0x691,0x3C4,0x1A2,  0x1A2,0x3C4,0x691,
        0x5A2,0x1C4,0x4080, 0x2080,0x2080,0x4A2,
        0x491,0x1080,0x80, 0x80,0x1080,0x091,
        0x4A2,0x2080,0x2080, 0x4080,0x0C4,0x5080,
        0x691,0x3C4,0x1A2, 0x5A2,0x3C4,0x291,
        0x5080,0x2C4,0x691, 0x691,0x2C4,0x5080,
        0x291,0x3C4,0x5A2,  0x1A2,0x3C4,0x691,
        0x5080,0x0C4,0x4080, 0x2080,0x2080,0x4A2,
        0x091,0x1080,0x80, 0x80,0x1080,0x491,
        0x4A2,0x2080,0x2080, 0x4080,0x1C4,0x5A2
    },
    /* 11 */
    {
        0x291,0x3C4,0x5A2,  0x1A2,0x3C4,0x691,
        0x4080,0x0C4,0x4080, 0x2080,0x2080,0x4A2,
        0x4080,0x0C4,0x4080, 0x1080,0x1080,0x491,
        0x5A2,0x3C4,0x291,  0x291,0x3C4,0x5A2,
        0x491,0x1080,0x1080,0x4080,0x0C4,0x4080,
        0x4A2,0x2080,0x2080,0x4080,0x0C4,0x4080,
        0x691,0x3C4,0x1A2, 0x5A2,0x3C4,0x291,
        0x1A2,0x3C4,0x691, 0x491,0x1080,0x1080,
        0x2080,0x2080,0x4A2, 0x4A2,0x2080,0x2080,
        0x1080,0x1080,0x491, 0x691,0x3C4,0x1A2
    },
    /* 12 */
    {
        0x691,0x2C4,0x5080, 0x5080,0x2C4,0x691,
        0x5080,0x2C4,0x691, 0x091,0x3080,0x4A2,
        0x291,0x3C4,0x5A2,  0x0A2,0x3080,0x491,
        0x5080,0x0C4,0x6080,0x6080,0x1C4,0x5A2,
        0x291,0x3C4,0x1A2,  0x1A2,0x3C4,0x291,
        0x5A2,0x1C4,0x6080, 0x6080,0x0C4,0x5080,
        0x491,0x3080,0x0A2, 0x5A2,0x3C4,0x291,
        0x4A2,0x3080,0x091, 0x691,0x2C4,0x5080,
        0x691,0x2C4,0x5080, 0x5080,0x2C4,0x691,
        0x5A2,0x3C4,0x291,  0x291,0x3C4,0x5A2
    },
    /* 13 */
    {
        0x691,0x3C4,0x5A2,  0x5A2,0x3C4,0x691,
        0x5A2,0x3C4,0x691,  0x491,0x3080,0x4A2,
        0x491,0x3080,0x4A2, 0x4A2,0x3080,0x091,
        0x4A2,0x3080,0x091, 0x691,0x2C4,0x5080,
        0x691,0x2C4,0x5080, 0x5080,0x2C4,0x291,
        0x5080,0x2C4,0x291, 0x291,0x2C4,0x5080,
        0x291,0x2C4,0x5080, 0x5080,0x2C4,0x691,
        0x5080,0x2C4,0x691, 0x091,0x3080,0x4A2,
        0x091,0x3080,0x4A2, 0x4A2,0x3080,0x491,
        0x4A2,0x3080,0x491, 0x691,0x3C4,0x5A2
    },
    /* 14 */
    {
        0x291,0x3C4,0x5A2, 0x5A2,0x3C4,0x691,
        0x5A2,0x3C4,0x691, 0x491,0x3080,0x4A2,
        0x491,0x3080,0x4A2,0x4A2,0x3080,0x491,
        0x4A2,0x3080,0x491,0x491,0x3080,0x4A2,
        0x491,0x3080,0x4A2,0x4A2,0x3080,0x091,
        0x4A2,0x3080,0x091,0x691,0x2C4,0x5080,
        0x691,0x2C4,0x5080,0x5080,0x2C4,0x291,
        0x5080,0x2C4,0x291,0x291,0x2C4,0x5080,
        0x291,0x2C4,0x5080,0x5080,0x2C4,0x691,
        0x5080,0x2C4,0x691,0x291,0x3C4,0x5A2
    },
    /* 15 */
    {
        0x691,0x2C4,0x5080, 0x5080,0x0C4,0x4080,
        0x1A2,0x3C4,0x691,  0x291,0x2C4,0x4080,
        0x2080,0x2080,0x4A2,0x5A2,0x3C4,0x691,
        0x1080,0x1080,0x491,0x491,0x3080,0x4A2,
        0x091,0x3080,0x4A2, 0x4A2,0x3080,0x091,
        0x4A2,0x3080,0x491, 0x491,0x1080,0x1080,
        0x691,0x3C4,0x5A2,  0x4A2,0x2080,0x2080,
        0x4080,0x2C4,0x291, 0x691,0x3C4,0x1A2,
        0x4080,0x0C4,0x5080,0x5080,0x2C4,0x691,
        0x5A2,0x3C4,0x291,  0x291,0x3C4,0x5A2
    },
    /* 16 */
    {
        0x4080,0x1C4,0x1A2, 0x1A2,0x1C4,0x4080,
        0x5A2,0x1C4,0x6080, 0x6080,0x0C4,0x4080,
        0x691,0x3C4,0x1A2,  0x5A2,0x3C4,0x691,
        0x1A2,0x3C4,0x691,  0x491,0x3080,0x4A2,
        0x2080,0x2080,0x4A2,0x4A2,0x3080,0x091,
        0x1080,0x1080,0x491,0x491,0x1080,0x1080,
        0x091,0x3080,0x4A2, 0x4A2,0x2080,0x2080,
        0x4A2,0x3080,0x491, 0x691,0x3C4,0x1A2,
        0x691,0x3C4,0x5A2,  0x1A2,0x3C4,0x691,
        0x4080,0x0C4,0x6080,0x6080,0x1C4,0x5A2
    },
    /* 17 */
    {
        0x291,0x3C4,0x1A2,  0x1A2,0x3C4,0x291,
        0x5A2,0x1C4,0x6080, 0x6080,0x0C4,0x5080,
        0x691,0x3C4,0x1A2,  0x5A2,0x3C4,0x691,
        0x5080,0x2C4,0x691, 0x491,0x3080,0x4A2,
        0x091,0x3080,0x4A2, 0x4A2,0x3080,0x491,
        0x4A2,0x3080,0x491, 0x491,0x3080,0x4A2,
        0x491,0x3080,0x4A2, 0x4A2,0x3080,0x091,
        0x4A2,0x3080,0x491, 0x691,0x2C4,0x5080,
        0x691,0x3C4,0x5A2,  0x1A2,0x3C4,0x691,
        0x5080,0x0C4,0x6080,0x6080,0x1C4,0x5A2
    },
    /* 18 */
    {
        0x091,0x3080,0x4A2, 0x5A2,0x3C4,0x691,
        0x4A2,0x3080,0x491, 0x491,0x3080,0x4A2,
        0x691,0x3C4,0x5A2,  0x0A2,0x3080,0x091,
        0x5A2,0x1C4,0x6080, 0x6080,0x0C4,0x5080,
        0x691,0x3C4,0x1A2,  0x1A2,0x3C4,0x691,
        0x5080,0x0C4,0x6080,0x6080,0x1C4,0x5A2,
        0x091,0x3080,0x0A2, 0x5A2,0x3C4,0x691,
        0x4A2,0x3080,0x491, 0x491,0x3080,0x4A2,
        0x691,0x3C4,0x5A2,  0x4A2,0x3080,0x091,
        0x5080,0x2C4,0x691, 0x691,0x2C4,0x5080
    },
    /* 19 */
    {
        0x691,0x3C4,0x1A2,  0x1A2,0x3C4,0x691,
        0x5A2,0x1C4,0x4080, 0x2080,0x2080,0x4A2,
        0x691,0x2C4,0x4080, 0x1080,0x1080,0x091,
        0x5080,0x2C4,0x691, 0x291,0x2C4,0x5080,
        0x091,0x3080,0x4A2, 0x5A2,0x3C4,0x691,

        0x4A2,0x3080,0x491, 0x491,0x3080,0x4A2,
        0x691,0x3C4,0x5A2,  0x4A2,0x3080,0x091,
        0x5080,0x2C4,0x291, 0x691,0x2C4,0x5080,
        0x091,0x1080,0x1080,0x4080,0x2C4,0x691,
        0x4A2,0x2080,0x2080,0x4080,0x1C4,0x5A2
    },
    /* 20 */
    {
        0x291,0x3C4,0x5A2,  0x5A2,0x3C4,0x691,
        0x5A2,0x3C4,0x691,  0x491,0x3080,0x4A2,
        0x491,0x3080,0x4A2, 0x4A2,0x3080,0x091,
        0x4A2,0x3080,0x091, 0x691,0x2C4,0x5080,
        0x691,0x2C4,0x5080, 0x5080,0x2C4,0x691,
        0x5080,0x2C4,0x691, 0x091,0x3080,0x4A2,
        0x091,0x3080,0x4A2, 0x4A2,0x3080,0x091,
        0x4A2,0x3080,0x091, 0x691,0x2C4,0x5080,
        0x691,0x2C4,0x5080, 0x5080,0x2C4,0x691,
        0x5080,0x2C4,0x691, 0x291,0x3C4,0x5A2
    },
    /* 21 */
    {
        0x691,0x3C4,0x1A2,  0x5A2,0x3C4,0x291,
        0x5080,0x2C4,0x691, 0x691,0x2C4,0x5080,
        0x291,0x3C4,0x5A2,  0x1A2,0x3C4,0x691,
        0x5080,0x0C4,0x6080,0x6080,0x1C4,0x5A2,
        0x091,0x3080,0x0A2, 0x5A2,0x3C4,0x691,
        0x4A2,0x3080,0x491, 0x491,0x3080,0x4A2,
        0x491,0x3080,0x4A2, 0x4A2,0x3080,0x491,
        0x4A2,0x3080,0x491, 0x491,0x3080,0x4A2,
        0x691,0x3C4,0x5A2,  0x0A2,0x3080,0x091,
        0x5A2,0x1C4,0x6080, 0x6080,0x0C4,0x5080
    }
};

DBL PavementPattern::hexagonal (const Vector3d& EPoint) const
{
    unsigned short how;
    long xv,zv;
    DBL return_value=0;
    DBL value;
    DBL value1;
    DBL value2;
    DBL dist1;
    DBL dist2;
    DBL dist3;
    DBL x,z;
    int lng;

    x=EPoint[X];
    z=EPoint[Z];

    xv = floor(x);
    zv = floor(z/SQRT3);
    x -= xv;
    z -= SQRT3*zv;
    /* x,z is in { [0.0, 1.0 [, [0.0, SQRT3 [ }
     ** There is some mirror to reduce the problem
     */
    zv *= 2;
    xv *= 2;
    if ( z > SQRT3_2 )
    {
        z -= SQRT3_2;
        if (x>0.5)
        {
            x -= 0.5;
            xv++;
        }
        else
        {
            x += 0.5;
            xv--;
        }
        zv++;
    }
    if ((x == 0.0)||(z/x>SQRT3))
    {
        z = SQRT3_2 - z;
        x = 0.5 -x;
        xv--;
    }
    if ((x == 1.0)||(z/(1.0-x)>SQRT3))
    {
        z = SQRT3_2 - z;
        x = 1.5 -x;
        xv++;
    }
    switch(Tile)
    {
        case 5:
            switch(Number-1)
            {
                case 0:
                case 2:
                case 3:
                case 5:
                case 6:
                case 19:
                    zv %= 10; if (zv < 0) { zv += 10; }
                    xv %= 6; if (xv < 0) { xv += 6; }
                    xv += 6*zv; /* 60 */
                    zv = 0;
                    break;
                case 1:
                case 4:
                case 9:
                    zv -= 2*(((xv%30+(xv%30<0?30:0))/6));
                    zv %= 10; if (zv < 0) { zv += 10; }
                    xv %= 6; if (xv < 0) { xv += 6; }
                    xv += 6*zv; /* 60 */
                    zv = 0;
                    break;
                case 7:
                    zv -= 7*(((xv%60+(xv%60<0?60:0))/3));
                    zv %= 20; if (zv < 0) { zv += 20; }
                    xv %= 3; if (xv < 0) { xv += 3; }
                    xv += 3*zv; /* 60 */
                    zv = 0;
                    break;
                case 8:
                case 10:
                case 13:
                case 14:
                case 15:
                case 17:
                case 20:
                case 21:
                    zv += 2*(((xv%30+(xv%30<0?30:0))/6));
                    zv %= 10; if (zv < 0) { zv += 10; }
                    xv %= 6; if (xv < 0) { xv += 6; }
                    xv += 6*zv; /* 60 */
                    zv = 0;
                    break;
                case 11:
                case 16:
                    zv -= 6*(((xv%30+(xv%30<0?30:0))/6));
                    zv %= 10; if (zv < 0) { zv += 10; }
                    xv %= 6; if (xv < 0) { xv += 6; }
                    xv += 6*zv; /* 60 */
                    zv = 0;
                    break;
                case 12:
                case 18:
                    zv += 6*(((xv%30+(xv%30<0?30:0))/6));
                    zv %= 10; if (zv < 0) { zv += 10; }
                    xv %= 6; if (xv < 0) { xv += 6; }
                    xv += 6*zv; /* 60 */
                    zv = 0;
                    break;
            }
            how = hexpentagon[Number-1][xv];
            break;
        case 4:
            switch(Number-1)
            {
                case 0:
                    zv &= 0x07;
                    xv %= 6; if(xv <0) { xv += 6; }
                    xv += 6*zv; /* 48 */
                    zv = 0;
                    break;
                case 3:
                    zv -= 2*(((xv%24+(xv%24<0?24:0))/6));
                    zv %= 8; if (zv < 0) { zv += 8; }
                    xv %= 6; if (xv < 0) { xv += 6; }
                    xv += 6*zv; /* 48 */
                    zv = 0;
                    break;
                case 2:
                    zv &= 0x01;
                    xv %= 12; if (xv < 0) { xv += 12; }
                    xv += 12*zv; /* 24 */
                    zv = 0;
                    break;
                case 5:
                case 4:
                    zv -= 2*(((xv%24+(xv%24<0?24:0))/6));
                    zv %= 8; if (zv < 0) { zv += 8; }
                    xv %= 6; if (xv < 0) { xv += 6; }
                    xv += 6*zv; /* 48 */
                    zv = 0;
                    break;
                case 1:
                    zv += 2*(((xv%12+(xv%12<0?12:0))/6));
                    zv %= 8; if (zv < 0) { zv += 8; }
                    xv %= 6; if (xv < 0) { xv += 6; }
                    xv += 6*zv; /* 48 */
                    zv = 0;
                    break;
                case 6:
                    zv %= 4; if (zv < 0) { zv += 4; }
                    xv %= 12; if (xv < 0) { xv += 12; }
                    xv += 12*zv; /* 48 */
                    zv = 0;
                    break;
            }
            how = hextetragon[Number-1][xv];
            break;
        case 3:
            switch(Number-1)
            {
                case 0:
                    zv %= 6; if(zv <0) { zv += 6; }
                    xv %= 6; if(xv <0) { xv += 6; }
                    xv += 6*zv;
                    zv = 0;
                    break;
                case 1:
                    zv += 2*(((xv%18+(xv%18<0?18:0))/6));
                    zv %= 6; if(zv <0) { zv += 6; }
                    xv %= 6; if(xv <0) { xv += 6; }
                    xv += 6*zv;
                    zv = 0;
                    break;
                case 2:
                    zv &= 0x01;
                    xv %= 18; if (xv < 0) { xv += 18; }
                    xv += 18*zv;
                    zv = 0x00;
                    break;
            }
            how = hextrigon[Number-1][xv];
            break;
        case 2:
            zv &= 0x01;
            xv %= 6; if (xv < 0) { xv += 6; }
            how = hexdigon[Number-1][xv+6*zv];
            break;
        case 1:
        default:
            zv &= 0x01;
            xv += 3*zv;
            xv %= 6; if (xv <0) { xv += 6;}
            lng = 0;
            how = hexmonogon[Number-1][xv];
            break;
    }

    /*
     **      / \
     **     1   \
     **    /     2
     **   /       \
     **  -----3-----
     ** height = sqrt(3)/2
     */
    if (how & 0x01)
    {
        dist1 = 1.0 - (fabs(SQRT3 * x - z) * SQRT3 );
        return_value = max(return_value,dist1);
    }
    if (how & 0x02)
    {
        dist2 = 1.0 - (fabs(SQRT3 * (1.0-x) - z) * SQRT3  );
        return_value = max(return_value,dist2);
    }
    if (how & 0x04)
    {
        dist3 = 1.0 - (z * 2.0 * SQRT3 );
        return_value = max(return_value,dist3);
    }
    switch(Interior)
    {
        case 1:
            dist1 = (1.0 - (fabs(SQRT3 * z + x) ));
            dist2 = (1.0 - (fabs(SQRT3 * z - x + 1.0) ));
            dist3 = (1.0 - (x * 2.0 ));
            if ( (((how & 0x83) == 0x00)||((how & 0x4000) == 0x4000)) &&
                 (dist1<0)&&(dist2<0) )
            {
                value1 = (3.0 / 2.0 *(fabs(SQRT3 * z + x) ) - 2.0);
                value2 = (3.0 / 2.0 *(fabs(SQRT3 * z - x + 1.0) ) - 2.0);
                value =  min(value1,value2);
                return_value = max(return_value,value);
            }
            if ((((how & 0x85) == 0x00)||((how & 0x2000) == 0x2000))
                    &&(dist1>0)&&(dist3>0))
            {
                value1 = (1.0 - 3.0 / 2.0 * (fabs(SQRT3 * z + x) ));
                value2 = (1.0 - (x * 3.0 ));
                value =  min(value1,value2);
                return_value = max(return_value,value);
            }
            if ((((how & 0x86) == 0x00)||((how & 0x1000) == 0x1000))
                    &&(dist3<0)&&(dist2>0))
            {
                value1 = (1.0 - 3.0 / 2.0 *(fabs(SQRT3 * z - x + 1.0) ));
                value2 = ((x * 3.0 ) - 2.0);
                value =  min(value1,value2);
                return_value = max(return_value,value);
            }
            break;
        case 2:
            if (((how & 0x83) == 0x00)||((how & 0x4000) == 0x4000))
            {
                dist1 = x - 0.5;
                dist2 = z - SQRT3_2;
                dist3 = 1.0 - (sqrt((dist1*dist1+dist2*dist2))*3.0 );
                return_value = max(return_value,dist3);
            }
            if (((how & 0x85) == 0x00)||((how & 0x2000) == 0x2000))
            {
                dist1 = x;
                dist2 = z;
                dist3 = 1.0 - (sqrt((dist1*dist1+dist2*dist2)) *3.0);
                return_value = max(return_value,dist3);
            }
            if (((how & 0x86) == 0x00)||((how & 0x1000) == 0x1000))
            {
                dist1 = x - 1.0;
                dist2 = z ;
                dist3 = 1.0 - (sqrt((dist1*dist1+dist2*dist2)) *3.0);
                return_value = max(return_value,dist3);
            }
            break;
        case 0:
            if (((how & 0x83) == 0x00)||((how & 0x4000) == 0x4000))
            {
                dist3 = 1.0 - ((SQRT3_2 - z) * 2.0 * SQRT3  );
                return_value = max(return_value,dist3);
            }
            if (((how & 0x85) == 0x00)||((how & 0x2000) == 0x2000))
            {
                dist2 = 1.0 - (fabs(SQRT3 * x + z) * SQRT3 );
                return_value = max(return_value,dist2);
            }
            if (((how & 0x86) == 0x00)||((how & 0x1000) == 0x1000))
            {
                dist1 = 1.0 - (fabs(SQRT3 * (x -1.0) - z) * SQRT3 );
                return_value = max(return_value,dist1);
            }
            break;
    }
    dist1 = (1.0 - (fabs(SQRT3 * z + x) ));
    dist2 = (1.0 - (fabs(SQRT3 * z - x + 1.0) ));
    dist3 = (1.0 - (x * 2.0 ));
    switch(Form)
    {
        case 2:
            if (((how & 0x120) == 0x120)&&(dist1<0)&&(dist2<0))
            {
                value1 = x;
                value2 = z;
                value = 2.0*SQRT3*(sqrt(value1*value1+value2*value2 ) - SQRT3/3.0 );
                value = max(value,0.0);
                return_value = min(value,1.0);
                return return_value;
            }
            if (((how & 0x140) == 0x140)&&(dist1>0)&&(dist3>0))
            {
                value1 = x - 0.5;
                value2 = z- SQRT3_2;
                value = 2.0*SQRT3*(sqrt(value1*value1+value2*value2 ) - SQRT3/3.0 );
                value = max(value,0.0);
                return_value = min(value,1.0);
                return return_value;
            }
            if (((how & 0x210) == 0x210)&&(dist1<0)&&(dist2<0))
            {
                value1 = x - 1.0;
                value2 = z;
                value = 2.0*SQRT3*(sqrt(value1*value1+value2*value2 ) - SQRT3/3.0 );
                value = max(value,0.0);
                return_value = min(value,1.0);
                return return_value;
            }
            if (((how & 0x240) == 0x240)&&(dist3<0)&&(dist2>0))
            {
                value1 = x - 0.5;
                value2 = z - SQRT3_2;
                value = 2.0*SQRT3*(sqrt(value1*value1+value2*value2 ) - SQRT3/3.0 );
                value = max(value,0.0);
                return_value = min(value,1.0);
                return return_value;
            }
            if (((how & 0x410) == 0x410)&&(dist1>0)&&(dist3>0))
            {
                value1 = x - 1.0;
                value2 = z;
                value = 2.0*SQRT3*(sqrt(value1*value1+value2*value2 ) - SQRT3/3.0 );
                value = max(value,0.0);
                return_value = min(value,1.0);
                return return_value;
            }
            if (((how & 0x420) == 0x420)&&(dist3<0)&&(dist2>0))
            {
                value1 = x;
                value2 = z;
                value = 2.0*SQRT3*(sqrt(value1*value1+value2*value2 ) - SQRT3/3.0 );
                value = max(value,0.0);
                return_value = min(value,1.0);
                return return_value;
            }
            break;
        case 1:
            if (((how & 0x120) == 0x120)&&(dist1<0)&&(dist2<0))
            {
                value = -dist1 * 2;
                return_value = min(value,1.0);
                return return_value;
            }
            if (((how & 0x140) == 0x140)&&(dist1>0)&&(dist3>0))
            {
                value = dist1 * 2;
                return_value = min(value,1.0);
                return return_value;
            }
            if (((how & 0x210) == 0x210)&&(dist1<0)&&(dist2<0))
            {
                value = -dist2 * 2;
                return_value = min(value,1.0);
                return return_value;
            }
            if (((how & 0x240) == 0x240)&&(dist3<0)&&(dist2>0))
            {
                value = dist2 * 2;
                return_value = min(value,1.0);
                return return_value;
            }
            if (((how & 0x410) == 0x410)&&(dist1>0)&&(dist3>0))
            {
                value = dist3 * 2;
                return_value = min(value,1.0);
                return return_value;
            }
            if (((how & 0x420) == 0x420)&&(dist2>0)&&(dist3<0))
            {
                value = -dist3 * 2;
                return_value = min(value,1.0);
                return return_value;
            }
            if (((how & 0x120) == 0x120)&&(dist1<0)&&(dist2<0))
            {
                value = -dist1 * 2;
                return_value = min(value,1.0);
                return return_value;
            }
            break;
        default:
        case 0:
            break;
    }
    return return_value;
}

/*****************************************************************************
*
* FUNCTION
*
*   tiling_pattern
*
* INPUT
*
*   EPoint -- The point in 3d space at which the pattern is evaluated.
*   TPat   -- Texture pattern struct
*
* OUTPUT
*
* RETURNS
*
*   DBL value in the range 0.0 to 1.0
*
* AUTHOR
*
*   J. Grimbert
*
* DESCRIPTION
*
*   Classical tiling patterns
*
* CHANGES
*
*
******************************************************************************/
DBL TilingPattern::EvaluateRaw(const Vector3d& EPoint, const Intersection *pIsection, const Ray *pRay, TraceThreadData *pThread) const
{
    switch(tilingType)
    {
        case 27: return tiling_penrose(EPoint, true, false);
        case 26: return tiling_penrose(EPoint, false, false);
        case 25: return tiling_penrose1(EPoint, false);
        case 24: return tiling_dodeca_hex_5(EPoint);
        case 23: return tiling_dodeca_hex(EPoint);
        case 22: return tiling_dodeca_tri(EPoint);
        case 21: return tiling_square_tri(EPoint);
        case 20: return tiling_hexa_tri_left(EPoint);
        case 19: return tiling_hexa_tri_right(EPoint);
        case 18: return tiling_rectangle_pair(EPoint);
        case 17: return tiling_hexa_square_triangle_6(EPoint);
        case 16: return tiling_hexa_square_triangle(EPoint);
        case 15: return tiling_square_double(EPoint);
        case 14: return tiling_square_internal_5(EPoint);
        case 13: return tiling_square_internal(EPoint);
        case 12: return tiling_rectangle_square(EPoint);
        case 11: return tiling_square_rectangle(EPoint);
        case 10: return tiling_square_offset(EPoint);
        case 9: return tiling_hexa_triangle(EPoint);
        case 8: return tiling_square_triangle(EPoint);
        case 7: return tiling_octa_square(EPoint);
        case 6: return tiling_rectangle(EPoint);
        case 5: return tiling_rhombus(EPoint);
        case 4: return tiling_lozenge(EPoint);
        case 3: return tiling_triangle(EPoint);
        case 2: return tiling_hexagon(EPoint);
        case 1:
        default:
            return tiling_square(EPoint);
    }
}

/*****************************************************************************
*
* FUNCTION
*
*   pavement_pattern
*
* INPUT
*
*   EPoint -- The point in 3d space at which the pattern is evaluated.
*   TPat   -- Texture pattern struct
*
* OUTPUT
*
* RETURNS
*
*   DBL value in the range 0.0 to 1.0
*
* AUTHOR
*
*   J. Grimbert
*
* DESCRIPTION
*
*   Classical tiling patterns
*
* CHANGES
*
*
******************************************************************************/
DBL PavementPattern::EvaluateRaw(const Vector3d& EPoint, const Intersection *pIsection, const Ray *pRay, TraceThreadData *pThread) const
{
    switch(Side)
    {
        case 6:
            return hexagonal(EPoint);

        case 4:
            return tetragonal(EPoint);

        case 3:
        default:
            return trigonal(EPoint);
    }
}

/*****************************************************************************
*
* FUNCTION
*
*   agate_pattern
*
* INPUT
*
*   EPoint -- The point in 3d space at which the pattern is evaluated.
*   TPat   -- Texture pattern struct
*
* OUTPUT
*
* RETURNS
*
*   DBL value in the range 0.0 to 1.0
*
* AUTHOR
*
*   POV-Ray Team
*
* DESCRIPTION
*
* CHANGES
*
*   Oct 1994    : adapted from agate pigment by [CY]
*
******************************************************************************/

DBL AgatePattern::EvaluateRaw(const Vector3d& EPoint, const Intersection *pIsection, const Ray *pRay, TraceThreadData *pThread) const
{
    int noise_generator = GetNoiseGen(pThread);

    register DBL noise, turb_val;
    const TURB* Turb;

    Turb=SearchForTurb(pWarps);

    turb_val = agateTurbScale * Turbulence(EPoint,Turb,noise_generator);

    noise = 0.5 * (cycloidal(1.3 * turb_val + 1.1 * EPoint[Z]) + 1.0);

    if (noise < 0.0)
    {
        noise = 0.0;
    }
    else
    {
        noise = min(1.0, noise);
        noise = pow(noise, 0.77);
    }

    return(noise);
}


/*****************************************************************************
*
* FUNCTION
*
*   boxed_pattern
*
* INPUT
*
*   EPoint -- The point in 3d space at which the pattern
*   is evaluated.
*
* OUTPUT
*
* RETURNS
*
*   DBL value in the range 0.0 to 1.0
*
* AUTHOR
*
*   -
*
* DESCRIPTION
*
*   -
*
* CHANGES
*
*   -
*
******************************************************************************/

DBL BoxedPattern::EvaluateRaw(const Vector3d& EPoint, const Intersection *pIsection, const Ray *pRay, TraceThreadData *pThread) const
{
    register DBL value;

    value = max(fabs(EPoint[X]), max(fabs(EPoint[Y]), fabs(EPoint[Z])));
    CLIP_DENSITY(value);

    return(value);
}


/*****************************************************************************
*
* FUNCTION
*
*   brick_pattern
*
* INPUT
*
*   EPoint -- The point in 3d space at which the pattern
*   is evaluated.
*   TPat   -- Texture pattern struct
*
* OUTPUT
*
* RETURNS
*
*   DBL value exactly 0.0 or 1.0
*
* AUTHOR
*
*   Dan Farmer
*
* DESCRIPTION
*
* CHANGES
*
*   Oct 1994    : adapted from pigment by [CY]
*
******************************************************************************/

DBL BrickPattern::Evaluate(const Vector3d& EPoint, const Intersection *pIsection, const Ray *pRay, TraceThreadData *pThread) const
{
    int ibrickx, ibricky, ibrickz;
    DBL brickheight, brickwidth, brickdepth;
    DBL brickmortar, mortarheight, mortarwidth, mortardepth;
    DBL brickx, bricky, brickz;
    DBL x, y, z, fudgit;

    fudgit = EPSILON + mortar;

    x =  EPoint[X]+fudgit;
    y =  EPoint[Y]+fudgit;
    z =  EPoint[Z]+fudgit;

    brickwidth  = brickSize[X];
    brickheight = brickSize[Y];
    brickdepth  = brickSize[Z];
    brickmortar = mortar;

    mortarwidth  = brickmortar / brickwidth;
    mortarheight = brickmortar / brickheight;
    mortardepth  = brickmortar / brickdepth;

    /* 1) Check mortar layers in the X-Z plane (ie: top view) */

    bricky = y / brickheight;
    ibricky = (int) bricky;
    bricky -= (DBL) ibricky;

    if (bricky < 0.0)
    {
        bricky += 1.0;
    }

    if (bricky <= mortarheight)
    {
        return(0.0);
    }

    bricky = (y / brickheight) * 0.5;
    ibricky = (int) bricky;
    bricky -= (DBL) ibricky;

    if (bricky < 0.0)
    {
        bricky += 1.0;
    }


    /* 2) Check ODD mortar layers in the Y-Z plane (ends) */

    brickx = (x / brickwidth);
    ibrickx = (int) brickx;
    brickx -= (DBL) ibrickx;

    if (brickx < 0.0)
    {
        brickx += 1.0;
    }

    if ((brickx <= mortarwidth) && (bricky <= 0.5))
    {
        return(0.0);
    }

    /* 3) Check EVEN mortar layers in the Y-Z plane (ends) */

    brickx = (x / brickwidth) + 0.5;
    ibrickx = (int) brickx;
    brickx -= (DBL) ibrickx;

    if (brickx < 0.0)
    {
        brickx += 1.0;
    }

    if ((brickx <= mortarwidth) && (bricky > 0.5))
    {
        return(0.0);
    }

    /* 4) Check ODD mortar layers in the Y-X plane (facing) */

    brickz = (z / brickdepth);
    ibrickz = (int) brickz;
    brickz -= (DBL) ibrickz;

    if (brickz < 0.0)
    {
        brickz += 1.0;
    }

    if ((brickz <= mortardepth) && (bricky > 0.5))
    {
        return(0.0);
    }

    /* 5) Check EVEN mortar layers in the X-Y plane (facing) */

    brickz = (z / brickdepth) + 0.5;
    ibrickz = (int) brickz;
    brickz -= (DBL) ibrickz;

    if (brickz < 0.0)
    {
        brickz += 1.0;
    }

    if ((brickz <= mortardepth) && (bricky <= 0.5))
    {
        return(0.0);
    }

    /* If we've gotten this far, colour me brick. */

    return(1.0);
}


/*****************************************************************************
*
* FUNCTION
*
*   cells_pattern
*
* INPUT
*
*   EPoint -- The point in 3d space at which the pattern
*   is evaluated.
* OUTPUT
*
* RETURNS
*
*   DBL value in the range 0.0 to 1.0
*
* AUTHOR
*
*   John VanSickle
*
* DESCRIPTION
*
*   "cells":
*
*   New colour function by John VanSickle,
*     vansickl@erols.com
*
*   Assigns a pseudorandom value to each unit cube.  The value for the cube in
*   which the evaluted point lies is returned.
*
*   All "cells" specific source code and examples are in the public domain.
*
* CHANGES
*
*   -
*
******************************************************************************/

DBL CellsPattern::EvaluateRaw(const Vector3d& EPoint, const Intersection *pIsection, const Ray *pRay, TraceThreadData *pThread) const
{
    /* select a random value based on the cube from which this came. */

    /* floor the values, instead of just truncating - this eliminates duplicated cells
    around the axes */

    return min(gPatternRands(Hash3d((int)floor(EPoint[X]+EPSILON), (int)floor(EPoint[Y]+EPSILON), (int)floor(EPoint[Z]+EPSILON))), 1.0);
}


/*****************************************************************************
*
* FUNCTION
*
*   checker_pattern
*
* INPUT
*
*   EPoint -- The point in 3d space at which the pattern
*   is evaluated.
*
* OUTPUT
*
* RETURNS
*
*   DBL value exactly 0.0 or 1.0
*
* AUTHOR
*
*   POV-Team
*
* DESCRIPTION
*
* CHANGES
*   Oct 1994    : adapted from pigment by [CY]
*
******************************************************************************/

DBL CheckerPattern::Evaluate(const Vector3d& EPoint, const Intersection *pIsection, const Ray *pRay, TraceThreadData *pThread) const
{
    int value;

    value = (int)(floor(EPoint[X]+EPSILON) +
                  floor(EPoint[Y]+EPSILON) +
                  floor(EPoint[Z]+EPSILON));

    if (value & 1)
    {
        return (1.0);
    }
    else
    {
        return (0.0);
    }
}


/*****************************************************************************
*
* FUNCTION
*
*   crackle_pattern
*
* INPUT
*
*   EPoint -- The point in 3d space at which the pattern
*   is evaluated.
* OUTPUT
*
* RETURNS
*
*   DBL value in the range 0.0 to 1.0
*
* AUTHOR
*
*   Jim McElhiney
*
* DESCRIPTION
*
*   "crackle":
*
*   New colour function by Jim McElhiney,
*     CompuServe 71201,1326, aka mcelhiney@acm.org
*
*   Large scale, without turbulence, makes a pretty good stone wall.
*   Small scale, without turbulence, makes a pretty good crackle ceramic glaze.
*   Highly turbulent (with moderate displacement) makes a good marble, solving
*   the problem of apparent parallel layers in Perlin's method.
*   2 octaves of full-displacement turbulence make a great "drizzled paint"
*   pattern, like a 1950's counter top.
*   Rule of thumb:  put a single colour transition near 0 in your colour map.
*
*   Mathematically, the set crackle(p)=0 is a 3D Voronoi diagram of a field of
*   semirandom points, and crackle(p)>0 is distance from set along shortest path.
*   (A Voronoi diagram is the locus of points equidistant from their 2 nearest
*   neighbours from a set of disjoint points, like the membranes in suds are
*   to the centres of the bubbles).
*
*   All "crackle" specific source code and examples are in the public domain.
*
* CHANGES
*   Oct 1994    : adapted from pigment by [CY]
*   Other changes: enhanced by Ron Parker, Integer math by Nathan Kopp
*
******************************************************************************/
static int IntPickInCube(int tvx, int tvy, int tvz, Vector3d& p1);

DBL CracklePattern::EvaluateRaw(const Vector3d& EPoint, const Intersection *pIsection, const Ray *pRay, TraceThreadData *pThread) const
{
    DBL sum, minsum, minsum2, minsum3, tf;
    int minVecIdx = 0;
    Vector3d dv;

    int flox, floy, floz;

    bool UseSquare = ( crackleMetric == 2);
    bool UseUnity  = ( crackleMetric == 1);

    /*
     * This uses floor() not FLOOR, so it will not be a mirror
     * image about zero in the range -1.0 to 1.0. The viewer
     * won't see an artefact around the origin.
     */

    flox = (int)floor(EPoint[X] - EPSILON);
    floy = (int)floor(EPoint[Y] - EPSILON);
    floz = (int)floor(EPoint[Z] - EPSILON);

    /*
     * Check to see if the input point is in the same unit cube as the last
     * call to this function, to use cache of cubelets for speed.
     */

    CrackleCellCoord ccoord(flox, floy, floz);
    pThread->Stats()[CrackleCache_Tests]++;

    CrackleCacheEntry dummy_entry;
    CrackleCacheEntry* entry = &dummy_entry;

    // search for this hash value in the cache
    CrackleCache::iterator iter = pThread->mCrackleCache.find(ccoord);
    if (iter == pThread->mCrackleCache.end())
    {
        /*
         * No, not same unit cube.  Calculate the random points for this new
         * cube and its 80 neighbours which differ in any axis by 1 or 2.
         * Why distance of 2?  If there is 1 point in each cube, located
         * randomly, it is possible for the closest random point to be in the
         * cube 2 over, or the one two over and one up.  It is NOT possible
         * for it to be two over and two up.  Picture a 3x3x3 cube with 9 more
         * cubes glued onto each face.
         */

        // generate a new cache entry, but only if the size of the cache is reasonable.
        // having to re-calculate entries that would have been cache hits had we not
        // skipped on adding an entry is less expensive than chewing up immense amounts
        // of RAM and finally hitting the swapfile. unfortunately there's no good way
        // to tell how much memory is 'too much' for the cache, so we just use a hard-
        // coded number for now (ideally we should allow the user to configure this).
        // keep in mind that the cache memory usage is per-thread, so the more threads,
        // the more RAM. if we don't do the insert, entry will point at a local variable.
        if (pThread->mCrackleCache.size() * sizeof(CrackleCache::value_type) < 30 * 1024 * 1024)
        {
            iter = pThread->mCrackleCache.insert(pThread->mCrackleCache.end(), CrackleCache::value_type(ccoord, CrackleCacheEntry()));
            entry = &iter->second;
            entry->lastUsed = pThread->ProgressIndex();
        }

        // see InitializeCrackleCubes() below.
        int *pc = gaCrackleCubeTable;
        for (int i = 0; i < 81; i++, pc += 3)
            IntPickInCube(flox + pc[X], floy + pc[Y], floz + pc[Z], entry->aCellNuclei[i]);
    }
    else
    {
        pThread->Stats()[CrackleCache_Tests_Succeeded]++;
        entry = &iter->second;
    }

    // Find the 3 points with the 3 shortest distances from the input point.
    // Set up the loop so the invariant is true:  minsum <= minsum2 <= minsum3
    dv = entry->aCellNuclei[0] - EPoint;

    if(UseSquare)
    {
        minsum = dv.lengthSqr();

        dv = entry->aCellNuclei[1] - EPoint;
        minsum2 = dv.lengthSqr();

        dv = entry->aCellNuclei[2] - EPoint;
        minsum3  = dv.lengthSqr();
    }
    else if(UseUnity)
    {
        minsum = fabs(dv[X]) + fabs(dv[Y]) + fabs(dv[Z]);

        dv = entry->aCellNuclei[1] - EPoint;
        minsum2 = fabs(dv[X]) + fabs(dv[Y]) + fabs(dv[Z]);

        dv = entry->aCellNuclei[2] - EPoint;
        minsum3 = fabs(dv[X]) + fabs(dv[Y]) + fabs(dv[Z]);
    }
    else
    {
        minsum = pow(fabs(dv[X]), crackleMetric) +
                 pow(fabs(dv[Y]), crackleMetric) +
                 pow(fabs(dv[Z]), crackleMetric);

        dv = entry->aCellNuclei[1] - EPoint;
        minsum2 = pow(fabs(dv[X]), crackleMetric) +
                  pow(fabs(dv[Y]), crackleMetric) +
                  pow(fabs(dv[Z]), crackleMetric);

        dv = entry->aCellNuclei[2] - EPoint;
        minsum3 = pow(fabs(dv[X]), crackleMetric) +
                  pow(fabs(dv[Y]), crackleMetric) +
                  pow(fabs(dv[Z]), crackleMetric);
    }

    // sort the 3 computed sums
    if(minsum2 < minsum)
    {
        tf = minsum; minsum = minsum2; minsum2 = tf;
        minVecIdx = 1;
    }

    if(minsum3 < minsum)
    {
        tf = minsum; minsum = minsum3; minsum3 = tf;
        minVecIdx = 2;
    }

    if(minsum3 < minsum2)
    {
        tf = minsum2; minsum2 = minsum3; minsum3 = tf;
    }

    // Loop for the 81 cubelets to find closest and 2nd closest.
    for(int i = 3; i < 81; i++)
    {
        dv = entry->aCellNuclei[i] - EPoint;

        if(UseSquare)
            sum = dv.lengthSqr();
        else if(UseUnity)
            sum = fabs(dv[X]) + fabs(dv[Y]) + fabs(dv[Z]);
        else
            sum = pow(fabs(dv[X]), crackleMetric) +
                  pow(fabs(dv[Y]), crackleMetric) +
                  pow(fabs(dv[Z]), crackleMetric);

        if(sum < minsum)
        {
            minsum3 = minsum2;
            minsum2 = minsum;
            minsum = sum;
            minVecIdx = i;
        }
        else if(sum < minsum2)
        {
            minsum3 = minsum2;
            minsum2 = sum;
        }
        else if( sum < minsum3 )
        {
            minsum3 = sum;
        }
    }

    if (crackleOffset)
    {
        if(UseSquare)
        {
            minsum += crackleOffset*crackleOffset;
            minsum2 += crackleOffset*crackleOffset;
            minsum3 += crackleOffset*crackleOffset;
        }
        else if (UseUnity)
        {
            minsum += crackleOffset;
            minsum2 += crackleOffset;
            minsum3 += crackleOffset;
        }
        else
        {
            minsum += pow( crackleOffset, crackleMetric );
            minsum2 += pow( crackleOffset, crackleMetric );
            minsum3 += pow( crackleOffset, crackleMetric );
        }
    }

    if(crackleIsSolid)
    {
        tf = Noise( entry->aCellNuclei[minVecIdx], GetNoiseGen(pThread) );
    }
    else if(UseSquare)
    {
        tf = crackleForm[X]*sqrt(minsum) +
             crackleForm[Y]*sqrt(minsum2) +
             crackleForm[Z]*sqrt(minsum3);
    }
    else if(UseUnity)
    {
        tf = crackleForm[X]*minsum +
             crackleForm[Y]*minsum2 +
             crackleForm[Z]*minsum3;
    }
    else
    {
        tf = crackleForm[X]*pow(minsum, 1.0/crackleMetric) +
             crackleForm[Y]*pow(minsum2, 1.0/crackleMetric) +
             crackleForm[Z]*pow(minsum3, 1.0/crackleMetric);
    }

    return max(min(tf, 1.), 0.);
}


/*****************************************************************************
*
* FUNCTION
*
*   cylindrical_pattern
*
* INPUT
*
*   EPoint -- The point in 3d space at which the pattern
*   is evaluated.
*
* OUTPUT
*
* RETURNS
*
*   DBL value in the range 0.0 to 1.0
*
* AUTHOR
*
*   -
*
* DESCRIPTION
*
*   -
*
* CHANGES
*
*   -
*
******************************************************************************/

DBL CylindricalPattern::EvaluateRaw(const Vector3d& EPoint, const Intersection *pIsection, const Ray *pRay, TraceThreadData *pThread) const
{
    register DBL value;

    value = sqrt(Sqr(EPoint[X]) + Sqr(EPoint[Z]));
    CLIP_DENSITY(value);

    return(value);
}


/*****************************************************************************
*
* FUNCTION
*
*   density_pattern
*
* INPUT
*
* OUTPUT
*
* RETURNS
*
* AUTHOR
*
*   Dieter Bayer
*
* DESCRIPTION
*
* CHANGES
*
*   Dec 1996 : Creation.
*
******************************************************************************/

inline float intp3(float t, float fa, float fb, float fc, float fd)
{
    float b,d,e,f;

    b = (fc - fa) * 0.5;
    d = (fd - fb) * 0.5;
    e = 2.0 * (fb - fc) + b + d;
    f = -3.0 * (fb - fc) - 2.0 * b - d;

    return ((e * t + f) * t + b) * t + fb;
}

inline float intp3_2(float t, float fa, float fb, float fc, float fd)
{
    float b,e,f;

    e = fd - fc - fa + fb;
    f = fa - fb - e;
    b = fc - fa;

    return ((e * t + f) * t + b) * t + fb;
}

#define zmax(i,imax) (((i)<0)?(imax-1):((i) % (imax)))

DBL DensityFilePattern::EvaluateRaw(const Vector3d& EPoint, const Intersection *pIsection, const Ray *pRay, TraceThreadData *pThread) const
{
    size_t x, y, z;
    size_t x1, y1, z1;
    size_t x2, y2, z2;
    DBL Ex, Ey, Ez;
    DBL xx, yy, zz;
    DBL xi, yi;
    DBL f111, f112, f121, f122, f211, f212, f221, f222;
    float intpd2[4][4];
    DBL density = 0.0;
    DENSITY_FILE_DATA *Data;
    size_t k0, k1, k2, k3, i,j,ii,jj;

    Ex=EPoint[X];
    Ey=EPoint[Y];
    Ez=EPoint[Z];

    if((densityFile != NULL) && ((Data = densityFile->Data) != NULL) &&
       (Data->Sx) && (Data->Sy) && (Data->Sz))
    {
/*      if(Data->Cyclic == true)
        {
            Ex -= floor(Ex);
            Ey -= floor(Ey);
            Ez -= floor(Ez);
        }
*/
        if((Ex >= 0.0) && (Ex < 1.0) && (Ey >= 0.0) && (Ey < 1.0) && (Ez >= 0.0) && (Ez < 1.0))
        {
            switch (densityFile->Interpolation % 10) // TODO - why the modulus operation??
            {
                case kDensityFileInterpolation_None:
                    x = (size_t)(Ex * (DBL)Data->Sx);
                    y = (size_t)(Ey * (DBL)Data->Sy);
                    z = (size_t)(Ez * (DBL)Data->Sz);

                    if ((x < 0) || (x >= Data->Sx) || (y < 0) || (y >= Data->Sy) || (z < 0) || (z >= Data->Sz))
                        density = 0.0;
                    else
                    {
                        if(Data->Type == 4)
                            density = (DBL)Data->Density32[z * Data->Sy * Data->Sx + y * Data->Sx + x] / (DBL)UINT_MAX;
                        else if(Data->Type==2)
                            density = (DBL)Data->Density16[z * Data->Sy * Data->Sx + y * Data->Sx + x] / (DBL)USHRT_MAX;
                        else if(Data->Type == 1)
                            density = (DBL)Data->Density8[z * Data->Sy * Data->Sx + y * Data->Sx + x] / (DBL)UCHAR_MAX;
                    }
                    break;
                case kDensityFileInterpolation_Trilinear:
                    xx = Ex * (DBL)(Data->Sx );
                    yy = Ey * (DBL)(Data->Sy );
                    zz = Ez * (DBL)(Data->Sz );

                    x1 = (size_t)xx;
                    y1 = (size_t)yy;
                    z1 = (size_t)zz;

                    x2 = (x1 + 1) % Data->Sx;
                    y2 = (y1 + 1) % Data->Sy;
                    z2 = (z1 + 1) % Data->Sz;

                    xx -= floor(xx);
                    yy -= floor(yy);
                    zz -= floor(zz);

                    xi = 1.0 - xx;
                    yi = 1.0 - yy;

                    if(Data->Type == 4)
                    {
                        f111 = (DBL)Data->Density32[z1 * Data->Sy * Data->Sx + y1 * Data->Sx + x1] / (DBL)UINT_MAX;
                        f112 = (DBL)Data->Density32[z1 * Data->Sy * Data->Sx + y1 * Data->Sx + x2] / (DBL)UINT_MAX;
                        f121 = (DBL)Data->Density32[z1 * Data->Sy * Data->Sx + y2 * Data->Sx + x1] / (DBL)UINT_MAX;
                        f122 = (DBL)Data->Density32[z1 * Data->Sy * Data->Sx + y2 * Data->Sx + x2] / (DBL)UINT_MAX;
                        f211 = (DBL)Data->Density32[z2 * Data->Sy * Data->Sx + y1 * Data->Sx + x1] / (DBL)UINT_MAX;
                        f212 = (DBL)Data->Density32[z2 * Data->Sy * Data->Sx + y1 * Data->Sx + x2] / (DBL)UINT_MAX;
                        f221 = (DBL)Data->Density32[z2 * Data->Sy * Data->Sx + y2 * Data->Sx + x1] / (DBL)UINT_MAX;
                        f222 = (DBL)Data->Density32[z2 * Data->Sy * Data->Sx + y2 * Data->Sx + x2] / (DBL)UINT_MAX;
                    }
                    else if(Data->Type == 2)
                    {
                        f111 = (DBL)Data->Density16[z1 * Data->Sy * Data->Sx + y1 * Data->Sx + x1] / (DBL)USHRT_MAX;
                        f112 = (DBL)Data->Density16[z1 * Data->Sy * Data->Sx + y1 * Data->Sx + x2] / (DBL)USHRT_MAX;
                        f121 = (DBL)Data->Density16[z1 * Data->Sy * Data->Sx + y2 * Data->Sx + x1] / (DBL)USHRT_MAX;
                        f122 = (DBL)Data->Density16[z1 * Data->Sy * Data->Sx + y2 * Data->Sx + x2] / (DBL)USHRT_MAX;
                        f211 = (DBL)Data->Density16[z2 * Data->Sy * Data->Sx + y1 * Data->Sx + x1] / (DBL)USHRT_MAX;
                        f212 = (DBL)Data->Density16[z2 * Data->Sy * Data->Sx + y1 * Data->Sx + x2] / (DBL)USHRT_MAX;
                        f221 = (DBL)Data->Density16[z2 * Data->Sy * Data->Sx + y2 * Data->Sx + x1] / (DBL)USHRT_MAX;
                        f222 = (DBL)Data->Density16[z2 * Data->Sy * Data->Sx + y2 * Data->Sx + x2] / (DBL)USHRT_MAX;
                    }
                    else if(Data->Type == 1)
                    {
                        f111 = (DBL)Data->Density8[z1 * Data->Sy * Data->Sx + y1 * Data->Sx + x1] / (DBL)UCHAR_MAX;
                        f112 = (DBL)Data->Density8[z1 * Data->Sy * Data->Sx + y1 * Data->Sx + x2] / (DBL)UCHAR_MAX;
                        f121 = (DBL)Data->Density8[z1 * Data->Sy * Data->Sx + y2 * Data->Sx + x1] / (DBL)UCHAR_MAX;
                        f122 = (DBL)Data->Density8[z1 * Data->Sy * Data->Sx + y2 * Data->Sx + x2] / (DBL)UCHAR_MAX;
                        f211 = (DBL)Data->Density8[z2 * Data->Sy * Data->Sx + y1 * Data->Sx + x1] / (DBL)UCHAR_MAX;
                        f212 = (DBL)Data->Density8[z2 * Data->Sy * Data->Sx + y1 * Data->Sx + x2] / (DBL)UCHAR_MAX;
                        f221 = (DBL)Data->Density8[z2 * Data->Sy * Data->Sx + y2 * Data->Sx + x1] / (DBL)UCHAR_MAX;
                        f222 = (DBL)Data->Density8[z2 * Data->Sy * Data->Sx + y2 * Data->Sx + x2] / (DBL)UCHAR_MAX;
                    }

                    density = ((f111 * xi + f112 * xx) * yi + (f121 * xi + f122 * xx) * yy) * (1.0 - zz) +
                              ((f211 * xi + f212 * xx) * yi + (f221 * xi + f222 * xx) * yy) * zz;
                    break;
                case kDensityFileInterpolation_Tricubic:
                default:
                    xx = Ex * (DBL)(Data->Sx);
                    yy = Ey * (DBL)(Data->Sy);
                    zz = Ez * (DBL)(Data->Sz);

                    x1 = (size_t)xx;
                    y1 = (size_t)yy;
                    z1 = (size_t)zz;

                    xx -= floor(xx);
                    yy -= floor(yy);
                    zz -= floor(zz);

                    k0 = zmax(-1+z1, Data->Sz );
                    k1 = zmax(   z1, Data->Sz );
                    k2 = zmax( 1+z1, Data->Sz );
                    k3 = zmax( 2+z1, Data->Sz );

                    if(Data->Type == 4)
                    {
                        for(i = 0; i < 4; i++)
                        {
                            ii = zmax(i + x1 - 1, Data->Sx);
                            for(j = 0; j < 4; j++)
                            {
                                jj = zmax(j + y1 - 1, Data->Sy);
                                intpd2[i][j] = intp3(zz,
                                                     Data->Density32[k0 * Data->Sy * Data->Sx + jj * Data->Sx + ii] / (DBL)UINT_MAX,
                                                     Data->Density32[k1 * Data->Sy * Data->Sx + jj * Data->Sx + ii] / (DBL)UINT_MAX,
                                                     Data->Density32[k2 * Data->Sy * Data->Sx + jj * Data->Sx + ii] / (DBL)UINT_MAX,
                                                     Data->Density32[k3 * Data->Sy * Data->Sx + jj * Data->Sx + ii] / (DBL)UINT_MAX);
                            }
                        }
                    }
                    else if(Data->Type == 2)
                    {
                        for(i = 0; i < 4; i++)
                        {
                            ii = zmax(i + x1 - 1, Data->Sx);
                            for(j = 0; j < 4; j++)
                            {
                                jj = zmax(j + y1 - 1, Data->Sy);
                                intpd2[i][j] = intp3(zz,
                                                     Data->Density16[k0 * Data->Sy * Data->Sx + jj * Data->Sx + ii] / (DBL)USHRT_MAX,
                                                     Data->Density16[k1 * Data->Sy * Data->Sx + jj * Data->Sx + ii] / (DBL)USHRT_MAX,
                                                     Data->Density16[k2 * Data->Sy * Data->Sx + jj * Data->Sx + ii] / (DBL)USHRT_MAX,
                                                     Data->Density16[k3 * Data->Sy * Data->Sx + jj * Data->Sx + ii] / (DBL)USHRT_MAX);
                            }
                        }
                    }
                    else if(Data->Type == 1)
                    {
                        for(i = 0; i < 4; i++)
                        {
                            ii = zmax(i + x1 - 1, Data->Sx);
                            for(j = 0; j < 4; j++)
                            {
                                jj = zmax(j + y1 - 1, Data->Sy);
                                intpd2[i][j] = intp3(zz,
                                                     Data->Density8[k0 * Data->Sy * Data->Sx + jj * Data->Sx + ii] / (DBL)UCHAR_MAX,
                                                     Data->Density8[k1 * Data->Sy * Data->Sx + jj * Data->Sx + ii] / (DBL)UCHAR_MAX,
                                                     Data->Density8[k2 * Data->Sy * Data->Sx + jj * Data->Sx + ii] / (DBL)UCHAR_MAX,
                                                     Data->Density8[k3 * Data->Sy * Data->Sx + jj * Data->Sx + ii] / (DBL)UCHAR_MAX);
                            }
                        }
                    }

                    for(i = 0; i < 4; i++)
                        intpd2[0][i] = intp3(yy, intpd2[i][0], intpd2[i][1],  intpd2[i][2], intpd2[i][3]);

                    density = intp3(xx, intpd2[0][0], intpd2[0][1], intpd2[0][2], intpd2[0][3]);
                    break;
            }
        }
        else
            density = 0.0;
    }

    if (density < 0.0)
        density = 0.0;
    return density;
}


/*****************************************************************************
*
* FUNCTION
*
*   dents_pattern
*
* INPUT
*
*   EPoint -- The point in 3d space at which the pattern
*   is evaluated.
*
* OUTPUT
*
* RETURNS
*
*   DBL value in the range 0.0 to 1.0
*
* AUTHOR
*
*   POV-Ray Team
*
* DESCRIPTION   : Note this pattern is only used for pigments and textures.
*                 Normals have a specialized pattern for this.
*
* CHANGES
*   Nov 1994 : adapted from normal by [CY]
*
******************************************************************************/

DBL DentsPattern::EvaluateRaw(const Vector3d& EPoint, const Intersection *pIsection, const Ray *pRay, TraceThreadData *pThread) const
{
    DBL noise;

    noise = Noise (EPoint, GetNoiseGen(pThread));

    return(noise * noise * noise);
}


/*****************************************************************************
*
* FUNCTION
*
*   function_pattern
*
* INPUT
*
*   EPoint -- The point in 3d space at which the pattern
*   is evaluated.
*
* OUTPUT
*
* RETURNS
*
*   DBL value in the range 0.0 to 1.0
*
* AUTHOR
*
*   POV-Ray Team
*
* DESCRIPTION
*
* CHANGES
*
******************************************************************************/

DBL FunctionPattern::EvaluateRaw(const Vector3d& EPoint, const Intersection *pIsection, const Ray *pRay, TraceThreadData *pThread) const
{
    DBL value;

    if(pThread->functionPatternContext[contextId] == NULL)
        pThread->functionPatternContext[contextId] = pThread->functionContext->functionvm->NewContext(const_cast<TraceThreadData *>(pThread));

    FPUContext *ctx = pThread->functionPatternContext[contextId];

    ctx->SetLocal(X, EPoint[X]);
    ctx->SetLocal(Y, EPoint[Y]);
    ctx->SetLocal(Z, EPoint[Z]);

    value = POVFPU_Run(ctx, *(reinterpret_cast<const FUNCTION *>(pFn)));

    return ((value > 1.0) ? fmod(value, 1.0) : value);
}


/*****************************************************************************
*
* FUNCTION
*
*   gradient_pattern
*
* INPUT
*
*   EPoint -- The point in 3d space at which the pattern
*   is evaluated.
*
* OUTPUT
*
* RETURNS
*
*   DBL value in the range 0.0 to 1.0
*
* AUTHOR
*
*   POV-Ray Team
*
* DESCRIPTION
*
*   Gradient Pattern - gradient based on the fractional values of
*   x, y or z, based on whether or not the given directional vector is
*   a 1.0 or a 0.0.
*   The basic concept of this is from DBW Render, but Dave Wecker's
*   only supports simple Y axis gradients.
*
* CHANGES
*
*   Oct 1994    : adapted from pigment by [CY]
*
******************************************************************************/

DBL GradientPattern::EvaluateRaw(const Vector3d& EPoint, const Intersection *pIsection, const Ray *pRay, TraceThreadData *pThread) const
{
    DBL Result;
    Result = dot(EPoint, gradient);

    /* Mod to keep within [0.0,1.0] range */
    return ((Result > 1.0) ? fmod(Result, 1.0) : Result);
}


/*****************************************************************************
*
* FUNCTION
*
*   granite_pattern
*
* INPUT
*
*   EPoint -- The point in 3d space at which the pattern
*   is evaluated.
*
* OUTPUT
*
* RETURNS
*
*   DBL value in the range 0.0 to 1.0
*
* AUTHOR
*
*   POV-Ray Team
*
* DESCRIPTION
*
*   Granite - kind of a union of the "spotted" and the "dented" textures,
*   using a 1/f fractal noise function for colour values. Typically used
*   with small scaling values. Should work with colour maps for pink granite.
*
* CHANGES
*
*   Oct 1994    : adapted from pigment by [CY]
*
******************************************************************************/

DBL GranitePattern::EvaluateRaw(const Vector3d& EPoint, const Intersection *pIsection, const Ray *pRay, TraceThreadData *pThread) const
{
    int noise_generator = GetNoiseGen(pThread);

    register int i;
    register DBL temp, noise = 0.0, freq = 1.0;
    Vector3d tv1, tv2;

    tv1 = EPoint * 4.0;

    for (i = 0; i < 6 ; freq *= 2.0, i++)
    {
        tv2 = tv1 * freq;

        // TODO - This distinction (with minor variations that seem to be more of an inconsistency rather than intentional)
        // appears in other places as well; make it a function.
        switch (noise_generator)
        {
            case kNoiseGen_Default:
            case kNoiseGen_Original:
                temp = 0.5 - Noise (tv2, noise_generator);
                temp = fabs(temp);
                break;

            default:
                temp = 1.0 - 2.0 * Noise (tv2, noise_generator); // TODO similar code clips the result
                temp = fabs(temp);
                if (temp>0.5) temp=0.5;
                break;
        }

        noise += temp / freq;
    }

    return(noise);
}


/*****************************************************************************
*
* FUNCTION
*
*   hexagon_pattern
*
* INPUT
*
*   EPoint -- The point in 3d space at which the pattern
*   is evaluated.
*
* OUTPUT
*
* RETURNS
*
*   DBL value exactly 0.0, 1.0 or 2.0
*
* AUTHOR
*
*   Ernest MacDougal Campbell III
*
* DESCRIPTION
*
*   TriHex pattern -- Ernest MacDougal Campbell III (EMC3) 11/23/92
*
*   Creates a hexagon pattern in the XZ plane.
*
*   This algorithm is hard to explain.  First it scales the point to make
*   a few of the later calculations easier, then maps some points to be
*   closer to the Origin.  A small area in the first quadrant is subdivided
*   into a 6 x 6 grid.  The position of the point mapped into that grid
*   determines its colour.  For some points, just the grid location is enough,
*   but for others, we have to calculate which half of the block it's in
*   (this is where the atan2() function comes in handy).
*
* CHANGES
*
*   Nov 1992 : Creation.
*   Oct 1994 : adapted from pigment by [CY]
*
******************************************************************************/

const DBL xfactor = 0.5;         /* each triangle is split in half for the grid */
const DBL zfactor = 0.866025404; /* sqrt(3)/2 -- Height of an equilateral triangle */

DBL HexagonPattern::Evaluate(const Vector3d& EPoint, const Intersection *pIsection, const Ray *pRay, TraceThreadData *pThread) const
{
    int xm, zm;
    int brkindx;
    DBL xs, zs, xl, zl, value = 0.0;
    DBL x=EPoint[X];
    DBL z=EPoint[Z];


    /* Keep all numbers positive.  Also, if z is negative, map it in such a
     * way as to avoid mirroring across the x-axis.  The value 5.196152424
     * is (sqrt(3)/2) * 6 (because the grid is 6 blocks high)
     */

    x = fabs(x);

    /* Avoid mirroring across x-axis. */

    z = z < 0.0 ? 5.196152424 - fabs(z) : z;

    /* Scale point to make calcs easier. */

    xs = x/xfactor;
    zs = z/zfactor;

    /* Map points into the 6 x 6 grid where the basic formula works. */

    xs -= floor(xs/6.0) * 6.0;
    zs -= floor(zs/6.0) * 6.0;

    /* Get a block in the 6 x 6 grid. */

    xm = (int) FLOOR(xs) % 6;
    zm = (int) FLOOR(zs) % 6;

    switch (xm)
    {
        /* These are easy cases: Colour depends only on xm and zm. */

        case 0:
        case 5:

            switch (zm)
            {
                case 0:
                case 5: value = 0; break;

                case 1:
                case 2: value = 1; break;

                case 3:
                case 4: value = 2; break;
            }

            break;

        case 2:
        case 3:

            switch (zm)
            {
                case 0:
                case 1: value = 2; break;

                case 2:
                case 3: value = 0; break;

                case 4:
                case 5: value = 1; break;
            }

            break;

        /* These cases are harder.  These blocks are divided diagonally
         * by the angled edges of the hexagons.  Some slope positive, and
         * others negative.  We flip the x value of the negatively sloped
         * pieces.  Then we check to see if the point in question falls
         * in the upper or lower half of the block.  That info, plus the
         * z status of the block determines the colour.
         */

        case 1:
        case 4:

            /* Map the point into the block at the origin. */

            xl = xs-xm;
            zl = zs-zm;

            /* These blocks have negative slopes so we flip it horizontally. */

            if (((xm + zm) % 2) == 1)
            {
                xl = 1.0 - xl;
            }

            /* Avoid a divide-by-zero error. */

            if (xl == 0.0)
            {
                xl = 0.0001; // TODO FIXME - magic number! Should be SOME_EPSILON I guess, or use nextafter()
            }

            /* Is the angle less-than or greater-than 45 degrees? */

            brkindx = (zl / xl) < 1.0;

            /* was...
             * brkindx = (atan2(zl,xl) < (45 * M_PI_180));
             * ...but because of the mapping, it's easier and cheaper,
             * CPU-wise, to just use a good ol' slope.
             */

            switch (brkindx)
            {
                case true:

                    switch (zm)
                    {
                        case 0:
                        case 3: value = 0; break;

                        case 2:
                        case 5: value = 1; break;

                        case 1:
                        case 4: value = 2; break;
                    }

                    break;

                case false:

                    switch (zm)
                    {
                        case 0:
                        case 3: value = 2; break;

                        case 2:
                        case 5: value = 0; break;

                        case 1:
                        case 4: value = 1; break;
                    }

                    break;
            }
    }

    value = fmod(value, 3.0);

    return(value);
}


/*****************************************************************************
*
* FUNCTION
*
*   cubic_pattern
*
* INPUT
*
*   EPoint -- The point in 3d space at which the pattern
*   is evaluated.
*
* OUTPUT
*
* RETURNS
*
*   DBL value exactly 0.0, 1.0, 2.0, 3.0, 4.0 or 5.0
*
* AUTHOR
*
*   Nieminen Juha
*
* DESCRIPTION
*
*   Creates a cubic pattern. The six texture elements are mapped to the six
*   pyramids centered on the six axes.
*
* CHANGES
*
*   Nov 2007 : Creation.
*
******************************************************************************/

DBL CubicPattern::Evaluate(const Vector3d& EPoint, const Intersection *pIsection, const Ray *pRay, TraceThreadData *pThread) const
{
    const DBL x = EPoint[X], y = EPoint[Y], z = EPoint[Z];
    const DBL ax = fabs(x), ay = fabs(y), az = fabs(z);

    if(x >= 0 && x >= ay && x >= az) return 0.0;
    if(y >= 0 && y >= ax && y >= az) return 1.0;
    if(z >= 0 && z >= ax && z >= ay) return 2.0;
    if(x < 0 && x <= -ay && x <= -az) return 3.0;
    if(y < 0 && y <= -ax && y <= -az) return 4.0;
    return 5.0;
}

/*****************************************************************************
*
* FUNCTION
*
*   square_pattern
*
* INPUT
*
*   EPoint -- The point in 3d space at which the pattern
*   is evaluated.
*
* OUTPUT
*
* RETURNS
*
*   DBL value exactly 0.0, 1.0, 2.0 or 3.0
*
* AUTHOR
*
*   J. Grimbert
*
* DESCRIPTION
*   Paving the XZ plan with 4 'colours', in square
*
* CHANGES
*
******************************************************************************/

DBL SquarePattern::Evaluate(const Vector3d& EPoint, const Intersection *pIsection, const Ray *pRay, TraceThreadData *pThread) const
{
    int valueX,valueZ;

    valueX = (int)(floor(EPoint[X]));
    valueZ = (int)(floor(EPoint[Z]));

    if (valueX & 1)
    {
        if (valueZ & 1)
        {
            return (2.0);
        }
        else
        {
            return (3.0);
        }
    }
    else
    {
        if (valueZ & 1)
        {
            return (1.0);
        }
        else
        {
            return (0.0);
        }
    }
}

/*****************************************************************************
*
* FUNCTION
*
*   triangular_pattern
*
* INPUT
*
*   EPoint -- The point in 3d space at which the pattern
*   is evaluated.
*
* OUTPUT
*
* RETURNS
*
*   DBL value exactly 0.0, 1.0, 2.0, 3.0, 4.0 or 5.0
*
* AUTHOR
*
*   J. Grimbert
*
* DESCRIPTION
*   Paving the XZ plan with 6 'colours', in triangle around the origin
*
* CHANGES
*
******************************************************************************/

DBL TriangularPattern::Evaluate(const Vector3d& EPoint, const Intersection *pIsection, const Ray *pRay, TraceThreadData *pThread) const
{
    DBL answer;
    DBL x,z;
    DBL xs,zs;
    int a,b;
    DBL k,slop1,slop2;
    int mask;

    x=EPoint[X];
    z=EPoint[Z];
  /* Fold the space to a basic rectangle */
    xs = x-3.0*floor(x/3.0);
    zs = z-SQRT3*floor(z/SQRT3);

    /* xs,zs is in { [0.0, 3.0 [, [0.0, SQRT3 [ }
     ** but there is some symmetry to simplify the testing
     */

    a = (int)floor(xs);
    xs -= a;
    b = (zs <SQRT3_2 ? 0: 1);
    if (b)
    {
        zs = SQRT3 - zs; /* mirror */
    }

    k = 1.0 - xs;
    if ((xs != 0.0)&&( k != 0.0 )) /* second condition should never occurs */
    {
        slop1 = zs/xs;
        slop2 = zs/k; /* just in case */
        switch( (slop1<SQRT3?1:0)+(slop2<SQRT3?2:0))
        {
            case 3:
                answer = 0.0;
                break;
            case 2:
                answer = 1.0;
                break;
            case 1:
                answer = 3.0;
                break;
        }
    }
    else
    {
        answer = 1.0;
    }
    mask = (int) answer;
    answer = (mask & 1) ? fmod(answer+2.0*a,6.0): fmod(6.0+answer-2.0*a,6.0);
    if (b)
    {
        answer = 5.0 - answer;
    }

    return answer;
}




/*****************************************************************************
*
* FUNCTION
*
*   julia_pattern
*
* INPUT
*
*   EPoint -- The point in 3d space at which the pattern
*   is evaluated.
*
* OUTPUT
*
* RETURNS
*
*   DBL value in the range 0.0 to 1.0
*
* AUTHOR
*
*   Nieminen Juha
*
* DESCRIPTION
*
*   -
*
* CHANGES
*
*   -
*
******************************************************************************/

DBL JuliaPattern::EvaluateRaw(const Vector3d& EPoint, const Intersection *pIsection, const Ray *pRay, TraceThreadData *pThread) const
{
    int it_max, col;
    DBL a, b, cf, a2, b2, dist2, mindist2,
        cr = juliaCoord[U], ci = juliaCoord[V];

    a = EPoint[X]; a2 = Sqr(a);
    b = EPoint[Y]; b2 = Sqr(b);
    mindist2 = a2+b2;

    it_max = maxIterations;

    for (col = 0; col < it_max; col++)
    {
        b  = 2.0 * a * b + ci;
        a  = a2 - b2 + cr;

        a2 = Sqr(a);
        b2 = Sqr(b);
        dist2 = a2+b2;

        if(dist2 < mindist2) mindist2 = dist2;
        if(dist2 > 4.0)
        {
            cf = ExteriorColour(col, a, b);
            break;
        }
    }

    if(col == it_max)
        cf = InteriorColour(a, b, mindist2);

    return(cf);
}


/*****************************************************************************
*
* FUNCTION
*
*   julia3_pattern
*
* INPUT
*
*   EPoint -- The point in 3d space at which the pattern
*   is evaluated.
*
* OUTPUT
*
* RETURNS
*
*   DBL value in the range 0.0 to 1.0
*
* AUTHOR
*
*   Nieminen Juha
*
* DESCRIPTION
*
*   -
*
* CHANGES
*
*   -
*
******************************************************************************/

DBL Julia3Pattern::EvaluateRaw(const Vector3d& EPoint, const Intersection *pIsection, const Ray *pRay, TraceThreadData *pThread) const
{
    int it_max, col;
    DBL a, b, cf, a2, b2, dist2, mindist2,
        cr = juliaCoord[U], ci = juliaCoord[V];

    a = EPoint[X]; a2 = Sqr(a);
    b = EPoint[Y]; b2 = Sqr(b);
    mindist2 = a2+b2;

    it_max = maxIterations;

    for (col = 0; col < it_max; col++)
    {
        b = 3.0*a2*b - b2*b + ci;
        a = a2*a - 3.0*a*b2 + cr;

        a2 = Sqr(a);
        b2 = Sqr(b);
        dist2 = a2+b2;

        if(dist2 < mindist2) mindist2 = dist2;
        if(dist2 > 4.0)
        {
            cf = ExteriorColour(col, a, b);
            break;
        }
    }

    if(col == it_max)
        cf = InteriorColour(a, b, mindist2);

    return(cf);
}


/*****************************************************************************
*
* FUNCTION
*
*   julia4_pattern
*
* INPUT
*
*   EPoint -- The point in 3d space at which the pattern
*   is evaluated.
*
* OUTPUT
*
* RETURNS
*
*   DBL value in the range 0.0 to 1.0
*
* AUTHOR
*
*   Nieminen Juha
*
* DESCRIPTION
*
*   -
*
* CHANGES
*
*   -
*
******************************************************************************/

DBL Julia4Pattern::EvaluateRaw(const Vector3d& EPoint, const Intersection *pIsection, const Ray *pRay, TraceThreadData *pThread) const
{
    int it_max, col;
    DBL a, b, cf, a2, b2, dist2, mindist2,
        cr = juliaCoord[U], ci = juliaCoord[V];

    a = EPoint[X]; a2 = Sqr(a);
    b = EPoint[Y]; b2 = Sqr(b);
    mindist2 = a2+b2;

    it_max = maxIterations;

    for (col = 0; col < it_max; col++)
    {
        b = 4.0 * (a2*a*b - a*b2*b) + ci;
        a = a2*a2 - 6.0*a2*b2 + b2*b2 + cr;

        a2 = Sqr(a);
        b2 = Sqr(b);
        dist2 = a2+b2;

        if(dist2 < mindist2) mindist2 = dist2;
        if(dist2 > 4.0)
        {
            cf = ExteriorColour(col, a, b);
            break;
        }
    }

    if(col == it_max)
        cf = InteriorColour(a, b, mindist2);

    return(cf);
}


/*****************************************************************************
*
* FUNCTION
*
*   juliax_pattern
*
* INPUT
*
*   EPoint -- The point in 3d space at which the pattern
*   is evaluated.
*
* OUTPUT
*
* RETURNS
*
*   DBL value in the range 0.0 to 1.0
*
* AUTHOR
*
*   Nieminen Juha
*
* DESCRIPTION
*
*   -
*
* CHANGES
*
*   -
*
******************************************************************************/

DBL JuliaXPattern::EvaluateRaw(const Vector3d& EPoint, const Intersection *pIsection, const Ray *pRay, TraceThreadData *pThread) const
{
    int it_max, col;
    DBL a, b, cf=0, x, y, dist2, mindist2,
        cr = juliaCoord[U], ci = juliaCoord[V];
    int* binomial_coeff;

    a = x = EPoint[X];
    b = y = EPoint[Y];
    mindist2 = a*a+b*b;

    it_max = maxIterations;

    binomial_coeff = &(gaBinomialCoefficients[(fractalExponent+1)*fractalExponent/2]);

    for (col = 0; col < it_max; col++)
    {
        // Calculate (a+bi)^fractalExponent
        DBL new_a = pow(a, fractalExponent);
        for(int k=2; k<=fractalExponent; k+=2)
        {
            new_a += binomial_coeff[k]*pow(a, fractalExponent-k)*pow(b, k);
        }
        DBL new_b = 0;
        for(int l=1; l<=fractalExponent; l+=2)
        {
            new_b += binomial_coeff[l]*pow(a, fractalExponent-l)*pow(b, l);
        }

        a = new_a + cr;
        b = new_b + ci;

        dist2 = a*a+b*b;

        if(dist2 < mindist2) mindist2 = dist2;
        if(dist2 > 4.0)
        {
            cf = ExteriorColour(col, a, b);
            break;
        }
    }

    if(col == it_max)
        cf = InteriorColour(a, b, mindist2);

    return(cf);
}


/*****************************************************************************
*
* FUNCTION
*
*   leopard_pattern
*
* INPUT
*
*   EPoint -- The point in 3d space at which the pattern
*   is evaluated.
*
* OUTPUT
*
* RETURNS
*
*   DBL value in the range 0.0 to 1.0
*
* AUTHOR
*
*   Scott Taylor
*
* DESCRIPTION
*
* CHANGES
*
*   Jul 1991 : Creation.
*   Oct 1994 : adapted from pigment by [CY]
*
******************************************************************************/

DBL LeopardPattern::EvaluateRaw(const Vector3d& EPoint, const Intersection *pIsection, const Ray *pRay, TraceThreadData *pThread) const
{
    register DBL value, temp1, temp2, temp3;

    /* This form didn't work with Zortech 386 compiler */
    /* value = Sqr((sin(x)+sin(y)+sin(z))/3); */
    /* So we break it down. */

    temp1 = sin(EPoint[X]);
    temp2 = sin(EPoint[Y]);
    temp3 = sin(EPoint[Z]);

    value = Sqr((temp1 + temp2 + temp3) / 3.0);

    return(value);
}


/*****************************************************************************
*
* FUNCTION
*
*   magnet1m_pattern
*
* INPUT
*
*   EPoint -- The point in 3d space at which the pattern
*   is evaluated.
*
* OUTPUT
*
* RETURNS
*
*   DBL value in the range 0.0 to 1.0
*
* AUTHOR
*
*   Nieminen Juha
*
* DESCRIPTION
*
*   -
*
* CHANGES
*
*   -
*
******************************************************************************/

DBL Magnet1MPattern::EvaluateRaw(const Vector3d& EPoint, const Intersection *pIsection, const Ray *pRay, TraceThreadData *pThread) const
{
    int it_max, col;
    DBL a, b, cf, a2, b2, x, y, tmp, tmp1r, tmp1i, tmp2r, tmp2i, dist2, mindist2;

    x = EPoint[X];
    y = EPoint[Y];
    a = a2 = 0;
    b = b2 = 0;
    mindist2 = 10000;

    it_max = maxIterations;

    for (col = 0; col < it_max; col++)
    {
        tmp1r = a2-b2 + x-1;
        tmp1i = 2*a*b + y;
        tmp2r = 2*a + x-2;
        tmp2i = 2*b + y;
        tmp = tmp2r*tmp2r + tmp2i*tmp2i;
        a = (tmp1r*tmp2r + tmp1i*tmp2i) / tmp;
        b = (tmp1i*tmp2r - tmp1r*tmp2i) / tmp;
        b2 = b*b;
        b = 2*a*b;
        a = a*a-b2;

        a2 = Sqr(a);
        b2 = Sqr(b);
        dist2 = a2+b2;

        if(dist2 < mindist2) mindist2 = dist2;
        tmp1r = a-1;
        if(dist2 > 10000.0 || tmp1r*tmp1r+b2 < 1/10000.0)
        {
            cf = ExteriorColour(col, a, b);
            break;
        }
    }

    if(col == it_max)
        cf = InteriorColour(a, b, mindist2);

    return(cf);
}


/*****************************************************************************
*
* FUNCTION
*
*   magnet1j_pattern
*
* INPUT
*
*   EPoint -- The point in 3d space at which the pattern
*   is evaluated.
*
* OUTPUT
*
* RETURNS
*
*   DBL value in the range 0.0 to 1.0
*
* AUTHOR
*
*   Nieminen Juha
*
* DESCRIPTION
*
*   -
*
* CHANGES
*
*   -
*
******************************************************************************/

DBL Magnet1JPattern::EvaluateRaw(const Vector3d& EPoint, const Intersection *pIsection, const Ray *pRay, TraceThreadData *pThread) const
{
    int it_max, col;
    DBL a, b, cf, a2, b2, tmp, tmp1r, tmp1i, tmp2r, tmp2i, dist2, mindist2,
        cr = juliaCoord[U], ci = juliaCoord[V];

    a = EPoint[X]; a2 = Sqr(a);
    b = EPoint[Y]; b2 = Sqr(b);
    mindist2 = a2+b2;

    it_max = maxIterations;

    for (col = 0; col < it_max; col++)
    {
        tmp1r = a2-b2 + cr-1;
        tmp1i = 2*a*b + ci;
        tmp2r = 2*a + cr-2;
        tmp2i = 2*b + ci;
        tmp = tmp2r*tmp2r + tmp2i*tmp2i;
        a = (tmp1r*tmp2r + tmp1i*tmp2i) / tmp;
        b = (tmp1i*tmp2r - tmp1r*tmp2i) / tmp;
        b2 = b*b;
        b = 2*a*b;
        a = a*a-b2;

        a2 = Sqr(a);
        b2 = Sqr(b);
        dist2 = a2+b2;

        if(dist2 < mindist2) mindist2 = dist2;
        tmp1r = a-1;
        if(dist2 > 10000.0 || tmp1r*tmp1r+b2 < 1/10000.0)
        {
            cf = ExteriorColour(col, a, b);
            break;
        }
    }

    if(col == it_max)
        cf = InteriorColour(a, b, mindist2);

    return(cf);
}


/*****************************************************************************
*
* FUNCTION
*
*   magnet2m_pattern
*
* INPUT
*
*   EPoint -- The point in 3d space at which the pattern
*   is evaluated.
*
* OUTPUT
*
* RETURNS
*
*   DBL value in the range 0.0 to 1.0
*
* AUTHOR
*
*   Nieminen Juha
*
* DESCRIPTION
*
*   -
*
* CHANGES
*
*   -
*
******************************************************************************/

DBL Magnet2MPattern::EvaluateRaw(const Vector3d& EPoint, const Intersection *pIsection, const Ray *pRay, TraceThreadData *pThread) const
{
    int it_max, col;
    DBL a, b, cf, a2, b2, x, y, tmp, tmp1r, tmp1i, tmp2r, tmp2i,
        c1r, c2r, c1c2r, c1c2i, dist2, mindist2;

    x = EPoint[X];
    y = EPoint[Y];
    a = a2 = 0;
    b = b2 = 0;
    mindist2 = 10000;

    c1r = x-1; c2r = x-2;
    c1c2r = c1r*c2r-y*y;
    c1c2i = (c1r+c2r)*y;

    it_max = maxIterations;

    for (col = 0; col < it_max; col++)
    {
        tmp1r = a2*a-3*a*b2 + 3*(a*c1r-b*y) + c1c2r;
        tmp1i = 3*a2*b-b2*b + 3*(a*y+b*c1r) + c1c2i;
        tmp2r = 3*(a2-b2) + 3*(a*c2r-b*y) + c1c2r + 1;
        tmp2i = 6*a*b + 3*(a*y+b*c2r) + c1c2i;
        tmp = tmp2r*tmp2r + tmp2i*tmp2i;
        a = (tmp1r*tmp2r + tmp1i*tmp2i) / tmp;
        b = (tmp1i*tmp2r - tmp1r*tmp2i) / tmp;
        b2 = b*b;
        b = 2*a*b;
        a = a*a-b2;

        a2 = Sqr(a);
        b2 = Sqr(b);
        dist2 = a2+b2;

        if(dist2 < mindist2) mindist2 = dist2;
        tmp1r = a-1;
        if(dist2 > 10000.0 || tmp1r*tmp1r+b2 < 1/10000.0)
        {
            cf = ExteriorColour(col, a, b);
            break;
        }
    }

    if(col == it_max)
        cf = InteriorColour(a, b, mindist2);

    return(cf);
}


/*****************************************************************************
*
* FUNCTION
*
*   magnet2j_pattern
*
* INPUT
*
*   EPoint -- The point in 3d space at which the pattern
*   is evaluated.
*
* OUTPUT
*
* RETURNS
*
*   DBL value in the range 0.0 to 1.0
*
* AUTHOR
*
*   Nieminen Juha
*
* DESCRIPTION
*
*   -
*
* CHANGES
*
*   -
*
******************************************************************************/

DBL Magnet2JPattern::EvaluateRaw(const Vector3d& EPoint, const Intersection *pIsection, const Ray *pRay, TraceThreadData *pThread) const
{
    int it_max, col;
    DBL a, b, cf, a2, b2, tmp, tmp1r, tmp1i, tmp2r, tmp2i, c1r,c2r,c1c2r,c1c2i,
        cr = juliaCoord[U], ci = juliaCoord[V],
        dist2, mindist2;

    a = EPoint[X]; a2 = Sqr(a);
    b = EPoint[Y]; b2 = Sqr(b);
    mindist2 = a2+b2;

    c1r = cr-1, c2r = cr-2;
    c1c2r = c1r*c2r-ci*ci;
    c1c2i = (c1r+c2r)*ci;

    it_max = maxIterations;

    for (col = 0; col < it_max; col++)
    {
        tmp1r = a2*a-3*a*b2 + 3*(a*c1r-b*ci) + c1c2r;
        tmp1i = 3*a2*b-b2*b + 3*(a*ci+b*c1r) + c1c2i;
        tmp2r = 3*(a2-b2) + 3*(a*c2r-b*ci) + c1c2r + 1;
        tmp2i = 6*a*b + 3*(a*ci+b*c2r) + c1c2i;
        tmp = tmp2r*tmp2r + tmp2i*tmp2i;
        a = (tmp1r*tmp2r + tmp1i*tmp2i) / tmp;
        b = (tmp1i*tmp2r - tmp1r*tmp2i) / tmp;
        b2 = b*b;
        b = 2*a*b;
        a = a*a-b2;

        a2 = Sqr(a);
        b2 = Sqr(b);
        dist2 = a2+b2;

        if(dist2 < mindist2) mindist2 = dist2;
        tmp1r = a-1;
        if(dist2 > 10000.0 || tmp1r*tmp1r+b2 < 1/10000.0)
        {
            cf = ExteriorColour(col, a, b);
            break;
        }
    }

    if(col == it_max)
        cf = InteriorColour(a, b, mindist2);

    return(cf);
}


/*****************************************************************************
*
* FUNCTION
*
*   mandel_pattern
*
* INPUT
*
*   EPoint -- The point in 3d space at which the pattern
*   is evaluated.
*
* OUTPUT
*
* RETURNS
*
*   DBL value in the range 0.0 to 1.0
*
* AUTHOR
*
*   submitted by user, name lost (sorry)
*
* DESCRIPTION
*
*   The mandel pattern computes the standard Mandelbrot fractal pattern and
*   projects it onto the X-Y plane.  It uses the X and Y coordinates to compute
*   the Mandelbrot set.
*
* CHANGES
*
*   Oct 1994 : adapted from pigment by [CY]
*   May 2001 : updated with code from Warp [trf]
*
******************************************************************************/

DBL Mandel2Pattern::EvaluateRaw(const Vector3d& EPoint, const Intersection *pIsection, const Ray *pRay, TraceThreadData *pThread) const
{
    int it_max, col;
    DBL a, b, cf, a2, b2, x, y, dist2, mindist2;

    a = x = EPoint[X]; a2 = Sqr(a);
    b = y = EPoint[Y]; b2 = Sqr(b);
    mindist2 = a2+b2;

    it_max = maxIterations;

    for (col = 0; col < it_max; col++)
    {
        b  = 2.0 * a * b + y;
        a  = a2 - b2 + x;

        a2 = Sqr(a);
        b2 = Sqr(b);
        dist2 = a2+b2;

        if(dist2 < mindist2) mindist2 = dist2;
        if(dist2 > 4.0)
        {
            cf = ExteriorColour(col, a, b);
            break;
        }
    }

    if(col == it_max)
        cf = InteriorColour(a, b, mindist2);

    return(cf);
}


/*****************************************************************************
*
* FUNCTION
*
*   mandel3_pattern
*
* INPUT
*
*   EPoint -- The point in 3d space at which the pattern
*   is evaluated.
*
* OUTPUT
*
* RETURNS
*
*   DBL value in the range 0.0 to 1.0
*
* AUTHOR
*
*   Nieminen Juha
*
* DESCRIPTION
*
*   -
*
* CHANGES
*
*   -
*
******************************************************************************/

DBL Mandel3Pattern::EvaluateRaw(const Vector3d& EPoint, const Intersection *pIsection, const Ray *pRay, TraceThreadData *pThread) const
{
    int it_max, col;
    DBL a, b, cf, a2, b2, x, y, dist2, mindist2;

    a = x = EPoint[X]; a2 = Sqr(a);
    b = y = EPoint[Y]; b2 = Sqr(b);
    mindist2 = a2+b2;

    it_max = maxIterations;

    for (col = 0; col < it_max; col++)
    {
        b = 3.0*a2*b - b2*b + y;
        a = a2*a - 3.0*a*b2 + x;

        a2 = Sqr(a);
        b2 = Sqr(b);
        dist2 = a2+b2;

        if(dist2 < mindist2) mindist2 = dist2;
        if(dist2 > 4.0)
        {
            cf = ExteriorColour(col, a, b);
            break;
        }
    }

    if(col == it_max)
        cf = InteriorColour(a, b, mindist2);

    return(cf);
}


/*****************************************************************************
*
* FUNCTION
*
*   mandel4_pattern
*
* INPUT
*
*   EPoint -- The point in 3d space at which the pattern
*   is evaluated.
*
* OUTPUT
*
* RETURNS
*
*   DBL value in the range 0.0 to 1.0
*
* AUTHOR
*
*   Nieminen Juha
*
* DESCRIPTION
*
*   -
*
* CHANGES
*
*   -
*
******************************************************************************/

DBL Mandel4Pattern::EvaluateRaw(const Vector3d& EPoint, const Intersection *pIsection, const Ray *pRay, TraceThreadData *pThread) const
{
    int it_max, col;
    DBL a, b, cf, a2, b2, x, y, dist2, mindist2;

    a = x = EPoint[X]; a2 = Sqr(a);
    b = y = EPoint[Y]; b2 = Sqr(b);
    mindist2 = a2+b2;

    it_max = maxIterations;

    for (col = 0; col < it_max; col++)
    {
        b = 4.0 * (a2*a*b - a*b2*b) + y;
        a = a2*a2 - 6.0*a2*b2 + b2*b2 + x;

        a2 = Sqr(a);
        b2 = Sqr(b);
        dist2 = a2+b2;

        if(dist2 < mindist2) mindist2 = dist2;
        if(dist2 > 4.0)
        {
            cf = ExteriorColour(col, a, b);
            break;
        }
    }

    if(col == it_max)
        cf = InteriorColour(a, b, mindist2);

    return(cf);
}


/*****************************************************************************
*
* FUNCTION
*
*   mandelx_pattern
*
* INPUT
*
*   EPoint -- The point in 3d space at which the pattern
*   is evaluated.
*
* OUTPUT
*
* RETURNS
*
*   DBL value in the range 0.0 to 1.0
*
* AUTHOR
*
*   Nieminen Juha
*
* DESCRIPTION
*
*   -
*
* CHANGES
*
*   -
*
******************************************************************************/

DBL MandelXPattern::EvaluateRaw(const Vector3d& EPoint, const Intersection *pIsection, const Ray *pRay, TraceThreadData *pThread) const
{
    int it_max, col;
    DBL a, b, cf=0, x, y, dist2, mindist2;
    int* binomial_coeff;

    a = x = EPoint[X];
    b = y = EPoint[Y];
    mindist2 = a*a+b*b;

    it_max = maxIterations;

    binomial_coeff = &(gaBinomialCoefficients[(fractalExponent+1)*fractalExponent/2]);

    for (col = 0; col < it_max; col++)
    {
        // Calculate (a+bi)^fractalExponent
        DBL new_a = pow(a, fractalExponent);
        for(int k=2; k<=fractalExponent; k+=2)
        {
            new_a += binomial_coeff[k]*pow(a, fractalExponent-k)*pow(b, k);
        }
        DBL new_b = 0;
        for(int l=1; l<=fractalExponent; l+=2)
        {
            new_b += binomial_coeff[l]*pow(a, fractalExponent-l)*pow(b, l);
        }

        a = new_a + x;
        b = new_b + y;

        dist2 = a*a+b*b;

        if(dist2 < mindist2) mindist2 = dist2;
        if(dist2 > 4.0)
        {
            cf = ExteriorColour(col, a, b);
            break;
        }
    }

    if(col == it_max)
        cf = InteriorColour(a, b, mindist2);

    return(cf);
}


/*****************************************************************************
*
* FUNCTION
*
*   marble_pattern
*
* INPUT
*
*   EPoint -- The point in 3d space at which the pattern
*   is evaluated.
*   TPat   -- Texture pattern struct
*
* OUTPUT
*
* RETURNS
*
*   DBL value in the range 0.0 to 1.0
*
* AUTHOR
*
*   POV-Ray Team
*
* DESCRIPTION
*
* CHANGES
*
*   Oct 1994 : adapted from pigment by [CY]
*
******************************************************************************/

DBL MarblePattern::EvaluateRaw(const Vector3d& EPoint, const Intersection *pIsection, const Ray *pRay, TraceThreadData *pThread) const
{
    register DBL turb_val;
    const TURB *Turb;

    if ((Turb=SearchForTurb(pWarps)) != NULL)
    {
        turb_val = Turb->Turbulence[X] * Turbulence(EPoint,Turb,GetNoiseGen(pThread));
    }
    else
    {
        turb_val = 0.0;
    }

    return(EPoint[X] + turb_val);
}



/*****************************************************************************/


DBL NoisePattern::EvaluateRaw(const Vector3d& EPoint, const Intersection *pIsection, const Ray *pRay, TraceThreadData *pThread) const
{
    return Noise(EPoint, GetNoiseGen(pThread));
}



/*****************************************************************************
*
* FUNCTION
*
*   object_pattern
*
* INPUT
*
*   EPoint -- The point in 3d space at which the pattern
*   is evaluated.
*   TPat   -- Texture pattern struct
*
* OUTPUT
*
* RETURNS
*
*   DBL value in the range 0.0 to 1.0
*
* AUTHOR
*
* DESCRIPTION
*
* CHANGES
*
******************************************************************************/

DBL ObjectPattern::Evaluate(const Vector3d& EPoint, const Intersection *pIsection, const Ray *pRay, TraceThreadData *pThread) const
{
    if(pObject != NULL)
    {
        if(Inside_Object(EPoint, pObject, pThread))
            return 1.0;
        else
            return 0.0;
    }

    return 0.0;
}

/*****************************************************************************
*
* FUNCTION
*
*   onion_pattern
*
* INPUT
*
*   EPoint -- The point in 3d space at which the pattern
*   is evaluated.
*
* OUTPUT
*
* RETURNS
*
*   DBL value in the range 0.0 to 1.0
*
* AUTHOR
*
*   Scott Taylor
*
* DESCRIPTION
*
* CHANGES
*
*   Jul 1991 : Creation.
*   Oct 1994 : adapted from pigment by [CY]
*
******************************************************************************/

DBL OnionPattern::EvaluateRaw(const Vector3d& EPoint, const Intersection *pIsection, const Ray *pRay, TraceThreadData *pThread) const
{
    // TODO - The variable noise is not used as noise in this function

    register DBL noise;

/*
     This ramp goes 0-1,1-0,0-1,1-0...

     noise = (fmod(sqrt(Sqr(x)+Sqr(y)+Sqr(z)),2.0)-1.0);

     if (noise<0.0) {noise = 0.0-noise;}
*/

    /* This ramp goes 0-1, 0-1, 0-1, 0-1 ... */

    noise = (fmod(EPoint.length(), 1.0));

    return(noise);
}


/*****************************************************************************
*
* FUNCTION
*
* INPUT
*
* OUTPUT
*
* RETURNS
*
* AUTHOR
*
* DESCRIPTION
*
* CHANGES
*
******************************************************************************/

DBL PigmentPattern::EvaluateRaw(const Vector3d& EPoint, const Intersection *pIsection, const Ray *pRay, TraceThreadData *pThread) const
{
    DBL value;
    Colour Col;
    int colour_found=false;

    if (pPigment)
        // TODO ALPHA - we're discarding transparency information, so maybe we want to pre-multiply if there's alpha in there?
        colour_found = Compute_Pigment(Col, pPigment, EPoint, pIsection, pRay, pThread);

    if(!colour_found)
        value = 0.0;
    else
        value = Col.greyscale();

    return value ;
}


/*****************************************************************************
*
* FUNCTION
*
*   planar_pattern
*
* INPUT
*
*   EPoint -- The point in 3d space at which the pattern
*   is evaluated.
*
* OUTPUT
*
* RETURNS
*
*   DBL value in the range 0.0 to 1.0
*
* AUTHOR
*
*   -
*
* DESCRIPTION
*
*   -
*
* CHANGES
*
*   -
*
******************************************************************************/

DBL PlanarPattern::EvaluateRaw(const Vector3d& EPoint, const Intersection *pIsection, const Ray *pRay, TraceThreadData *pThread) const
{
    register DBL value = fabs(EPoint[Y]);

    CLIP_DENSITY(value);

    return value;
}


/*****************************************************************************
*
* FUNCTION
*
*   quilted_pattern
*
* INPUT
*
* OUTPUT
*
* RETURNS
*
* AUTHOR
*
*   Dan Farmer & Chris Young
*
* DESCRIPTION
*
* CHANGES
*
******************************************************************************/

DBL QuiltedPattern::EvaluateRaw(const Vector3d& EPoint, const Intersection *pIsection, const Ray *pRay, TraceThreadData *pThread) const
{
    Vector3d value;
    DBL t;

    value[X] = EPoint[X]-FLOOR(EPoint[X])-0.5;
    value[Y] = EPoint[Y]-FLOOR(EPoint[Y])-0.5;
    value[Z] = EPoint[Z]-FLOOR(EPoint[Z])-0.5;

    t = value.length();

    t = quilt_cubic(t, Control0, Control1);

    value *= t;

    return((fabs(value[X])+fabs(value[Y])+fabs(value[Z]))/3.0);
}


/*****************************************************************************
*
* FUNCTION
*
*   radial_pattern
*
* INPUT
*
*   EPoint -- The point in 3d space at which the pattern
*   is evaluated.
*
* OUTPUT
*
* RETURNS
*
*   DBL value in the range 0.0 to 1.0
*
* AUTHOR
*
*   Chris Young -- new in vers 2.0
*
* DESCRIPTION
*
* CHANGES
*
*   Oct 1994 : adapted from pigment by [CY]
*
******************************************************************************/

DBL RadialPattern::EvaluateRaw(const Vector3d& EPoint, const Intersection *pIsection, const Ray *pRay, TraceThreadData *pThread) const
{
    register DBL value;

    if ((fabs(EPoint[X])<0.001) && (fabs(EPoint[Z])<0.001))
    {
        value = 0.25;
    }
    else
    {
        value = 0.25 + (atan2(EPoint[X],EPoint[Z]) + M_PI) / TWO_M_PI;
    }

    return(value);
}


/*****************************************************************************
*
* FUNCTION
*
*   ripples_pattern
*
* INPUT
*
*   EPoint -- The point in 3d space at which the pattern
*   is evaluated.
*   TPat   -- Texture pattern struct
*
* OUTPUT
*
* RETURNS
*
*   DBL value in the range 0.0 to 1.0
*
* AUTHOR
*
*   POV-Ray Team
*
* DESCRIPTION   : Note this pattern is only used for pigments and textures.
*                 Normals have a specialized pattern for this.
*
* CHANGES
*
*   Nov 1994 : adapted from normal by [CY]
*
******************************************************************************/

DBL RipplesPattern::EvaluateRaw(const Vector3d& EPoint, const Intersection *pIsection, const Ray *pRay, TraceThreadData *pThread) const
{
    register unsigned int i;
    register DBL length, index;
    DBL scalar =0.0;
    Vector3d point;

    for (i = 0 ; i < pThread->numberOfWaves ; i++)
    {
        point = EPoint - pThread->waveSources[i];
        length = point.length();

        if (length == 0.0)
            length = 1.0;

        index = length * waveFrequency + wavePhase;

        scalar += cycloidal(index);
    }

    scalar = 0.5*(1.0+(scalar / (DBL)pThread->numberOfWaves));

    return(scalar);
}


/*****************************************************************************
*
* FUNCTION
*
*   slope_pattern
*
* INPUT
*
*   EPoint -- The point in 3d space at which the pattern
*             is evaluated.
*   TPat   -- Texture pattern struct
*   Intersection - intersection struct
*
* OUTPUT
*
* RETURNS
*
*   DBL value in the range 0.0 to 1.0, 0.0 if normal is NULL
*
* AUTHOR
*
*   -hdf-
*
* DESCRIPTION   :
*
*   calculates the surface slope from surface normal vector
*
* CHANGES
*
*   Apr 1998 : written by H.-D. Fink
*   May 1998 : modified by M.C. Andrews - now combines slope and 'gradient'.
*
******************************************************************************/

DBL SlopePattern::EvaluateRaw(const Vector3d& EPoint, const Intersection *pIsection, const Ray *pRay, TraceThreadData *pThread) const
{
    DBL value, value1, value2;

    if (pIsection == NULL) return 0.0; /* just in case ... */

    if (pointAt)
    {
        Vector3d vect;
        vect = slopeDirection - pIsection->IPoint.normalized();
        value1 = dot(pIsection->PNormal, vect);
    }
    else
    {
        if (slopeAxis > 0)
            /* short case 1: slope vector in x, y or z direction */
            value1 = pIsection->PNormal[slopeAxis - 1];
        else if (slopeAxis < 0)
            /* short case 2: slope vector in negative x, y or z direction */
            value1 = -pIsection->PNormal[-slopeAxis - 1];
        else
            /* projection slope onto normal vector */
            value1 = dot(pIsection->PNormal, slopeDirection);
    }

    /* Clamp to 1.0. */
    /* should never be necessary since both vectors are normalized */
    if      (value1 >  1.0) value1 =  1.0;
    else if (value1 < -1.0) value1 = -1.0;

    value1 = asin(value1) / M_PI * 2;
    value1 = (value1 + 1.0) * 0.5;        /* normalize to [0..1] interval */

    /* If set, use offset and scalings for slope and altitude. */
    if (0.0 != slopeModWidth)
    {
        value1 = (value1 - slopeModLow) / slopeModWidth;
    }

    if (!altitudeLen)
    {
        /* Clamp to 1.0. */
        if ( value1 == 1.0 )
        {
            value1= value1- EPSILON;
        }
        else
        {
            value1 = (value1 < 0.0) ? 1.0 + fmod(value1, 1.0) : fmod(value1, 1.0);
        }
        return value1; /* no altitude defined */
    }

    /* Calculate projection of Epoint along altitude vector */
    if (altitudeAxis > 0)
        /* short case 1: altitude vector in x, y or z direction */
        value2 = EPoint[altitudeAxis - 1];
    else if (altitudeAxis < 0)
        /* short case 2: altitude vector in negative x, y or z direction */
        value2 = -EPoint[-altitudeAxis - 1];
    else
        /* projection of Epoint along altitude vector */
        value2 = dot(EPoint, altitudeDirection);

    if (0.0 != altitudeModWidth)
    {
        value2 = (value2 - altitudeModLow) / altitudeModWidth;
    }

    value = slopeLen * value1 + altitudeLen * value2;

    /* Clamp to 1.0. */
    if ( value - 1.0 < EPSILON && value >= 1.0 )
    {
        /* 1.0 is a very common value to get *exactly*.  We don't want to wrap
           it to the bottom end of the map. */
        value = value - EPSILON;
    }
    else
    {
        value = (value < 0.0) ? 1.0 + fmod(value, 1.0) : fmod(value, 1.0);
    }
    return value;

}


/*****************************************************************************
*
* FUNCTION
*
*   aoi_pattern
*
* INPUT
*
*   Intersection - intersection struct
*   Ray          - Ray information
*
* OUTPUT
*
* RETURNS
*
*   DBL value in the range 0.0 to 1.0
*
* AUTHOR
*
*   J. Grimbert
*
* DESCRIPTION
*
*  Return a value related to angle of incidence
*   (angle between the normal at the intersection and the ray)
*
* CHANGES
*
*   Mar 2010 : modified by [CLi]
*
******************************************************************************/

DBL AOIPattern::EvaluateRaw(const Vector3d& EPoint, const Intersection *pIsection, const Ray *pRay, TraceThreadData *pThread) const
{
    Vector3d  a, b;
    DBL       cosAngle, angle;

    if ((pIsection == NULL) || (pRay == NULL))
        return 0.0;

    a = pIsection->PNormal.normalized(); // TODO - shouldn't pIsection->PNormal be normalized already?
    b = pRay->Direction.normalized();    // TODO - shouldn't pRay->Direction be normalized already?
    cosAngle = dot(a, b);

    // clip to [-1.0; 1.0], just to be sure
    // (should never be necessary since both vectors are normalized)
    cosAngle = clip(cosAngle, -1.0, 1.0);
    angle = acos(cosAngle) / M_PI;

    return angle;
}


/*****************************************************************************
*
* FUNCTION
*
*   spiral1_pattern
*
* INPUT
*
*   EPoint -- The point in 3d space at which the pattern
*   is evaluated.
*   TPat   -- Texture pattern struct
*
* OUTPUT
*
* RETURNS
*
*   DBL value in the range 0.0 to 1.0
*
* AUTHOR
*
*   Dieter Bayer
*
* DESCRIPTION
*   Spiral whirles around z-axis.
*   The number of "arms" is defined in the TPat.
*
* CHANGES
*
*   Aug 1994 : Creation.
*   Oct 1994 : adapted from pigment by [CY]
*
******************************************************************************/

DBL Spiral1Pattern::EvaluateRaw(const Vector3d& EPoint, const Intersection *pIsection, const Ray *pRay, TraceThreadData *pThread) const
{
    DBL rad, phi, turb_val;
    DBL x = EPoint[X];
    DBL y = EPoint[Y];
    DBL z = EPoint[Z];
    const TURB *Turb;

    if ((Turb=SearchForTurb(pWarps)) != NULL)
    {
        turb_val = Turb->Turbulence[X] * Turbulence(EPoint,Turb,GetNoiseGen(pThread));
    }
    else
    {
        turb_val = 0.0;
    }

    /* Get distance from z-axis. */

    rad = sqrt(x * x + y * y);

    /* Get angle in x,y-plane (0...2 PI). */

    if (rad == 0.0)
    {
        phi = 0.0;
    }
    else
    {
        if (x < 0.0)
        {
            phi = 3.0 * M_PI_2 - asin(y / rad);
        }
        else
        {
            phi = M_PI_2 + asin(y / rad);
        }
    }

    return(z + rad + (DBL)arms * phi / TWO_M_PI + turb_val);
}


/*****************************************************************************
*
* FUNCTION
*
*   spiral2_pattern
*
* INPUT
*
*   EPoint -- The point in 3d space at which the pattern
*   is evaluated.
*   TPat   -- Texture pattern struct
*
* OUTPUT
*
* RETURNS
*
*   DBL value in the range 0.0 to 1.0
*
* AUTHOR
*
*   Dieter Bayer
*
* DESCRIPTION
*   Spiral whirles around z-axis.
*   The number of "arms" is defined in the TPat.
*
* CHANGES
*
*   Aug 1994 : Creation.
*   Oct 1994 : adapted from pigment by [CY]
*
******************************************************************************/

DBL Spiral2Pattern::EvaluateRaw(const Vector3d& EPoint, const Intersection *pIsection, const Ray *pRay, TraceThreadData *pThread) const
{
    DBL rad, phi, turb_val;
    DBL x = EPoint[X];
    DBL y = EPoint[Y];
    DBL z = EPoint[Z];
    const TURB *Turb;

    if ((Turb=SearchForTurb(pWarps)) != NULL)
    {
        turb_val = Turb->Turbulence[X] * Turbulence(EPoint,Turb,GetNoiseGen(pThread));
    }
    else
    {
        turb_val = 0.0;
    }

    /* Get distance from z-axis. */

    rad = sqrt(x * x + y * y);

    /* Get angle in x,y-plane (0...2 PI) */

    if (rad == 0.0)
    {
        phi = 0.0;
    }
    else
    {
        if (x < 0.0)
        {
            phi = 3.0 * M_PI_2 - asin(y / rad);
        }
        else
        {
            phi = M_PI_2 + asin(y / rad);
        }
    }

    turb_val = Triangle_Wave(z + rad + (DBL)arms * phi / TWO_M_PI +
                             turb_val);

    return(Triangle_Wave(rad) + turb_val);
}


/*****************************************************************************
*
* FUNCTION
*
*   spherical_pattern
*
* INPUT
*
*   EPoint -- The point in 3d space at which the pattern
*   is evaluated.
*
* OUTPUT
*
* RETURNS
*
*   DBL value in the range 0.0 to 1.0
*
* AUTHOR
*
*   -
*
* DESCRIPTION
*
*   -
*
* CHANGES
*
*   -
*
******************************************************************************/

DBL SphericalPattern::EvaluateRaw(const Vector3d& EPoint, const Intersection *pIsection, const Ray *pRay, TraceThreadData *pThread) const
{
    register DBL value;

    value = EPoint.length();
    CLIP_DENSITY(value);

    return(value);
}


/*****************************************************************************
*
* FUNCTION
*
*   waves_pattern
*
* INPUT
*
*   EPoint -- The point in 3d space at which the pattern
*   is evaluated.
*   TPat   -- Texture pattern struct
*
* OUTPUT
*
* RETURNS
*
*   DBL value in the range 0.0 to 1.0
*
* AUTHOR
*
*   POV-Ray Team
*
* DESCRIPTION   : Note this pattern is only used for pigments and textures.
*                 Normals have a specialized pattern for this.
*
* CHANGES
*
*   Nov 1994 : adapted from normal by [CY]
*
******************************************************************************/

DBL WavesPattern::EvaluateRaw(const Vector3d& EPoint, const Intersection *pIsection, const Ray *pRay, TraceThreadData *pThread) const
{
    register unsigned int i;
    register DBL length, index;
    DBL scalar = 0.0;
    Vector3d point;

    for (i = 0 ; i < pThread->numberOfWaves ; i++)
    {
        point = EPoint - pThread->waveSources[i];
        length = point.length();

        if (length == 0.0)
        {
            length = 1.0;
        }

        index = length * waveFrequency * pThread->waveFrequencies[i] + wavePhase;

        scalar += cycloidal(index)/pThread->waveFrequencies[i];
    }

    scalar = 0.2*(2.5+(scalar / (DBL)pThread->numberOfWaves));

    return(scalar);
}


/*****************************************************************************
*
* FUNCTION
*
*   wood_pattern
*
* INPUT
*
*   EPoint -- The point in 3d space at which the pattern
*   is evaluated.
*   TPat   -- Texture pattern struct
*
* OUTPUT
*
* RETURNS
*
*   DBL value in the range 0.0 to 1.0
*
* AUTHOR
*
*   POV-Ray Team
*
* DESCRIPTION
*
* CHANGES
*
*   Oct 1994 : adapted from pigment by [CY]
*
******************************************************************************/

DBL WoodPattern::EvaluateRaw(const Vector3d& EPoint, const Intersection *pIsection, const Ray *pRay, TraceThreadData *pThread) const
{
    register DBL length;
    Vector3d WoodTurbulence;
    Vector3d point;
    DBL x=EPoint[X];
    DBL y=EPoint[Y];
    const TURB *Turb;

    if ((Turb=SearchForTurb(pWarps)) != NULL)
    {
        DTurbulence (WoodTurbulence, EPoint, Turb);
        point[X] = cycloidal((x + WoodTurbulence[X]) * Turb->Turbulence[X]);
        point[Y] = cycloidal((y + WoodTurbulence[Y]) * Turb->Turbulence[Y]);
    }
    else
    {
        point[X] = 0.0;
        point[Y] = 0.0;
    }
    point[Z] = 0.0;

    point[X] += x;
    point[Y] += y;

    /* point[Z] += z; Deleted per David Buck --  BP 7/91 */

    length = point.length();

    return(length);
}


/*****************************************************************************
*
* FUNCTION
*
*   wrinkles_pattern
*
* INPUT
*
*   EPoint -- The point in 3d space at which the pattern
*   is evaluated.
*
* OUTPUT
*
* RETURNS
*
*   DBL value in the range 0.0 to 1.0
*
* AUTHOR
*
*   POV-Ray Team
*
* DESCRIPTION   : Note this pattern is only used for pigments and textures.
*                 Normals have a specialized pattern for this.
*
* CHANGES
*
*   Nov 1994 : adapted from normal by [CY]
*
******************************************************************************/

DBL WrinklesPattern::EvaluateRaw(const Vector3d& EPoint, const Intersection *pIsection, const Ray *pRay, TraceThreadData *pThread) const
{
    int noise_generator = GetNoiseGen(pThread);

    register int i;
    DBL lambda = 2.0;
    DBL omega = 0.5;
    DBL value;
    Vector3d temp;
    DBL noise;

    // TODO - This distinction (with minor variations that seem to be more of an inconsistency rather than intentional)
    // appears in other places as well; make it a function.
    switch (noise_generator)
    {
        case kNoiseGen_Default:
        case kNoiseGen_Original:
            value = Noise(EPoint, noise_generator);
            break;

        default:
            noise = Noise(EPoint, noise_generator)*2.0-0.5;
            value = min(max(noise,0.0),1.0);
            break;
    }

    for (i = 1; i < 10; i++)
    {
        temp = EPoint * lambda;

        // TODO - This distinction (with minor variations that seem to be more of an inconsistency rather than intentional)
        // appears in other places as well; make it a function.
        switch (noise_generator)
        {
            case kNoiseGen_Default:
            case kNoiseGen_Original:
                value += omega * Noise(temp, noise_generator);
                break;

            default:
                noise = Noise(temp, noise_generator)*2.0-0.5;
                value += omega * min(max(noise,0.0),1.0);
                break;
        }

        lambda *= 2.0;

        omega *= 0.5;
    }

    return(value/2.0);
}


/*****************************************************************************
*
* FUNCTION
*
*   IntPickInCube(tvx,tvy,tvz, p1)
*    a version of PickInCube that takes integers for input
*
* INPUT
*
*   ?
*
* OUTPUT
*
* RETURNS
*
*   long integer hash function used, to speed up cacheing.
*
* AUTHOR
*
*   original PickInCube by Jim McElhiney
*   this integer one modified by Nathan Kopp
*
* DESCRIPTION
*
*   A subroutine to go with crackle.
*
*   Pick a random point in the same unit-sized cube as tv, in a
*   predictable way, so that when called again with another point in
*   the same unit cube, p1 is picked to be the same.
*
* CHANGES
*
******************************************************************************/

static int IntPickInCube(int tvx, int tvy, int tvz, Vector3d& p1)
{
    size_t seed;

    seed = size_t(Hash3d(tvx&0xFFF,tvy&0xFFF,tvz&0xFFF));

    p1[X] = tvx + gPatternRands(seed);
    p1[Y] = tvy + gPatternRands(seed + 1);
    p1[Z] = tvz + gPatternRands(seed + 2);

    return (int)seed;
}


/*****************************************************************************
*
* FUNCTION
*
*   PickInCube(tv, p1)
*
* INPUT
*
*   ?
*
* OUTPUT
*
* RETURNS
*
*   long integer hash function used, to speed up cacheing.
*
* AUTHOR
*
*   Jim McElhiney
*
* DESCRIPTION
*
*   A subroutine to go with crackle.
*
*   Pick a random point in the same unit-sized cube as tv, in a
*   predictable way, so that when called again with another point in
*   the same unit cube, p1 is picked to be the same.
*
* CHANGES
*
******************************************************************************/

int PickInCube(const Vector3d& tv, Vector3d& p1)
{
    size_t seed;
    Vector3d flo;

    /*
     * This uses floor() not FLOOR, so it will not be a mirror
     * image about zero in the range -1.0 to 1.0. The viewer
     * won't see an artefact around the origin.
     */

    flo[X] = floor(tv[X] - EPSILON);
    flo[Y] = floor(tv[Y] - EPSILON);
    flo[Z] = floor(tv[Z] - EPSILON);

    seed = size_t(Hash3d((int)flo[X], (int)flo[Y], (int)flo[Z]));

    p1[X] = flo[X] + gPatternRands(seed);
    p1[Y] = flo[Y] + gPatternRands(seed + 1);
    p1[Z] = flo[Z] + gPatternRands(seed + 2);

    return (int)seed;
}

/*****************************************************************************
*
* FUNCTION
*
*   NewHash(tvx, tvy, tvz)
*
* INPUT
*
*   3D integer coordinates of the cell
*
* OUTPUT
*
* RETURNS
*
*   long integer hash value
*
* AUTHOR
*
*   Christoph Hormann based on MechSim Hash function by Daniel Jungmann
*
* DESCRIPTION
*
*   New Hash function for the crackle pattern.
*
* CHANGES
*
*   -- Aug 2005 : Creation
*
******************************************************************************/

#ifndef HAVE_BOOST_HASH
static unsigned long int NewHash(long int tvx, long int tvy, long int tvz)
{
    unsigned long int seed;
    long int r;

    tvx *= 73856093L;
    tvy *= 19349663L;
    tvz *= 83492791L;

    r = tvx ^ tvy ^ tvz;
    seed = abs(r);
    if (tvx<0) seed += LONG_MAX/2;
    if (tvy<0) seed += LONG_MAX/4;
    if (tvz<0) seed += LONG_MAX/8;

    return (seed);
}
#endif


/*****************************************************************************
*
* FUNCTION
*
* INPUT
*
* OUTPUT
*
* RETURNS
*
* AUTHOR
*
* DESCRIPTION
*
* CHANGES
*
******************************************************************************/

const DBL INV_SQRT_3_4 = 1.154700538;
DBL quilt_cubic(DBL t, DBL p1, DBL p2)
{
    DBL it=(1-t);
    DBL itsqrd=it*it;
    /* DBL itcubed=it*itsqrd; */
    DBL tsqrd=t*t;
    DBL tcubed=t*tsqrd;
    DBL val;

    /* Originally coded as...

    val= (DBL)(itcubed*n1+(tcubed)*n2+3*t*(itsqrd)*p1+3*(tsqrd)*(it)*p2);

    re-written by CEY to optimise because n1=0 n2=1 always.

    */

    val = (tcubed + 3.0*t*itsqrd*p1 + 3.0*tsqrd*it*p2) * INV_SQRT_3_4;

    return(val);
}


/*****************************************************************************
*
* FUNCTION
*
* INPUT
*
* OUTPUT
*
* RETURNS
*
* AUTHOR
*
* DESCRIPTION
*
* CHANGES
*
******************************************************************************/

DBL FractalPattern::ExteriorColour(int iters, DBL a, DBL b) const
{
    switch(exteriorType)
    {
        case 0:
            return exteriorFactor;
        case 1:
            return (DBL)iters / (DBL)maxIterations;
        case 2:
            return a * exteriorFactor;
        case 3:
            return b * exteriorFactor;
        case 4:
            return a*a * exteriorFactor;
        case 5:
            return b*b * exteriorFactor;
        case 6:
            return sqrt(a*a+b*b) * exteriorFactor;
        case 7: // range 0.. (n-1)/n
            return (DBL)( iters % (unsigned int)exteriorFactor )/exteriorFactor;
        case 8: // range 0.. 1
            return (DBL)( iters % (unsigned int)(1+exteriorFactor) )/exteriorFactor;
    }
    return 0;
}


/*****************************************************************************
*
* FUNCTION
*
* INPUT
*
* OUTPUT
*
* RETURNS
*
* AUTHOR
*
* DESCRIPTION
*
* CHANGES
*
******************************************************************************/

DBL FractalPattern::InteriorColour(DBL a, DBL b, DBL mindist2) const
{
    switch(interiorType)
    {
        case 0:
            return interiorFactor;
        case 1:
            return sqrt(mindist2) * interiorFactor;
        case 2:
            return a * interiorFactor;
        case 3:
            return b * interiorFactor;
        case 4:
            return a*a * interiorFactor;
        case 5:
            return b*b * interiorFactor;
        case 6:
            return a*a+b*b * interiorFactor;
    }
    return 0;
}


/*****************************************************************************
*
* FUNCTION
*
*   Create_Density_File
*
* INPUT
*
* OUTPUT
*
* RETURNS
*
* AUTHOR
*
*   Dieter Bayer
*
* DESCRIPTION
*
*   Create a density file structure.
*
* CHANGES
*
*   Dec 1996 : Creation.
*
******************************************************************************/

DENSITY_FILE *Create_Density_File()
{
    DENSITY_FILE *New;

    New = reinterpret_cast<DENSITY_FILE *>(POV_MALLOC(sizeof(DENSITY_FILE), "density file"));

    New->Interpolation = kDensityFileInterpolation_None;

    New->Data = reinterpret_cast<DENSITY_FILE_DATA *>(POV_MALLOC(sizeof(DENSITY_FILE_DATA), "density file data"));

    New->Data->References = 1;

    New->Data->Name = NULL;

    New->Data->Sx =
    New->Data->Sy =
    New->Data->Sz = 0;

    New->Data->Type = 0;

    New->Data->Density32 = NULL;
    New->Data->Density16 = NULL;
    New->Data->Density8 = NULL;

    return (New);
}


/*****************************************************************************
*
* FUNCTION
*
*   Copy_Density_File
*
* INPUT
*
* OUTPUT
*
* RETURNS
*
* AUTHOR
*
*   Dieter Bayer
*
* DESCRIPTION
*
*   Copy a density file structure.
*
* CHANGES
*
*   Dec 1996 : Creation.
*
******************************************************************************/

DENSITY_FILE *Copy_Density_File(DENSITY_FILE *Old)
{
    DENSITY_FILE *New;

    if (Old != NULL)
    {
        New = reinterpret_cast<DENSITY_FILE *>(POV_MALLOC(sizeof(DENSITY_FILE), "density file"));

        *New = *Old;

        New->Data->References++;
    }
    else
    {
        New=NULL;
    }

    return(New);
}


/*****************************************************************************
*
* FUNCTION
*
*   Destroy_Density_File
*
* INPUT
*
* OUTPUT
*
* RETURNS
*
* AUTHOR
*
*   Dieter Bayer
*
* DESCRIPTION
*
*   Destroy a density file structure.
*
* CHANGES
*
*   Dec 1996 : Creation.
*
******************************************************************************/

void Destroy_Density_File(DENSITY_FILE *Density_File)
{
    if(Density_File != NULL)
    {
        if((--(Density_File->Data->References)) == 0)
        {
            POV_FREE(Density_File->Data->Name);

            if(Density_File->Data->Type == 4)
            {
                POV_FREE(Density_File->Data->Density32);
            }
            else if(Density_File->Data->Type == 2)
            {
                POV_FREE(Density_File->Data->Density16);
            }
            else if(Density_File->Data->Type == 1)
            {
                POV_FREE(Density_File->Data->Density8);
            }

            POV_FREE(Density_File->Data);
        }

        POV_FREE(Density_File);
    }
}

void Read_Density_File(IStream *file, DENSITY_FILE *df)
{
    size_t x, y, z, sx, sy, sz, len;

    if (df == NULL)
        return;

    /* Allocate and read density file. */

    if((df != NULL) && (df->Data->Name != NULL))
    {
        sx = df->Data->Sx = ReadUShort(file);
        sy = df->Data->Sy = ReadUShort(file);
        sz = df->Data->Sz = ReadUShort(file);

        file->seekg(0, IOBase::seek_end);
        len = file->tellg() - 6;
        file->seekg(6);

        // figure out the data size
        if((sx * sy * sz * 4) == len)
        {
            df->Data->Type = 4;

            unsigned int *map = reinterpret_cast<unsigned int *>(POV_MALLOC(sx * sy * sz * sizeof(unsigned int), "media density file data 32 bit"));

            for (z = 0; z < sz; z++)
            {
                for (y = 0; y < sy; y++)
                {
                    for (x = 0; x < sx; x++)
                        map[z * sy * sx + y * sx + x] = ReadUInt(file);
                }
            }

            df->Data->Density32 = map;
        }
        else if((sx * sy * sz * 2) == len)
        {
            df->Data->Type = 2;

            unsigned short *map = reinterpret_cast<unsigned short *>(POV_MALLOC(sx * sy * sz * sizeof(unsigned short), "media density file data 16 bit"));

            for (z = 0; z < sz; z++)
            {
                for (y = 0; y < sy; y++)
                {
                    for (x = 0; x < sx; x++)
                        map[z * sy * sx + y * sx + x] = ReadUShort(file);
                }
            }

            df->Data->Density16 = map;
        }
        else if((sx * sy * sz) == len)
        {
            df->Data->Type = 1;

            unsigned char *map = reinterpret_cast<unsigned char *>(POV_MALLOC(sx * sy * sz * sizeof(unsigned char), "media density file data 8 bit"));

            for (z = 0; z < sz; z++)
            {
                for (y = 0; y < sy; y++)
                    file->read(&(map[z * sy * sx + y * sx]), sizeof(unsigned char) * sx);
            }

            df->Data->Density8 = map;
        }
        else
            throw POV_EXCEPTION_STRING("Invalid density file size");

        if (file != NULL)
        {
            delete file;
        }
    }
}

static unsigned short ReadUShort(IStream *pInFile)
{
    int i0 = 0, i1 = 0;

    if ((i0 = pInFile->Read_Byte ()) == EOF || (i1 = pInFile->Read_Byte ()) == EOF)
    {
        throw POV_EXCEPTION_STRING("Error reading density_file");
    }

    return (((unsigned short)i0 << 8) | (unsigned short)i1);
}

static unsigned int ReadUInt(IStream *pInFile)
{
    int i0 = 0, i1 = 0, i2 = 0, i3 = 0;

    if ((i0 = pInFile->Read_Byte ()) == EOF || (i1 = pInFile->Read_Byte ()) == EOF ||
        (i2 = pInFile->Read_Byte ()) == EOF || (i3 = pInFile->Read_Byte ()) == EOF)
    {
        throw POV_EXCEPTION_STRING("Error reading density_file");
    }

    return (((unsigned int)i0 << 24) | ((unsigned int)i1 << 16) | ((unsigned int)i2 << 8) | (unsigned int)i3);
}

static void InitializeBinomialCoefficients(void)
{
    int* ptr = gaBinomialCoefficients;
    *ptr = 1; ++ptr;

    for(unsigned n=1; n<=kFractalMaxExponent; ++n)
    {
        *ptr = 1; ++ptr;
        for(unsigned k=1; k<n; ++k)
        {
            *ptr = *(ptr-(n+1)) + *(ptr-n); ++ptr;
        }
        *ptr = 1; ++ptr;
    }
    ptr = gaBinomialCoefficients+1;
    for(unsigned m=1; m<=kFractalMaxExponent; ++m)
    {
        ++ptr;
        for(unsigned k=1; k<m; ++k)
        {
            if((k&2)!=0) *ptr = -(*ptr);
            ++ptr;
        }
        if((m&2)!=0) *ptr = -(*ptr);
        ++ptr;
    }
}

static void InitialiseCrackleCubeTable(void)
{
    int     *p = gaCrackleCubeTable;

    // the crackle cube table is a list of offsets in the range -2 ... 2 which
    // are applied to the EPoint while evaluating the Crackle pattern, in order
    // to look up points in close-by cubes. consider the EPoint to be in a cube
    // at the center of a 3x3 grid of cubes; candidate cubes are that are within
    // a "3d knight move" away (i.e. not more than 2 units). we use a lookup table
    // to speed up iteration of the cube list by avoiding branch tests.
    for(int addx = -2; addx <= 2; addx++)
    {
        for(int addy = -2; addy <= 2; addy++)
        {
            for(int addz = -2; addz <= 2; addz++)
            {
                if((abs(addx) == 2) + (abs(addy) == 2) + (abs(addz) == 2) <= 1)
                {
                    *p++ = addx;
                    *p++ = addy;
                    *p++ = addz;
                }
            }
        }
    }
}

// This should be called once, at povray start
void InitializePatternGenerators(void)
{
    InitializeBinomialCoefficients();
    InitialiseCrackleCubeTable();
}

}<|MERGE_RESOLUTION|>--- conflicted
+++ resolved
@@ -441,11 +441,7 @@
 
 DBL ImagePattern::EvaluateRaw(const Vector3d& EPoint, const Intersection *pIsection, const Ray *pRay, TraceThreadData *pThread) const
 {
-<<<<<<< HEAD
-    throw POV_EXCEPTION_STRING("Internal Error: ImagePattern::EvaluateRaw() called.");
-=======
     return image_pattern(EPoint, this);
->>>>>>> cc24c626
 }
 
 
