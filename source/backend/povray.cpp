<<<<<<< HEAD
/*******************************************************************************
 * povray.cpp
 *
 * ---------------------------------------------------------------------------
 * UberPOV Raytracer version 1.37.
 * Portions Copyright 2013 Christoph Lipka.
 *
 * UberPOV 1.37 is an experimental unofficial branch of POV-Ray 3.7, and is
 * subject to the same licensing terms and conditions.
 * ---------------------------------------------------------------------------
 * Persistence of Vision Ray Tracer ('POV-Ray') version 3.7.
 * Copyright 1991-2013 Persistence of Vision Raytracer Pty. Ltd.
 *
 * POV-Ray is free software: you can redistribute it and/or modify
 * it under the terms of the GNU Affero General Public License as
 * published by the Free Software Foundation, either version 3 of the
 * License, or (at your option) any later version.
 *
 * POV-Ray is distributed in the hope that it will be useful,
 * but WITHOUT ANY WARRANTY; without even the implied warranty of
 * MERCHANTABILITY or FITNESS FOR A PARTICULAR PURPOSE.  See the
 * GNU Affero General Public License for more details.
 *
 * You should have received a copy of the GNU Affero General Public License
 * along with this program.  If not, see <http://www.gnu.org/licenses/>.
 * ---------------------------------------------------------------------------
 * POV-Ray is based on the popular DKB raytracer version 2.12.
 * DKBTrace was originally written by David K. Buck.
 * DKBTrace Ver 2.0-2.12 were written by David K. Buck & Aaron A. Collins.
 * ---------------------------------------------------------------------------
 * $File: //depot/clipka/upov/source/backend/povray.cpp $
 * $Revision: #5 $
 * $Change: 6087 $
 * $DateTime: 2013/11/11 03:53:39 $
 * $Author: clipka $
 *******************************************************************************/
=======
//******************************************************************************
///
/// @file backend/povray.cpp
///
/// @todo   What's in here?
///
/// @copyright
/// @parblock
///
/// UberPOV Raytracer version 1.37.
/// Portions Copyright 2013-2015 Christoph Lipka.
///
/// UberPOV 1.37 is an experimental unofficial branch of POV-Ray 3.7, and is
/// subject to the same licensing terms and conditions.
///
/// ----------------------------------------------------------------------------
///
/// Persistence of Vision Ray Tracer ('POV-Ray') version 3.7.
/// Copyright 1991-2015 Persistence of Vision Raytracer Pty. Ltd.
///
/// POV-Ray is free software: you can redistribute it and/or modify
/// it under the terms of the GNU Affero General Public License as
/// published by the Free Software Foundation, either version 3 of the
/// License, or (at your option) any later version.
///
/// POV-Ray is distributed in the hope that it will be useful,
/// but WITHOUT ANY WARRANTY; without even the implied warranty of
/// MERCHANTABILITY or FITNESS FOR A PARTICULAR PURPOSE.  See the
/// GNU Affero General Public License for more details.
///
/// You should have received a copy of the GNU Affero General Public License
/// along with this program.  If not, see <http://www.gnu.org/licenses/>.
///
/// ----------------------------------------------------------------------------
///
/// POV-Ray is based on the popular DKB raytracer version 2.12.
/// DKBTrace was originally written by David K. Buck.
/// DKBTrace Ver 2.0-2.12 were written by David K. Buck & Aaron A. Collins.
///
/// @endparblock
///
//******************************************************************************
>>>>>>> 0049910b

#include <boost/thread.hpp>
#include <boost/bind.hpp>

#include <cstdlib>

// frame.h must always be the first POV file included (pulls in platform config)
#include "backend/frame.h"

#include "base/types.h"
#include "base/timer.h"
#include "base/povms.h"
#include "base/povmsgid.h"
#include "base/pov_err.h"
#include "base/platformbase.h"

#include "backend/povray.h"
#include "backend/control/renderbackend.h"
#include "backend/pattern/pattern.h"
#include "backend/support/msgutil.h"
#include "backend/texture/texture.h"

#ifndef DONT_SHOW_IMAGE_LIB_VERSIONS
    // these are needed for copyright notices and version numbers
    #ifndef LIBZ_MISSING
        #include <zlib.h>
    #endif
    #ifndef LIBPNG_MISSING
        #include <png.h>
    #endif
    #ifndef LIBJPEG_MISSING
        #include <jversion.h>
    #endif
    #ifndef LIBTIFF_MISSING
        extern "C"
        {
            #ifndef __STDC__
            #define __STDC__        (1)
            #define UNDEF__STDC__
            #endif
            #ifndef AVOID_WIN32_FILEIO
            #define AVOID_WIN32_FILEIO // this stops the tiff headers from pulling in windows.h on win32/64
            #endif
            #include <tiffio.h>
            #ifdef UNDEF__STDC__
            #undef __STDC__
            #undef UNDEF__STDC__
            #endif
        }
    #endif

    // get boost version number. it isn't an image library but there's little point
    // in creating an entire new classification for it right now.
    #include <boost/version.hpp>

#endif

#ifndef POV_VALIDATE_FRONTEND
    #define POV_VALIDATE_FRONTEND(msg) true
#endif

#ifndef ALTMAIN

#include "base/stringutilities.h"
#include "base/textstreambuffer.h"
#include "frontend/defaultplatformbase.h"
#include "frontend/processrenderoptions.h"
#include "frontend/renderfrontend.h"
#include "frontend/simplefrontend.h"
#include "frontend/imageprocessing.h"
#include "frontend/console.h"
#include "frontend/display.h"

#endif

// this must be the last file included
#include "base/povdebug.h"

/// Platform specific function interface self reference pointer
pov_base::PlatformBase *pov_base::PlatformBase::self = NULL;

namespace
{

using namespace pov;
using namespace pov_base;

/// primary developers
const char *PrimaryDevelopers[] =
{
    "Chris Cason",
    "Thorsten Froehlich",
    "Christoph Lipka",
    NULL
};

/// assisting developers
const char *AssistingDevelopers[] =
{
    "Nicolas Calimet",
    "Jerome Grimbert",
    "James Holsenback",
    "Christoph Hormann",
    "Nathan Kopp",
    "Juha Nieminen",
    NULL
};

/// contributing developers
const char *ContributingDevelopers[] =
{
    "Steve Anger",
    "Eric Barish",
    "Dieter Bayer",
    "David K. Buck",
    "Nicolas Calimet",
    "Chris Cason",
    "Aaron A. Collins",
    "Chris Dailey",
    "Steve Demlow",
    "Andreas Dilger",
    "Alexander Enzmann",
    "Dan Farmer",
    "Thorsten Froehlich",
    "Mark Gordon",
    "James Holsenback",
    "Christoph Hormann",
    "Mike Hough",
    "Chris Huff",
    "Kari Kivisalo",
    "Nathan Kopp",
    "Lutz Kretzschmar",
    "Christoph Lipka",
    "Jochen Lippert",
    "Pascal Massimino",
    "Jim McElhiney",
    "Douglas Muir",
    "Juha Nieminen",
    "Ron Parker",
    "Bill Pulver",
    "Eduard Schwan",
    "Wlodzimierz Skiba",
    "Robert Skinner",
    "Yvo Smellenbergh",
    "Zsolt Szalavari",
    "Scott Taylor",
    "Massimo Valentini",
    "Timothy Wegner",
    "Drew Wells",
    "Chris Young",
    NULL   // NULL flags the end of the list
};

#ifdef BRANCH_DEVELOPERS

/// branch primary developers
const char *BranchDevelopers[] =
{
<<<<<<< HEAD
	BRANCH_DEVELOPERS,
	NULL
=======
    BRANCH_DEVELOPERS,
    NULL
>>>>>>> 0049910b
};

#endif

#ifdef BRANCH_CONTRIBUTORS

/// branch contributing developers
const char *BranchContributors[] =
{
<<<<<<< HEAD
	BRANCH_CONTRIBUTORS,
	NULL
=======
    BRANCH_CONTRIBUTORS,
    NULL
>>>>>>> 0049910b
};

#endif

/// POVMS context to receive messages from the frontend
volatile POVMSContext POV_RenderContext = NULL;

/// POVMS address of the currently connected frontend
volatile POVMSAddress POV_FrontendAddress = POVMSInvalidAddress;

/// Main POV-Ray thread that waits for messages from the frontend
boost::thread *POV_MainThread = NULL;

/// Flag to mark main POV-Ray thread for termination
volatile bool POV_TerminateMainThread = false;

/// Flag that indicates the main thread has terminated
volatile bool POV_MainThreadTerminated = false;

int ConnectToFrontend(POVMSObjectPtr, POVMSObjectPtr, int, void *);
int DisconnectFromFrontend(POVMSObjectPtr, POVMSObjectPtr, int, void *);
bool ValidateFrontendAddress(POVMSAddress);
void BuildInitInfo(POVMSObjectPtr);
void ExtractLibraryVersion(const char *str, char *buffer);
void ExitFunction();

/**
 *  This function represents the main POV-Ray render thread created
 *  by povray_init and terminated by povray_terminate.
 *  It inits POV-Ray memory management, message output, control input and
 *  other important global data structures. This thread represents POV-Ray
 *  and it is controlled only by POVMS messages with the exception of
 *  termination, which is handled by povray_terminate. Usually POVMS
 *  messages will be generated using the frontend classes provided.
 */
void MainThreadFunction(const boost::function0<void>& completion);

int ConnectToFrontend(POVMSObjectPtr msg, POVMSObjectPtr result, int, void *)
{
    if(POV_VALIDATE_FRONTEND(msg) == true)
    {
        if(POV_FrontendAddress == POVMSInvalidAddress)
        {
            if(POVMSMsg_GetSourceAddress(msg, const_cast<POVMSAddress *>(&POV_FrontendAddress)) == kNoErr)
            {
                BuildInitInfo(result);

                return POVMSMsg_SetMessageIdentifier(result, kPOVMsgIdent_Done);
            }
        }
    }

    (void)POVMSUtil_SetInt(msg, kPOVAttrib_ErrorNumber, kAuthorisationErr);

    return POVMSMsg_SetMessageIdentifier(result, kPOVMsgIdent_Failed);
}

int DisconnectFromFrontend(POVMSObjectPtr msg, POVMSObjectPtr result, int, void *)
{
    POVMSAddress addr = POVMSInvalidAddress;

    if(POVMSMsg_GetSourceAddress(msg, &addr) != kNoErr)
    {
        (void)POVMSUtil_SetInt(msg, kPOVAttrib_ErrorNumber, kAuthorisationErr);
        return POVMSMsg_SetMessageIdentifier(result, kPOVMsgIdent_Failed);
    }

    if(POV_FrontendAddress != addr)
    {
        (void)POVMSUtil_SetInt(msg, kPOVAttrib_ErrorNumber, kAuthorisationErr);
        return POVMSMsg_SetMessageIdentifier(result, kPOVMsgIdent_Failed);
    }

    POV_FrontendAddress = POVMSInvalidAddress;

    return POVMSMsg_SetMessageIdentifier(result, kPOVMsgIdent_Done);
}

bool ValidateFrontendAddress(POVMSAddress addr)
{
    return ((POV_FrontendAddress == addr) && (addr != POVMSInvalidAddress));
}

void BuildInitInfo(POVMSObjectPtr msg)
{
<<<<<<< HEAD
	POVMSAttributeList attrlist;
	POVMSAttribute attr;
	int err = kNoErr;
	char buffer[20];

	if(err == kNoErr)
		err = POVMSUtil_SetString(msg, kPOVAttrib_PlatformName, POVRAY_PLATFORM_NAME);
	if(err == kNoErr)
		err = POVMSUtil_SetFormatString(msg, kPOVAttrib_CoreVersion,
		                                BRANCH_FULL_NAME STANDALONE_VER " Version %s", BRANCH_FULL_VERSION COMPILER_VER SSE2_INCLUDED);
	if(err == kNoErr)
		err = POVMSUtil_SetString(msg, kPOVAttrib_EnglishText,
		                          DISTRIBUTION_MESSAGE_1 "\n" DISTRIBUTION_MESSAGE_2 "\n" DISTRIBUTION_MESSAGE_3
#if POV_RAY_IS_BRANCH == 1
		                          "\n" BRANCH_NAME " is based on POV-Ray " POV_RAY_VERSION " " POV_RAY_COPYRIGHT
#endif
		                          "\nPOV-Ray is based on DKBTrace 2.12 by David K. Buck & Aaron A. Collins\n" BRANCH_COPYRIGHT);
=======
    POVMSAttributeList attrlist;
    POVMSAttribute attr;
    int err = kNoErr;
    char buffer[20];

    if(err == kNoErr)
        err = POVMSUtil_SetString(msg, kPOVAttrib_PlatformName, POVRAY_PLATFORM_NAME);
    if(err == kNoErr)
        err = POVMSUtil_SetFormatString(msg, kPOVAttrib_CoreVersion,
                                        BRANCH_FULL_NAME STANDALONE_VER " Version %s", BRANCH_FULL_VERSION COMPILER_VER);
    if(err == kNoErr)
        err = POVMSUtil_SetString(msg, kPOVAttrib_EnglishText,
                                  DISTRIBUTION_MESSAGE_1 "\n" DISTRIBUTION_MESSAGE_2 "\n" DISTRIBUTION_MESSAGE_3
#if POV_RAY_IS_BRANCH == 1
                                  "\n" BRANCH_NAME " is based on POV-Ray " POV_RAY_VERSION " " POV_RAY_COPYRIGHT
#endif
                                  "\nPOV-Ray is based on DKBTrace 2.12 by David K. Buck & Aaron A. Collins\n" BRANCH_COPYRIGHT);
>>>>>>> 0049910b
#if POV_RAY_IS_OFFICIAL == 1
    if(err == kNoErr)
        err = POVMSUtil_SetBool(msg, kPOVAttrib_Official, true);
#else
    if(err == kNoErr)
        err = POVMSUtil_SetBool(msg, kPOVAttrib_Official, false);
#endif

    if(err == kNoErr)
        err = POVMSAttrList_New(&attrlist);
    if(err == kNoErr)
    {
        for(int i = 0; PrimaryDevelopers[i] != NULL; i++)
        {
            err = POVMSAttr_New(&attr);
            if(err == kNoErr)
            {
                err = POVMSAttr_Set(&attr, kPOVMSType_CString, PrimaryDevelopers[i], (int) strlen(PrimaryDevelopers[i]) + 1);
                if(err == kNoErr)
                    err = POVMSAttrList_Append(&attrlist, &attr);
                else
                    err = POVMSAttr_Delete(&attr);
            }
        }
    }
    if(err == kNoErr)
        err = POVMSObject_Set(msg, &attrlist, kPOVAttrib_PrimaryDevs);

    if(err == kNoErr)
        err = POVMSAttrList_New(&attrlist);
    if(err == kNoErr)
    {
        for(int i = 0; AssistingDevelopers[i] != NULL; i++)
        {
            err = POVMSAttr_New(&attr);
            if(err == kNoErr)
            {
                err = POVMSAttr_Set(&attr, kPOVMSType_CString, AssistingDevelopers[i], (int) strlen(AssistingDevelopers[i]) + 1);
                if(err == kNoErr)
                    err = POVMSAttrList_Append(&attrlist, &attr);
                else
                    err = POVMSAttr_Delete(&attr);
            }
        }
    }
    if(err == kNoErr)
        err = POVMSObject_Set(msg, &attrlist, kPOVAttrib_AssistingDevs);

    if(err == kNoErr)
        err = POVMSAttrList_New(&attrlist);
    if(err == kNoErr)
    {
        for(int i = 0; ContributingDevelopers[i] != NULL; i++)
        {
            err = POVMSAttr_New(&attr);
            if(err == kNoErr)
            {
                err = POVMSAttr_Set(&attr, kPOVMSType_CString, ContributingDevelopers[i], (int) strlen(ContributingDevelopers[i]) + 1);
                if(err == kNoErr)
                    err = POVMSAttrList_Append(&attrlist, &attr);
                else
                    err = POVMSAttr_Delete(&attr);
            }
        }
    }
    if(err == kNoErr)
        err = POVMSObject_Set(msg, &attrlist, kPOVAttrib_ContributingDevs);

#ifdef BRANCH_DEVELOPERS
    if(err == kNoErr)
        err = POVMSAttrList_New(&attrlist);
    if(err == kNoErr)
    {
        for(int i = 0; BranchDevelopers[i] != NULL; i++)
        {
            err = POVMSAttr_New(&attr);
            if(err == kNoErr)
            {
                err = POVMSAttr_Set(&attr, kPOVMSType_CString, BranchDevelopers[i], (int) strlen(BranchDevelopers[i]) + 1);
                if(err == kNoErr)
                    err = POVMSAttrList_Append(&attrlist, &attr);
                else
                    err = POVMSAttr_Delete(&attr);
            }
        }
    }
    if(err == kNoErr)
        err = POVMSObject_Set(msg, &attrlist, kPOVAttrib_BranchPrimaryDevs);
#endif

#ifdef BRANCH_CONTRIBUTORS
    if(err == kNoErr)
        err = POVMSAttrList_New(&attrlist);
    if(err == kNoErr)
    {
        for(int i = 0; BranchContributors[i] != NULL; i++)
        {
            err = POVMSAttr_New(&attr);
            if(err == kNoErr)
            {
                err = POVMSAttr_Set(&attr, kPOVMSType_CString, BranchContributors[i], (int) strlen(BranchContributors[i]) + 1);
                if(err == kNoErr)
                    err = POVMSAttrList_Append(&attrlist, &attr);
                else
                    err = POVMSAttr_Delete(&attr);
            }
        }
    }
    if(err == kNoErr)
        err = POVMSObject_Set(msg, &attrlist, kPOVAttrib_BranchContributingDevs);
#endif

<<<<<<< HEAD
	if(err == kNoErr)
		err = POVMSAttrList_New(&attrlist);
	if(err == kNoErr)
	{
		for(int i = 0; PrimaryDevelopers[i] != NULL; i++)
		{
			err = POVMSAttr_New(&attr);
			if(err == kNoErr)
			{
				err = POVMSAttr_Set(&attr, kPOVMSType_CString, PrimaryDevelopers[i], (int) strlen(PrimaryDevelopers[i]) + 1);
				if(err == kNoErr)
					err = POVMSAttrList_Append(&attrlist, &attr);
				else
					err = POVMSAttr_Delete(&attr);
			}
		}
	}
	if(err == kNoErr)
		err = POVMSObject_Set(msg, &attrlist, kPOVAttrib_PrimaryDevs);

	if(err == kNoErr)
		err = POVMSAttrList_New(&attrlist);
	if(err == kNoErr)
	{
		for(int i = 0; AssistingDevelopers[i] != NULL; i++)
		{
			err = POVMSAttr_New(&attr);
			if(err == kNoErr)
			{
				err = POVMSAttr_Set(&attr, kPOVMSType_CString, AssistingDevelopers[i], (int) strlen(AssistingDevelopers[i]) + 1);
				if(err == kNoErr)
					err = POVMSAttrList_Append(&attrlist, &attr);
				else
					err = POVMSAttr_Delete(&attr);
			}
		}
	}
	if(err == kNoErr)
		err = POVMSObject_Set(msg, &attrlist, kPOVAttrib_AssistingDevs);

	if(err == kNoErr)
		err = POVMSAttrList_New(&attrlist);
	if(err == kNoErr)
	{
		for(int i = 0; ContributingDevelopers[i] != NULL; i++)
		{
			err = POVMSAttr_New(&attr);
			if(err == kNoErr)
			{
				err = POVMSAttr_Set(&attr, kPOVMSType_CString, ContributingDevelopers[i], (int) strlen(ContributingDevelopers[i]) + 1);
				if(err == kNoErr)
					err = POVMSAttrList_Append(&attrlist, &attr);
				else
					err = POVMSAttr_Delete(&attr);
			}
		}
	}
	if(err == kNoErr)
		err = POVMSObject_Set(msg, &attrlist, kPOVAttrib_ContributingDevs);

#ifdef BRANCH_DEVELOPERS
	if(err == kNoErr)
		err = POVMSAttrList_New(&attrlist);
	if(err == kNoErr)
	{
		for(int i = 0; BranchDevelopers[i] != NULL; i++)
		{
			err = POVMSAttr_New(&attr);
			if(err == kNoErr)
			{
				err = POVMSAttr_Set(&attr, kPOVMSType_CString, BranchDevelopers[i], (int) strlen(BranchDevelopers[i]) + 1);
				if(err == kNoErr)
					err = POVMSAttrList_Append(&attrlist, &attr);
				else
					err = POVMSAttr_Delete(&attr);
			}
		}
	}
	if(err == kNoErr)
		err = POVMSObject_Set(msg, &attrlist, kPOVAttrib_BranchPrimaryDevs);
#endif

#ifdef BRANCH_CONTRIBUTORS
	if(err == kNoErr)
		err = POVMSAttrList_New(&attrlist);
	if(err == kNoErr)
	{
		for(int i = 0; BranchContributors[i] != NULL; i++)
		{
			err = POVMSAttr_New(&attr);
			if(err == kNoErr)
			{
				err = POVMSAttr_Set(&attr, kPOVMSType_CString, BranchContributors[i], (int) strlen(BranchContributors[i]) + 1);
				if(err == kNoErr)
					err = POVMSAttrList_Append(&attrlist, &attr);
				else
					err = POVMSAttr_Delete(&attr);
			}
		}
	}
	if(err == kNoErr)
		err = POVMSObject_Set(msg, &attrlist, kPOVAttrib_BranchContributingDevs);
#endif

	if(err == kNoErr)
		err = POVMSAttrList_New(&attrlist);
=======
    if(err == kNoErr)
        err = POVMSAttrList_New(&attrlist);
>>>>>>> 0049910b
#ifndef DONT_SHOW_IMAGE_LIB_VERSIONS

#ifndef LIBZ_MISSING
    // ZLib library version and copyright notice
    if(err == kNoErr)
    {
        err = POVMSAttr_New(&attr);
        if(err == kNoErr)
        {
            ExtractLibraryVersion(zlibVersion(), buffer);

            const char *tempstr = pov_tsprintf("ZLib %s, Copyright 1995-2012 Jean-loup Gailly and Mark Adler", buffer);

            err = POVMSAttr_Set(&attr, kPOVMSType_CString, reinterpret_cast<const void *>(tempstr), (int) strlen(tempstr) + 1);
            if(err == kNoErr)
                err = POVMSAttrList_Append(&attrlist, &attr);
            else
                err = POVMSAttr_Delete(&attr);
        }
    }
#endif  // LIBZ_MISSING

#ifndef LIBPNG_MISSING
    // LibPNG library version and copyright notice
    if(err == kNoErr)
    {
        err = POVMSAttr_New(&attr);
        if(err == kNoErr)
        {
            ExtractLibraryVersion(png_get_libpng_ver(NULL), buffer);

            // TODO FIXME - shouldn't we use png_get_copyright() instead of png_get_libpng_ver() and a hard-coded string?
            const char *tempstr = pov_tsprintf("LibPNG %s, Copyright 1998-2012 Glenn Randers-Pehrson", buffer);

            err = POVMSAttr_Set(&attr, kPOVMSType_CString, reinterpret_cast<const void *>(tempstr), (int) strlen(tempstr) + 1);
            if(err == kNoErr)
                err = POVMSAttrList_Append(&attrlist, &attr);
            else
                err = POVMSAttr_Delete(&attr);
        }
    }
#endif  // LIBPNG_MISSING

#ifndef LIBJPEG_MISSING
    // LibJPEG library version and copyright notice
    if(err == kNoErr)
    {
        err = POVMSAttr_New(&attr);
        if(err == kNoErr)
        {
            ExtractLibraryVersion(JVERSION, buffer);

            // TODO FIXME - shouldn't we use the JCOPYRIGHT string instead of hard-coding it here?
            const char *tempstr = pov_tsprintf("LibJPEG %s, Copyright 1991-2013 Thomas G. Lane, Guido Vollbeding", buffer);

            err = POVMSAttr_Set(&attr, kPOVMSType_CString, reinterpret_cast<const void *>(tempstr), (int) strlen(tempstr) + 1);
            if(err == kNoErr)
                err = POVMSAttrList_Append(&attrlist, &attr);
            else
                err = POVMSAttr_Delete(&attr);
        }
    }
#endif  // LIBJPEG_MISSING

#ifndef LIBTIFF_MISSING
    // LibTIFF library version and copyright notice
    if(err == kNoErr)
    {
        err = POVMSAttr_New(&attr);
        if(err == kNoErr)
        {
            ExtractLibraryVersion(TIFFGetVersion(), buffer);

            // TODO FIXME - shouldn't we use the complete TIFFGetVersion() string instead of extracting just the version number and hard-coding the copyright info here?
            const char *tempstr = pov_tsprintf("LibTIFF %s, Copyright 1988-1997 Sam Leffler, 1991-1997 SGI", buffer);

            err = POVMSAttr_Set(&attr, kPOVMSType_CString, reinterpret_cast<const void *>(tempstr), (int) strlen(tempstr) + 1);
            if(err == kNoErr)
                err = POVMSAttrList_Append(&attrlist, &attr);
            else
                err = POVMSAttr_Delete(&attr);
        }
    }
#endif  // LIBTIFF_MISSING

    // boost library version and copyright notice
    if(err == kNoErr)
    {
        err = POVMSAttr_New(&attr);
        if(err == kNoErr)
        {
            const char *tempstr = pov_tsprintf("Boost %d.%d, http://www.boost.org/",
                BOOST_VERSION / 100000,
                BOOST_VERSION / 100 % 1000);

            err = POVMSAttr_Set(&attr, kPOVMSType_CString, reinterpret_cast<const void *>(tempstr), (int) strlen(tempstr) + 1);
            if(err == kNoErr)
                err = POVMSAttrList_Append(&attrlist, &attr);
            else
                err = POVMSAttr_Delete(&attr);
        }
    }

#ifndef OPENEXR_MISSING
    // OpenEXR library version and copyright notice
    // NOTE: The library does not seem to have a way to get the version number.
    // Since we don't ship the library with our source tree, we can't hard-code
    // the version number here, either, since we don't know what version will
    // be linked with our source.
    if(err == kNoErr)
    {
        err = POVMSAttr_New(&attr);
        if(err == kNoErr)
        {
            const char *tempstr = "OpenEXR, Copyright (c) 2004-2007, Industrial Light & Magic.";
            err = POVMSAttr_Set(&attr, kPOVMSType_CString, reinterpret_cast<const void *>(tempstr), (int) strlen(tempstr) + 1);
            if(err == kNoErr)
                err = POVMSAttrList_Append(&attrlist, &attr);
            else
                err = POVMSAttr_Delete(&attr);
        }
    }
#endif  // OPENEXR_MISSING

#endif  // DONT_SHOW_IMAGE_LIB_VERSIONS
    if(err == kNoErr)
        err = POVMSObject_Set(msg, &attrlist, kPOVAttrib_ImageLibVersions);
}

void ExtractLibraryVersion(const char *str, char *buffer)
{
    int pos = 0;

    for(; *str != 0; str++)
    {
        if(isdigit(*str))
        {
            while(((isalnum(*str)) || (*str == '.')) && (pos < 10))
            {
                buffer[pos] = *str;
                str++;
                pos++;
            }
            break;
        }
    }

    buffer[pos] = 0;
}

void ExitFunction()
{
    if((POV_RenderContext != NULL) && (POV_FrontendAddress != POVMSInvalidAddress))
    {
        POVMSObject msg;
        int err = kNoErr;

        if(err == kNoErr)
            err = POVMSObject_New(&msg, kPOVMSType_WildCard);
        if(err == kNoErr)
            err = POVMSMsg_SetupMessage(&msg, kPOVMsgClass_BackendControl, kPOVMsgIdent_Failed);
        if(err == kNoErr)
            err = POVMSMsg_SetDestinationAddress(&msg, const_cast<POVMSAddress>(POV_FrontendAddress));
        if(err == kNoErr)
            err = POVMS_Send(POV_RenderContext, &msg, NULL, kPOVMSSendMode_NoReply);
        if(err != 0)
            (void)POVMS_ASSERT_OUTPUT("Sending backend termination notice failed!", __FILE__, __LINE__);
    }
}

void MainThreadFunction(const boost::function0<void>& threadExit)
{
<<<<<<< HEAD
	try
	{
		if(POVMS_OpenContext(const_cast<POVMSContext *>(&POV_RenderContext)) != kNoErr)
			(void)POVMS_ASSERT_OUTPUT("Opening POVMS context failed in main " BRANCH_NAME " backend thread.", __FILE__, __LINE__);
		else
		{
			try
			{
				RenderBackend backend(POV_RenderContext, ValidateFrontendAddress);

				POV_MEM_INIT();

				if((POVMS_InstallReceiver((POVMSContext)POV_RenderContext, ConnectToFrontend, kPOVMsgClass_BackendControl, kPOVMsgIdent_InitInfo, NULL) != kNoErr) ||
					(POVMS_InstallReceiver((POVMSContext)POV_RenderContext, DisconnectFromFrontend, kPOVMsgClass_BackendControl, kPOVMsgIdent_Done, NULL) != kNoErr))
					(void)POVMS_ASSERT_OUTPUT("Installing POVMS receive handler functions failed in main " BRANCH_NAME " backend thread.", __FILE__, __LINE__);

				while(POV_TerminateMainThread == false)
				{
					try
					{
						(void)POVMS_ProcessMessages((POVMSContext)POV_RenderContext, true, true);
					}
					catch (std::bad_alloc)
					{
						// we don't mind bad_alloc's so much; they will happen under some circumstances
						// (e.g. create scene failing due to memory exhaustion). we just continue under
						// those circumstances. if a POVMS send is waiting on a reply and didn't catch
						// the problem, it will just have to time out ...
					}
					catch(...)
					{
						(void)POVMS_ASSERT_OUTPUT("Unhandled exception in POVMS receive handler in main " BRANCH_NAME " backend thread.", __FILE__, __LINE__);
					}

					boost::thread::yield();
				}

				// close_all(); // TODO FIXME - Remove this call! [trf]
				POV_MEM_RELEASE_ALL(); // TODO FIXME - Remove this call! [trf]

				// NOTE: It is important that 'backend' be destroyed in this block scope because
				// 'POVMS_CloseContext' will destroy backend's context too early otherwise!
			}
			catch(...)
			{
				(void)POVMS_ASSERT_OUTPUT("Unexpected fatal error in main " BRANCH_NAME " backend thread.", __FILE__, __LINE__);
			}
		}
	}
	catch(...)
	{
		// no point in sending the exception up to the OS level. threadExit() will advise the frontend that
		// we've had a problem.
	}

	// call the thread exit callback before we destroy the queue. this is important, because if we don't
	// let the frontend know the queue is being deleted, it could try to send a message to it.
	threadExit();

	POVMSContext tempcontext = (POVMSContext)POV_RenderContext;
	POV_RenderContext = NULL;
	(void)POVMS_CloseContext(tempcontext);
=======
    try
    {
        if(POVMS_OpenContext(const_cast<POVMSContext *>(&POV_RenderContext)) != kNoErr)
            (void)POVMS_ASSERT_OUTPUT("Opening POVMS context failed in main " BRANCH_NAME " backend thread.", __FILE__, __LINE__);
        else
        {
            try
            {
                RenderBackend backend(POV_RenderContext, ValidateFrontendAddress);

                POV_MEM_INIT();

                if((POVMS_InstallReceiver((POVMSContext)POV_RenderContext, ConnectToFrontend, kPOVMsgClass_BackendControl, kPOVMsgIdent_InitInfo, NULL) != kNoErr) ||
                    (POVMS_InstallReceiver((POVMSContext)POV_RenderContext, DisconnectFromFrontend, kPOVMsgClass_BackendControl, kPOVMsgIdent_Done, NULL) != kNoErr))
                    (void)POVMS_ASSERT_OUTPUT("Installing POVMS receive handler functions failed in main " BRANCH_NAME " backend thread.", __FILE__, __LINE__);

                while(POV_TerminateMainThread == false)
                {
                    try
                    {
                        (void)POVMS_ProcessMessages((POVMSContext)POV_RenderContext, true, true);
                    }
                    catch (std::bad_alloc)
                    {
                        // we don't mind bad_alloc's so much; they will happen under some circumstances
                        // (e.g. create scene failing due to memory exhaustion). we just continue under
                        // those circumstances. if a POVMS send is waiting on a reply and didn't catch
                        // the problem, it will just have to time out ...
                    }
                    catch(...)
                    {
                        (void)POVMS_ASSERT_OUTPUT("Unhandled exception in POVMS receive handler in main " BRANCH_NAME " backend thread.", __FILE__, __LINE__);
                    }

                    boost::thread::yield();
                }

                // close_all(); // TODO FIXME - Remove this call! [trf]
                POV_MEM_RELEASE_ALL(); // TODO FIXME - Remove this call! [trf]

                // NOTE: It is important that 'backend' be destroyed in this block scope because
                // 'POVMS_CloseContext' will destroy backend's context too early otherwise!
            }
            catch(...)
            {
                (void)POVMS_ASSERT_OUTPUT("Unexpected fatal error in main " BRANCH_NAME " backend thread.", __FILE__, __LINE__);
            }
        }
    }
    catch(...)
    {
        // no point in sending the exception up to the OS level. threadExit() will advise the frontend that
        // we've had a problem.
    }

    // call the thread exit callback before we destroy the queue. this is important, because if we don't
    // let the frontend know the queue is being deleted, it could try to send a message to it.
    threadExit();

    POVMSContext tempcontext = (POVMSContext)POV_RenderContext;
    POV_RenderContext = NULL;
    (void)POVMS_CloseContext(tempcontext);
>>>>>>> 0049910b
}

}

boost::thread *povray_init(const boost::function0<void>& threadExit, POVMSAddress *addr)
{
    using namespace pov;

    if(POV_MainThread == NULL)
    {
        POV_TerminateMainThread = false;
        POV_MainThreadTerminated = false;

        Initialize_Noise();
        pov::InitializePatternGenerators();

#ifndef USE_OFFICIAL_BOOST
        POV_MainThread = new boost::thread(boost::bind(&MainThreadFunction, threadExit), 1024 * 64);
#else
        POV_MainThread = new boost::thread(boost::bind(&MainThreadFunction, threadExit));
#endif

        // we can't depend on boost::thread::yield here since under windows it is not
        // guaranteed to give up a time slice [see API docs for Sleep(0)]
        while(POV_RenderContext == NULL)
        {
            boost::thread::yield();
            pov_base::Delay(50);
        }
    }

    if(addr != NULL)
    {
        int err = POVMS_GetContextAddress(POV_RenderContext, addr);
        if(err != kNoErr)
            throw POV_EXCEPTION_CODE(err);
    }

    return POV_MainThread;
}

bool povray_terminated()
{
    return POV_MainThreadTerminated;
}

void povray_terminate()
{
    using namespace pov;

    POV_TerminateMainThread = true;

    while(POV_RenderContext != NULL)
    {
        boost::thread::yield();
        pov_base::Delay(100);
    }

    if(POV_MainThread != NULL)
        POV_MainThread->join();

    delete POV_MainThread;
    POV_MainThread = NULL;

    Free_Noise_Tables(); // TODO FIXME - don't add such calls here!
}

#ifndef ALTMAIN

class DefaultConsole : public pov_frontend::Console
{
    public:
        DefaultConsole() { }
        ~DefaultConsole() { }
        void Initialise() { }
        void Output(const string& str) { std::printf("%s\n", str.c_str()); std::fflush(stdout); }
};

class DefaultDisplay : public pov_frontend::Display
{
    public:
        DefaultDisplay(unsigned int w, unsigned int h, COLC g) : Display(w, h, g) { }
        ~DefaultDisplay() { }
        void Initialise() { }
        void DrawPixel(unsigned int, unsigned int, const RGBA8&) { }
};

pov_frontend::Console *CreateDefaultConsole();
pov_frontend::Display *CreateDefaultDisplay(unsigned int w, unsigned int h, COLC gf);

pov_frontend::Console *CreateDefaultConsole()
{
    return new DefaultConsole();
}

pov_frontend::Display *CreateDefaultDisplay(unsigned int w, unsigned int h, COLC gf)
{
    return new DefaultDisplay(w, h, gf);
}

void BackendExitCallback()
{
}

// NOTE: this code hasn't been tested in some time as all current official POV-Ray
// implementations have their own main and frontend code - so YMMV.
int main(int argc, char **argv)
{
<<<<<<< HEAD
	using namespace pov_base;
	using namespace pov_frontend;

	POVMSContext frontendContext = NULL;

	DefaultPlatformBase platformbase;
	POVMSAddress backendAddress = POVMSInvalidAddress;
	int err = kNoErr;
	int ret = 0;
	int i = 0;

	printf("Welcome to " BRANCH_NAME STANDALONE_VER " " BRANCH_FULL_VERSION "!\n");
	fflush(stdout);

//	char *nargv[2];
//	nargv[0] = argv[0];
//	nargv[1] = "'/Volumes/Iron/Official POV-Ray/POV-Ray 3.7 Source/benchmark.ini'";
//	nargv[1] = "'/Volumes/Iron/Official POV-Ray/POV-Ray 3.7 Source/object7.ini'";
//	argc = 2;
//	argv = nargv;

	// Init
	povray_init(boost::bind(&BackendExitCallback), &backendAddress);

	if(err == kNoErr)
		err = POVMS_OpenContext(&frontendContext);
	if(err != kNoErr)
		(void)POVMS_ASSERT_OUTPUT("Creating POVMS output context failed.", "povray.cpp", 0);
	else
	{
		POVMS_Object backendMessage;
		SimpleFrontend<ParserMessageHandler, FileMessageHandler, RenderMessageHandler, ImageMessageHandler>
		               frontend(frontendContext, backendAddress, backendMessage,
		               boost::bind(CreateDefaultConsole), boost::bind(CreateDefaultDisplay, _1, _2, _3));

		// Print help screens
		if(argc == 1)
		{
			// TODO frontend.PrintHelpScreens();
			return 0;
		}
		else if(argc == 2)
		{
			if((pov_stricmp(argv[1], "-h") == 0) ||
			   (pov_stricmp(argv[1], "-?") == 0) ||
			   (pov_stricmp(argv[1], "--help") == 0) ||
			   (pov_stricmp(argv[1], "-help") == 0))
			{
				// TODO frontend.PrintHelpScreens();
				return 0;
			}
			else if(argv[1][0] == '-')
			{
				if(argv[1][1] == '?')
				{
					// TODO frontend.PrintUsage(argv[1][2] - '0');
					return 0;
				}
				else if(strlen(argv[1]) == 6)
				{
					if(((argv[1][1] == 'h') || (argv[1][1] == 'H')) &&
					   ((argv[1][2] == 'e') || (argv[1][2] == 'E')) &&
					   ((argv[1][3] == 'l') || (argv[1][3] == 'L')) &&
					   ((argv[1][4] == 'p') || (argv[1][4] == 'P')))
					{
						// TODO frontend.PrintUsage(argv[1][5] - '0');
						return 0;
					}
				}
			}
		}

		try
		{
			ProcessRenderOptions renderoptions;
			POVMSObject obj;
			int l = 0;

			err = POVMSObject_New(&obj, kPOVObjectClass_IniOptions);
			if(err != kNoErr)
				throw POV_EXCEPTION_CODE(err);

			for(i = 1 ;i < argc; i++)
			{
				if(pov_stricmp(argv[i], "-povms") != 0)
				{
					err = renderoptions.ParseString(argv[i], &obj, true);
					if(err != kNoErr)
						throw POV_EXCEPTION_CODE(err);
				}
			}

			if(POVMSUtil_GetUCS2StringLength(&obj, kPOVAttrib_CreateIni, &l) == kNoErr)
			{
				UCS2 *outputini = new UCS2[l];
				if(POVMSUtil_GetUCS2String(&obj, kPOVAttrib_CreateIni, outputini, &l) == kNoErr)
					renderoptions.WriteFile(UCS2toASCIIString(outputini).c_str(), &obj);
			}

			POVMS_Object optionsobj(obj);

			frontend.Start(optionsobj);

			while(frontend.Process() != pov_frontend::kReady)
			{
				while(POVMS_ProcessMessages((POVMSContext)frontendContext, true, true) == kFalseErr)
				{
					if(frontend.Process() == pov_frontend::kReady)
						break;
				}

				Delay(100);
			}
		}
		catch(pov_base::Exception& e)
		{
			fprintf(stderr, "%s\n Failed to render file!\n", e.what());
			return -1;
		}

		// NOTE: It is important that 'frontend' be destroyed in this block scope because
		// 'POVMS_CloseContext' will destroy its context too early otherwise!
	}

	// Finish
	povray_terminate();

	(void)POVMS_CloseContext(frontendContext);

	return ret;
=======
    using namespace pov_base;
    using namespace pov_frontend;

    POVMSContext frontendContext = NULL;

    DefaultPlatformBase platformbase;
    POVMSAddress backendAddress = POVMSInvalidAddress;
    int err = kNoErr;
    int ret = 0;
    int i = 0;

    printf("Welcome to " BRANCH_NAME STANDALONE_VER " " BRANCH_FULL_VERSION "!\n");
    fflush(stdout);

//  char *nargv[2];
//  nargv[0] = argv[0];
//  nargv[1] = "'/Volumes/Iron/Official POV-Ray/POV-Ray 3.7 Source/benchmark.ini'";
//  nargv[1] = "'/Volumes/Iron/Official POV-Ray/POV-Ray 3.7 Source/object7.ini'";
//  argc = 2;
//  argv = nargv;

    // Init
    povray_init(boost::bind(&BackendExitCallback), &backendAddress);

    if(err == kNoErr)
        err = POVMS_OpenContext(&frontendContext);
    if(err != kNoErr)
        (void)POVMS_ASSERT_OUTPUT("Creating POVMS output context failed.", "povray.cpp", 0);
    else
    {
        POVMS_Object backendMessage;
        SimpleFrontend<ParserMessageHandler, FileMessageHandler, RenderMessageHandler, ImageMessageHandler>
                       frontend(frontendContext, backendAddress, backendMessage,
                       boost::bind(CreateDefaultConsole), boost::bind(CreateDefaultDisplay, _1, _2, _3));

        // Print help screens
        if(argc == 1)
        {
            // TODO frontend.PrintHelpScreens();
            return 0;
        }
        else if(argc == 2)
        {
            if((pov_stricmp(argv[1], "-h") == 0) ||
               (pov_stricmp(argv[1], "-?") == 0) ||
               (pov_stricmp(argv[1], "--help") == 0) ||
               (pov_stricmp(argv[1], "-help") == 0))
            {
                // TODO frontend.PrintHelpScreens();
                return 0;
            }
            else if(argv[1][0] == '-')
            {
                if(argv[1][1] == '?')
                {
                    // TODO frontend.PrintUsage(argv[1][2] - '0');
                    return 0;
                }
                else if(strlen(argv[1]) == 6)
                {
                    if(((argv[1][1] == 'h') || (argv[1][1] == 'H')) &&
                       ((argv[1][2] == 'e') || (argv[1][2] == 'E')) &&
                       ((argv[1][3] == 'l') || (argv[1][3] == 'L')) &&
                       ((argv[1][4] == 'p') || (argv[1][4] == 'P')))
                    {
                        // TODO frontend.PrintUsage(argv[1][5] - '0');
                        return 0;
                    }
                }
            }
        }

        try
        {
            ProcessRenderOptions renderoptions;
            POVMSObject obj;
            int l = 0;

            err = POVMSObject_New(&obj, kPOVObjectClass_IniOptions);
            if(err != kNoErr)
                throw POV_EXCEPTION_CODE(err);

            for(i = 1 ;i < argc; i++)
            {
                if(pov_stricmp(argv[i], "-povms") != 0)
                {
                    err = renderoptions.ParseString(argv[i], &obj, true);
                    if(err != kNoErr)
                        throw POV_EXCEPTION_CODE(err);
                }
            }

            if(POVMSUtil_GetUCS2StringLength(&obj, kPOVAttrib_CreateIni, &l) == kNoErr)
            {
                UCS2 *outputini = new UCS2[l];
                if(POVMSUtil_GetUCS2String(&obj, kPOVAttrib_CreateIni, outputini, &l) == kNoErr)
                    renderoptions.WriteFile(UCS2toASCIIString(outputini).c_str(), &obj);
            }

            POVMS_Object optionsobj(obj);

            frontend.Start(optionsobj);

            while(frontend.Process() != pov_frontend::kReady)
            {
                while(POVMS_ProcessMessages((POVMSContext)frontendContext, true, true) == kFalseErr)
                {
                    if(frontend.Process() == pov_frontend::kReady)
                        break;
                }

                Delay(100);
            }
        }
        catch(pov_base::Exception& e)
        {
            fprintf(stderr, "%s\n Failed to render file!\n", e.what());
            return -1;
        }

        // NOTE: It is important that 'frontend' be destroyed in this block scope because
        // 'POVMS_CloseContext' will destroy its context too early otherwise!
    }

    // Finish
    povray_terminate();

    (void)POVMS_CloseContext(frontendContext);

    return ret;
>>>>>>> 0049910b
}

#endif<|MERGE_RESOLUTION|>--- conflicted
+++ resolved
@@ -1,41 +1,3 @@
-<<<<<<< HEAD
-/*******************************************************************************
- * povray.cpp
- *
- * ---------------------------------------------------------------------------
- * UberPOV Raytracer version 1.37.
- * Portions Copyright 2013 Christoph Lipka.
- *
- * UberPOV 1.37 is an experimental unofficial branch of POV-Ray 3.7, and is
- * subject to the same licensing terms and conditions.
- * ---------------------------------------------------------------------------
- * Persistence of Vision Ray Tracer ('POV-Ray') version 3.7.
- * Copyright 1991-2013 Persistence of Vision Raytracer Pty. Ltd.
- *
- * POV-Ray is free software: you can redistribute it and/or modify
- * it under the terms of the GNU Affero General Public License as
- * published by the Free Software Foundation, either version 3 of the
- * License, or (at your option) any later version.
- *
- * POV-Ray is distributed in the hope that it will be useful,
- * but WITHOUT ANY WARRANTY; without even the implied warranty of
- * MERCHANTABILITY or FITNESS FOR A PARTICULAR PURPOSE.  See the
- * GNU Affero General Public License for more details.
- *
- * You should have received a copy of the GNU Affero General Public License
- * along with this program.  If not, see <http://www.gnu.org/licenses/>.
- * ---------------------------------------------------------------------------
- * POV-Ray is based on the popular DKB raytracer version 2.12.
- * DKBTrace was originally written by David K. Buck.
- * DKBTrace Ver 2.0-2.12 were written by David K. Buck & Aaron A. Collins.
- * ---------------------------------------------------------------------------
- * $File: //depot/clipka/upov/source/backend/povray.cpp $
- * $Revision: #5 $
- * $Change: 6087 $
- * $DateTime: 2013/11/11 03:53:39 $
- * $Author: clipka $
- *******************************************************************************/
-=======
 //******************************************************************************
 ///
 /// @file backend/povray.cpp
@@ -78,7 +40,6 @@
 /// @endparblock
 ///
 //******************************************************************************
->>>>>>> 0049910b
 
 #include <boost/thread.hpp>
 #include <boost/bind.hpp>
@@ -237,13 +198,8 @@
 /// branch primary developers
 const char *BranchDevelopers[] =
 {
-<<<<<<< HEAD
-	BRANCH_DEVELOPERS,
-	NULL
-=======
     BRANCH_DEVELOPERS,
     NULL
->>>>>>> 0049910b
 };
 
 #endif
@@ -253,13 +209,8 @@
 /// branch contributing developers
 const char *BranchContributors[] =
 {
-<<<<<<< HEAD
-	BRANCH_CONTRIBUTORS,
-	NULL
-=======
     BRANCH_CONTRIBUTORS,
     NULL
->>>>>>> 0049910b
 };
 
 #endif
@@ -345,25 +296,6 @@
 
 void BuildInitInfo(POVMSObjectPtr msg)
 {
-<<<<<<< HEAD
-	POVMSAttributeList attrlist;
-	POVMSAttribute attr;
-	int err = kNoErr;
-	char buffer[20];
-
-	if(err == kNoErr)
-		err = POVMSUtil_SetString(msg, kPOVAttrib_PlatformName, POVRAY_PLATFORM_NAME);
-	if(err == kNoErr)
-		err = POVMSUtil_SetFormatString(msg, kPOVAttrib_CoreVersion,
-		                                BRANCH_FULL_NAME STANDALONE_VER " Version %s", BRANCH_FULL_VERSION COMPILER_VER SSE2_INCLUDED);
-	if(err == kNoErr)
-		err = POVMSUtil_SetString(msg, kPOVAttrib_EnglishText,
-		                          DISTRIBUTION_MESSAGE_1 "\n" DISTRIBUTION_MESSAGE_2 "\n" DISTRIBUTION_MESSAGE_3
-#if POV_RAY_IS_BRANCH == 1
-		                          "\n" BRANCH_NAME " is based on POV-Ray " POV_RAY_VERSION " " POV_RAY_COPYRIGHT
-#endif
-		                          "\nPOV-Ray is based on DKBTrace 2.12 by David K. Buck & Aaron A. Collins\n" BRANCH_COPYRIGHT);
-=======
     POVMSAttributeList attrlist;
     POVMSAttribute attr;
     int err = kNoErr;
@@ -381,7 +313,6 @@
                                   "\n" BRANCH_NAME " is based on POV-Ray " POV_RAY_VERSION " " POV_RAY_COPYRIGHT
 #endif
                                   "\nPOV-Ray is based on DKBTrace 2.12 by David K. Buck & Aaron A. Collins\n" BRANCH_COPYRIGHT);
->>>>>>> 0049910b
 #if POV_RAY_IS_OFFICIAL == 1
     if(err == kNoErr)
         err = POVMSUtil_SetBool(msg, kPOVAttrib_Official, true);
@@ -494,117 +425,8 @@
         err = POVMSObject_Set(msg, &attrlist, kPOVAttrib_BranchContributingDevs);
 #endif
 
-<<<<<<< HEAD
-	if(err == kNoErr)
-		err = POVMSAttrList_New(&attrlist);
-	if(err == kNoErr)
-	{
-		for(int i = 0; PrimaryDevelopers[i] != NULL; i++)
-		{
-			err = POVMSAttr_New(&attr);
-			if(err == kNoErr)
-			{
-				err = POVMSAttr_Set(&attr, kPOVMSType_CString, PrimaryDevelopers[i], (int) strlen(PrimaryDevelopers[i]) + 1);
-				if(err == kNoErr)
-					err = POVMSAttrList_Append(&attrlist, &attr);
-				else
-					err = POVMSAttr_Delete(&attr);
-			}
-		}
-	}
-	if(err == kNoErr)
-		err = POVMSObject_Set(msg, &attrlist, kPOVAttrib_PrimaryDevs);
-
-	if(err == kNoErr)
-		err = POVMSAttrList_New(&attrlist);
-	if(err == kNoErr)
-	{
-		for(int i = 0; AssistingDevelopers[i] != NULL; i++)
-		{
-			err = POVMSAttr_New(&attr);
-			if(err == kNoErr)
-			{
-				err = POVMSAttr_Set(&attr, kPOVMSType_CString, AssistingDevelopers[i], (int) strlen(AssistingDevelopers[i]) + 1);
-				if(err == kNoErr)
-					err = POVMSAttrList_Append(&attrlist, &attr);
-				else
-					err = POVMSAttr_Delete(&attr);
-			}
-		}
-	}
-	if(err == kNoErr)
-		err = POVMSObject_Set(msg, &attrlist, kPOVAttrib_AssistingDevs);
-
-	if(err == kNoErr)
-		err = POVMSAttrList_New(&attrlist);
-	if(err == kNoErr)
-	{
-		for(int i = 0; ContributingDevelopers[i] != NULL; i++)
-		{
-			err = POVMSAttr_New(&attr);
-			if(err == kNoErr)
-			{
-				err = POVMSAttr_Set(&attr, kPOVMSType_CString, ContributingDevelopers[i], (int) strlen(ContributingDevelopers[i]) + 1);
-				if(err == kNoErr)
-					err = POVMSAttrList_Append(&attrlist, &attr);
-				else
-					err = POVMSAttr_Delete(&attr);
-			}
-		}
-	}
-	if(err == kNoErr)
-		err = POVMSObject_Set(msg, &attrlist, kPOVAttrib_ContributingDevs);
-
-#ifdef BRANCH_DEVELOPERS
-	if(err == kNoErr)
-		err = POVMSAttrList_New(&attrlist);
-	if(err == kNoErr)
-	{
-		for(int i = 0; BranchDevelopers[i] != NULL; i++)
-		{
-			err = POVMSAttr_New(&attr);
-			if(err == kNoErr)
-			{
-				err = POVMSAttr_Set(&attr, kPOVMSType_CString, BranchDevelopers[i], (int) strlen(BranchDevelopers[i]) + 1);
-				if(err == kNoErr)
-					err = POVMSAttrList_Append(&attrlist, &attr);
-				else
-					err = POVMSAttr_Delete(&attr);
-			}
-		}
-	}
-	if(err == kNoErr)
-		err = POVMSObject_Set(msg, &attrlist, kPOVAttrib_BranchPrimaryDevs);
-#endif
-
-#ifdef BRANCH_CONTRIBUTORS
-	if(err == kNoErr)
-		err = POVMSAttrList_New(&attrlist);
-	if(err == kNoErr)
-	{
-		for(int i = 0; BranchContributors[i] != NULL; i++)
-		{
-			err = POVMSAttr_New(&attr);
-			if(err == kNoErr)
-			{
-				err = POVMSAttr_Set(&attr, kPOVMSType_CString, BranchContributors[i], (int) strlen(BranchContributors[i]) + 1);
-				if(err == kNoErr)
-					err = POVMSAttrList_Append(&attrlist, &attr);
-				else
-					err = POVMSAttr_Delete(&attr);
-			}
-		}
-	}
-	if(err == kNoErr)
-		err = POVMSObject_Set(msg, &attrlist, kPOVAttrib_BranchContributingDevs);
-#endif
-
-	if(err == kNoErr)
-		err = POVMSAttrList_New(&attrlist);
-=======
     if(err == kNoErr)
         err = POVMSAttrList_New(&attrlist);
->>>>>>> 0049910b
 #ifndef DONT_SHOW_IMAGE_LIB_VERSIONS
 
 #ifndef LIBZ_MISSING
@@ -777,70 +599,6 @@
 
 void MainThreadFunction(const boost::function0<void>& threadExit)
 {
-<<<<<<< HEAD
-	try
-	{
-		if(POVMS_OpenContext(const_cast<POVMSContext *>(&POV_RenderContext)) != kNoErr)
-			(void)POVMS_ASSERT_OUTPUT("Opening POVMS context failed in main " BRANCH_NAME " backend thread.", __FILE__, __LINE__);
-		else
-		{
-			try
-			{
-				RenderBackend backend(POV_RenderContext, ValidateFrontendAddress);
-
-				POV_MEM_INIT();
-
-				if((POVMS_InstallReceiver((POVMSContext)POV_RenderContext, ConnectToFrontend, kPOVMsgClass_BackendControl, kPOVMsgIdent_InitInfo, NULL) != kNoErr) ||
-					(POVMS_InstallReceiver((POVMSContext)POV_RenderContext, DisconnectFromFrontend, kPOVMsgClass_BackendControl, kPOVMsgIdent_Done, NULL) != kNoErr))
-					(void)POVMS_ASSERT_OUTPUT("Installing POVMS receive handler functions failed in main " BRANCH_NAME " backend thread.", __FILE__, __LINE__);
-
-				while(POV_TerminateMainThread == false)
-				{
-					try
-					{
-						(void)POVMS_ProcessMessages((POVMSContext)POV_RenderContext, true, true);
-					}
-					catch (std::bad_alloc)
-					{
-						// we don't mind bad_alloc's so much; they will happen under some circumstances
-						// (e.g. create scene failing due to memory exhaustion). we just continue under
-						// those circumstances. if a POVMS send is waiting on a reply and didn't catch
-						// the problem, it will just have to time out ...
-					}
-					catch(...)
-					{
-						(void)POVMS_ASSERT_OUTPUT("Unhandled exception in POVMS receive handler in main " BRANCH_NAME " backend thread.", __FILE__, __LINE__);
-					}
-
-					boost::thread::yield();
-				}
-
-				// close_all(); // TODO FIXME - Remove this call! [trf]
-				POV_MEM_RELEASE_ALL(); // TODO FIXME - Remove this call! [trf]
-
-				// NOTE: It is important that 'backend' be destroyed in this block scope because
-				// 'POVMS_CloseContext' will destroy backend's context too early otherwise!
-			}
-			catch(...)
-			{
-				(void)POVMS_ASSERT_OUTPUT("Unexpected fatal error in main " BRANCH_NAME " backend thread.", __FILE__, __LINE__);
-			}
-		}
-	}
-	catch(...)
-	{
-		// no point in sending the exception up to the OS level. threadExit() will advise the frontend that
-		// we've had a problem.
-	}
-
-	// call the thread exit callback before we destroy the queue. this is important, because if we don't
-	// let the frontend know the queue is being deleted, it could try to send a message to it.
-	threadExit();
-
-	POVMSContext tempcontext = (POVMSContext)POV_RenderContext;
-	POV_RenderContext = NULL;
-	(void)POVMS_CloseContext(tempcontext);
-=======
     try
     {
         if(POVMS_OpenContext(const_cast<POVMSContext *>(&POV_RenderContext)) != kNoErr)
@@ -903,7 +661,6 @@
     POVMSContext tempcontext = (POVMSContext)POV_RenderContext;
     POV_RenderContext = NULL;
     (void)POVMS_CloseContext(tempcontext);
->>>>>>> 0049910b
 }
 
 }
@@ -1012,138 +769,6 @@
 // implementations have their own main and frontend code - so YMMV.
 int main(int argc, char **argv)
 {
-<<<<<<< HEAD
-	using namespace pov_base;
-	using namespace pov_frontend;
-
-	POVMSContext frontendContext = NULL;
-
-	DefaultPlatformBase platformbase;
-	POVMSAddress backendAddress = POVMSInvalidAddress;
-	int err = kNoErr;
-	int ret = 0;
-	int i = 0;
-
-	printf("Welcome to " BRANCH_NAME STANDALONE_VER " " BRANCH_FULL_VERSION "!\n");
-	fflush(stdout);
-
-//	char *nargv[2];
-//	nargv[0] = argv[0];
-//	nargv[1] = "'/Volumes/Iron/Official POV-Ray/POV-Ray 3.7 Source/benchmark.ini'";
-//	nargv[1] = "'/Volumes/Iron/Official POV-Ray/POV-Ray 3.7 Source/object7.ini'";
-//	argc = 2;
-//	argv = nargv;
-
-	// Init
-	povray_init(boost::bind(&BackendExitCallback), &backendAddress);
-
-	if(err == kNoErr)
-		err = POVMS_OpenContext(&frontendContext);
-	if(err != kNoErr)
-		(void)POVMS_ASSERT_OUTPUT("Creating POVMS output context failed.", "povray.cpp", 0);
-	else
-	{
-		POVMS_Object backendMessage;
-		SimpleFrontend<ParserMessageHandler, FileMessageHandler, RenderMessageHandler, ImageMessageHandler>
-		               frontend(frontendContext, backendAddress, backendMessage,
-		               boost::bind(CreateDefaultConsole), boost::bind(CreateDefaultDisplay, _1, _2, _3));
-
-		// Print help screens
-		if(argc == 1)
-		{
-			// TODO frontend.PrintHelpScreens();
-			return 0;
-		}
-		else if(argc == 2)
-		{
-			if((pov_stricmp(argv[1], "-h") == 0) ||
-			   (pov_stricmp(argv[1], "-?") == 0) ||
-			   (pov_stricmp(argv[1], "--help") == 0) ||
-			   (pov_stricmp(argv[1], "-help") == 0))
-			{
-				// TODO frontend.PrintHelpScreens();
-				return 0;
-			}
-			else if(argv[1][0] == '-')
-			{
-				if(argv[1][1] == '?')
-				{
-					// TODO frontend.PrintUsage(argv[1][2] - '0');
-					return 0;
-				}
-				else if(strlen(argv[1]) == 6)
-				{
-					if(((argv[1][1] == 'h') || (argv[1][1] == 'H')) &&
-					   ((argv[1][2] == 'e') || (argv[1][2] == 'E')) &&
-					   ((argv[1][3] == 'l') || (argv[1][3] == 'L')) &&
-					   ((argv[1][4] == 'p') || (argv[1][4] == 'P')))
-					{
-						// TODO frontend.PrintUsage(argv[1][5] - '0');
-						return 0;
-					}
-				}
-			}
-		}
-
-		try
-		{
-			ProcessRenderOptions renderoptions;
-			POVMSObject obj;
-			int l = 0;
-
-			err = POVMSObject_New(&obj, kPOVObjectClass_IniOptions);
-			if(err != kNoErr)
-				throw POV_EXCEPTION_CODE(err);
-
-			for(i = 1 ;i < argc; i++)
-			{
-				if(pov_stricmp(argv[i], "-povms") != 0)
-				{
-					err = renderoptions.ParseString(argv[i], &obj, true);
-					if(err != kNoErr)
-						throw POV_EXCEPTION_CODE(err);
-				}
-			}
-
-			if(POVMSUtil_GetUCS2StringLength(&obj, kPOVAttrib_CreateIni, &l) == kNoErr)
-			{
-				UCS2 *outputini = new UCS2[l];
-				if(POVMSUtil_GetUCS2String(&obj, kPOVAttrib_CreateIni, outputini, &l) == kNoErr)
-					renderoptions.WriteFile(UCS2toASCIIString(outputini).c_str(), &obj);
-			}
-
-			POVMS_Object optionsobj(obj);
-
-			frontend.Start(optionsobj);
-
-			while(frontend.Process() != pov_frontend::kReady)
-			{
-				while(POVMS_ProcessMessages((POVMSContext)frontendContext, true, true) == kFalseErr)
-				{
-					if(frontend.Process() == pov_frontend::kReady)
-						break;
-				}
-
-				Delay(100);
-			}
-		}
-		catch(pov_base::Exception& e)
-		{
-			fprintf(stderr, "%s\n Failed to render file!\n", e.what());
-			return -1;
-		}
-
-		// NOTE: It is important that 'frontend' be destroyed in this block scope because
-		// 'POVMS_CloseContext' will destroy its context too early otherwise!
-	}
-
-	// Finish
-	povray_terminate();
-
-	(void)POVMS_CloseContext(frontendContext);
-
-	return ret;
-=======
     using namespace pov_base;
     using namespace pov_frontend;
 
@@ -1274,7 +899,6 @@
     (void)POVMS_CloseContext(frontendContext);
 
     return ret;
->>>>>>> 0049910b
 }
 
 #endif