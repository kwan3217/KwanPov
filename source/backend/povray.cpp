/*******************************************************************************
 * povray.cpp
 *
 * ---------------------------------------------------------------------------
 * UberPOV Raytracer version 1.37.
 * Partial Copyright 2013 Christoph Lipka.
 *
 * UberPOV 1.37 is an experimental unofficial branch of POV-Ray 3.7, and is
 * subject to the same licensing terms and conditions.
 * ---------------------------------------------------------------------------
 * Persistence of Vision Ray Tracer ('POV-Ray') version 3.7.
 * Copyright 1991-2013 Persistence of Vision Raytracer Pty. Ltd.
 *
 * POV-Ray is free software: you can redistribute it and/or modify
 * it under the terms of the GNU Affero General Public License as
 * published by the Free Software Foundation, either version 3 of the
 * License, or (at your option) any later version.
 *
 * POV-Ray is distributed in the hope that it will be useful,
 * but WITHOUT ANY WARRANTY; without even the implied warranty of
 * MERCHANTABILITY or FITNESS FOR A PARTICULAR PURPOSE.  See the
 * GNU Affero General Public License for more details.
 *
 * You should have received a copy of the GNU Affero General Public License
 * along with this program.  If not, see <http://www.gnu.org/licenses/>.
 * ---------------------------------------------------------------------------
 * POV-Ray is based on the popular DKB raytracer version 2.12.
 * DKBTrace was originally written by David K. Buck.
 * DKBTrace Ver 2.0-2.12 were written by David K. Buck & Aaron A. Collins.
 * ---------------------------------------------------------------------------
<<<<<<< HEAD
 * $File: //depot/clipka/upov/source/backend/povray.cpp $
 * $Revision: #5 $
 * $Change: 6087 $
 * $DateTime: 2013/11/11 03:53:39 $
=======
 * $File: //depot/povray/smp/source/backend/povray.cpp $
 * $Revision: #81 $
 * $Change: 6079 $
 * $DateTime: 2013/11/10 06:01:56 $
>>>>>>> 8c26649c
 * $Author: clipka $
 *******************************************************************************/

#include <boost/thread.hpp>
#include <boost/bind.hpp>

#include <cstdlib>

// frame.h must always be the first POV file included (pulls in platform config)
#include "backend/frame.h"

#include "base/types.h"
#include "base/timer.h"
#include "base/povms.h"
#include "base/povmsgid.h"
#include "base/pov_err.h"
#include "base/platformbase.h"

#include "backend/povray.h"
#include "backend/control/renderbackend.h"
#include "backend/support/msgutil.h"
#include "backend/texture/texture.h"

#ifndef DONT_SHOW_IMAGE_LIB_VERSIONS
	// these are needed for copyright notices and version numbers
	#ifndef LIBZ_MISSING
		#include <zlib.h>
	#endif
	#ifndef LIBPNG_MISSING
		#include <png.h>
	#endif
	#ifndef LIBJPEG_MISSING
		#include <jversion.h>
	#endif
	#ifndef LIBTIFF_MISSING
		extern "C"
		{
			#ifndef __STDC__
			#define __STDC__        (1)
			#define UNDEF__STDC__
			#endif
			#ifndef AVOID_WIN32_FILEIO
			#define AVOID_WIN32_FILEIO // this stops the tiff headers from pulling in windows.h on win32/64
			#endif
			#include <tiffio.h>
			#ifdef UNDEF__STDC__
			#undef __STDC__
			#undef UNDEF__STDC__
			#endif
		}
	#endif

	// get boost version number. it isn't an image library but there's little point
	// in creating an entire new classification for it right now.
	#include <boost/version.hpp>

#endif

#ifndef POV_VALIDATE_FRONTEND
	#define POV_VALIDATE_FRONTEND(msg) true
#endif

#ifndef ALTMAIN

#include "base/stringutilities.h"
#include "base/textstreambuffer.h"
#include "frontend/defaultplatformbase.h"
#include "frontend/processrenderoptions.h"
#include "frontend/renderfrontend.h"
#include "frontend/simplefrontend.h"
#include "frontend/imageprocessing.h"
#include "frontend/console.h"
#include "frontend/display.h"

#endif

// this must be the last file included
#include "base/povdebug.h"

/// Platform specific function interface self reference pointer
pov_base::PlatformBase *pov_base::PlatformBase::self = NULL;

namespace
{

using namespace pov;
using namespace pov_base;

/// primary developers
const char *PrimaryDevelopers[] =
{
	"Chris Cason",
	"Thorsten Froehlich",
	"Christoph Lipka",
	NULL
};

/// assisting developers
const char *AssistingDevelopers[] =
{
	"Nicolas Calimet",
	"Jerome Grimbert",
	"James Holsenback",
	"Christoph Hormann",
	"Nathan Kopp",
	"Juha Nieminen",
	NULL
};

/// contributing developers
const char *ContributingDevelopers[] =
{
	"Steve Anger",
	"Eric Barish",
	"Dieter Bayer",
	"David K. Buck",
	"Nicolas Calimet",
	"Chris Cason",
	"Aaron A. Collins",
	"Chris Dailey",
	"Steve Demlow",
	"Andreas Dilger",
	"Alexander Enzmann",
	"Dan Farmer",
	"Thorsten Froehlich",
	"Mark Gordon",
	"James Holsenback",
	"Christoph Hormann",
	"Mike Hough",
	"Chris Huff",
	"Kari Kivisalo",
	"Nathan Kopp",
	"Lutz Kretzschmar",
	"Christoph Lipka",
	"Jochen Lippert",
	"Pascal Massimino",
	"Jim McElhiney",
	"Douglas Muir",
	"Juha Nieminen",
	"Ron Parker",
	"Bill Pulver",
	"Eduard Schwan",
	"Wlodzimierz Skiba",
	"Robert Skinner",
	"Yvo Smellenbergh",
	"Zsolt Szalavari",
	"Scott Taylor",
	"Massimo Valentini",
	"Timothy Wegner",
	"Drew Wells",
	"Chris Young",
	NULL   // NULL flags the end of the list
};

#ifdef BRANCH_DEVELOPERS

/// branch primary developers
const char *BranchDevelopers[] =
{
	BRANCH_DEVELOPERS,
	NULL
};

#endif

#ifdef BRANCH_CONTRIBUTORS

/// branch contributing developers
const char *BranchContributors[] =
{
	BRANCH_CONTRIBUTORS,
	NULL
};

#endif

/// POVMS context to receive messages from the frontend
volatile POVMSContext POV_RenderContext = NULL;

/// POVMS address of the currently connected frontend
volatile POVMSAddress POV_FrontendAddress = POVMSInvalidAddress;

/// Main POV-Ray thread that waits for messages from the frontend
boost::thread *POV_MainThread = NULL;

/// Flag to mark main POV-Ray thread for termination
volatile bool POV_TerminateMainThread = false;

/// Flag that indicates the main thread has terminated
volatile bool POV_MainThreadTerminated = false;

int ConnectToFrontend(POVMSObjectPtr, POVMSObjectPtr, int, void *);
int DisconnectFromFrontend(POVMSObjectPtr, POVMSObjectPtr, int, void *);
bool ValidateFrontendAddress(POVMSAddress);
void BuildInitInfo(POVMSObjectPtr);
void ExtractLibraryVersion(const char *str, char *buffer);
void ExitFunction();

/**
 *	This function represents the main POV-Ray render thread created
 *	by povray_init and terminated by povray_terminate.
 *	It inits POV-Ray memory management, message output, control input and
 *	other important global data structures. This thread represents POV-Ray
 *	and it is controlled only by POVMS messages with the exception of
 *	termination, which is handled by povray_terminate. Usually POVMS
 *	messages will be generated using the frontend classes provided.
 */
void MainThreadFunction(const boost::function0<void>& completion);

int ConnectToFrontend(POVMSObjectPtr msg, POVMSObjectPtr result, int, void *)
{
	if(POV_VALIDATE_FRONTEND(msg) == true)
	{
		if(POV_FrontendAddress == POVMSInvalidAddress)
		{
			if(POVMSMsg_GetSourceAddress(msg, const_cast<POVMSAddress *>(&POV_FrontendAddress)) == kNoErr)
			{
				BuildInitInfo(result);

				return POVMSMsg_SetMessageIdentifier(result, kPOVMsgIdent_Done);
			}
		}
	}

	(void)POVMSUtil_SetInt(msg, kPOVAttrib_ErrorNumber, kAuthorisationErr);

	return POVMSMsg_SetMessageIdentifier(result, kPOVMsgIdent_Failed);
}

int DisconnectFromFrontend(POVMSObjectPtr msg, POVMSObjectPtr result, int, void *)
{
	POVMSAddress addr = POVMSInvalidAddress;

	if(POVMSMsg_GetSourceAddress(msg, &addr) != kNoErr)
	{
		(void)POVMSUtil_SetInt(msg, kPOVAttrib_ErrorNumber, kAuthorisationErr);
		return POVMSMsg_SetMessageIdentifier(result, kPOVMsgIdent_Failed);
	}

	if(POV_FrontendAddress != addr)
	{
		(void)POVMSUtil_SetInt(msg, kPOVAttrib_ErrorNumber, kAuthorisationErr);
		return POVMSMsg_SetMessageIdentifier(result, kPOVMsgIdent_Failed);
	}

	POV_FrontendAddress = POVMSInvalidAddress;

	return POVMSMsg_SetMessageIdentifier(result, kPOVMsgIdent_Done);
}

bool ValidateFrontendAddress(POVMSAddress addr)
{
	return ((POV_FrontendAddress == addr) && (addr != POVMSInvalidAddress));
}

void BuildInitInfo(POVMSObjectPtr msg)
{
	POVMSAttributeList attrlist;
	POVMSAttribute attr;
	int err = kNoErr;
	char buffer[20];

	if(err == kNoErr)
		err = POVMSUtil_SetString(msg, kPOVAttrib_PlatformName, POVRAY_PLATFORM_NAME);
	if(err == kNoErr)
		err = POVMSUtil_SetFormatString(msg, kPOVAttrib_CoreVersion,
		                                BRANCH_FULL_NAME " Version %s%s", BRANCH_VERSION, COMPILER_VER);
	if(err == kNoErr)
		err = POVMSUtil_SetString(msg, kPOVAttrib_EnglishText,
		                          DISTRIBUTION_MESSAGE_1 "\n" DISTRIBUTION_MESSAGE_2 "\n" DISTRIBUTION_MESSAGE_3
#if POV_RAY_IS_BRANCH == 1
		                          "\n" BRANCH_NAME " is based on POV-Ray " POV_RAY_VERSION " " POV_RAY_COPYRIGHT
#endif
		                          "\nPOV-Ray is based on DKBTrace 2.12 by David K. Buck & Aaron A. Collins\n" BRANCH_COPYRIGHT);
#if POV_RAY_IS_OFFICIAL == 1
	if(err == kNoErr)
		err = POVMSUtil_SetBool(msg, kPOVAttrib_Official, true);
#else
	if(err == kNoErr)
		err = POVMSUtil_SetBool(msg, kPOVAttrib_Official, false);
#endif

	if(err == kNoErr)
		err = POVMSAttrList_New(&attrlist);
	if(err == kNoErr)
	{
		for(int i = 0; PrimaryDevelopers[i] != NULL; i++)
		{
			err = POVMSAttr_New(&attr);
			if(err == kNoErr)
			{
				err = POVMSAttr_Set(&attr, kPOVMSType_CString, PrimaryDevelopers[i], (int) strlen(PrimaryDevelopers[i]) + 1);
				if(err == kNoErr)
					err = POVMSAttrList_Append(&attrlist, &attr);
				else
					err = POVMSAttr_Delete(&attr);
			}
		}
	}
	if(err == kNoErr)
		err = POVMSObject_Set(msg, &attrlist, kPOVAttrib_PrimaryDevs);

	if(err == kNoErr)
		err = POVMSAttrList_New(&attrlist);
	if(err == kNoErr)
	{
		for(int i = 0; AssistingDevelopers[i] != NULL; i++)
		{
			err = POVMSAttr_New(&attr);
			if(err == kNoErr)
			{
				err = POVMSAttr_Set(&attr, kPOVMSType_CString, AssistingDevelopers[i], (int) strlen(AssistingDevelopers[i]) + 1);
				if(err == kNoErr)
					err = POVMSAttrList_Append(&attrlist, &attr);
				else
					err = POVMSAttr_Delete(&attr);
			}
		}
	}
	if(err == kNoErr)
		err = POVMSObject_Set(msg, &attrlist, kPOVAttrib_AssistingDevs);

	if(err == kNoErr)
		err = POVMSAttrList_New(&attrlist);
	if(err == kNoErr)
	{
		for(int i = 0; ContributingDevelopers[i] != NULL; i++)
		{
			err = POVMSAttr_New(&attr);
			if(err == kNoErr)
			{
				err = POVMSAttr_Set(&attr, kPOVMSType_CString, ContributingDevelopers[i], (int) strlen(ContributingDevelopers[i]) + 1);
				if(err == kNoErr)
					err = POVMSAttrList_Append(&attrlist, &attr);
				else
					err = POVMSAttr_Delete(&attr);
			}
		}
	}
	if(err == kNoErr)
		err = POVMSObject_Set(msg, &attrlist, kPOVAttrib_ContributingDevs);

#ifdef BRANCH_DEVELOPERS
	if(err == kNoErr)
		err = POVMSAttrList_New(&attrlist);
	if(err == kNoErr)
	{
		for(int i = 0; BranchDevelopers[i] != NULL; i++)
		{
			err = POVMSAttr_New(&attr);
			if(err == kNoErr)
			{
				err = POVMSAttr_Set(&attr, kPOVMSType_CString, BranchDevelopers[i], (int) strlen(BranchDevelopers[i]) + 1);
				if(err == kNoErr)
					err = POVMSAttrList_Append(&attrlist, &attr);
				else
					err = POVMSAttr_Delete(&attr);
			}
		}
	}
	if(err == kNoErr)
		err = POVMSObject_Set(msg, &attrlist, kPOVAttrib_BranchPrimaryDevs);
#endif

#ifdef BRANCH_CONTRIBUTORS
	if(err == kNoErr)
		err = POVMSAttrList_New(&attrlist);
	if(err == kNoErr)
	{
		for(int i = 0; BranchContributors[i] != NULL; i++)
		{
			err = POVMSAttr_New(&attr);
			if(err == kNoErr)
			{
				err = POVMSAttr_Set(&attr, kPOVMSType_CString, BranchContributors[i], (int) strlen(BranchContributors[i]) + 1);
				if(err == kNoErr)
					err = POVMSAttrList_Append(&attrlist, &attr);
				else
					err = POVMSAttr_Delete(&attr);
			}
		}
	}
	if(err == kNoErr)
		err = POVMSObject_Set(msg, &attrlist, kPOVAttrib_BranchContributingDevs);
#endif

	if(err == kNoErr)
		err = POVMSAttrList_New(&attrlist);
#ifndef DONT_SHOW_IMAGE_LIB_VERSIONS

#ifndef LIBZ_MISSING
	// ZLib library version and copyright notice
	if(err == kNoErr)
	{
		err = POVMSAttr_New(&attr);
		if(err == kNoErr)
		{
			ExtractLibraryVersion(zlibVersion(), buffer);

			const char *tempstr = pov_tsprintf("ZLib %s, Copyright 1995-2012 Jean-loup Gailly and Mark Adler", buffer);

			err = POVMSAttr_Set(&attr, kPOVMSType_CString, reinterpret_cast<const void *>(tempstr), (int) strlen(tempstr) + 1);
			if(err == kNoErr)
				err = POVMSAttrList_Append(&attrlist, &attr);
			else
				err = POVMSAttr_Delete(&attr);
		}
	}
#endif  // LIBZ_MISSING

#ifndef LIBPNG_MISSING
	// LibPNG library version and copyright notice
	if(err == kNoErr)
	{
		err = POVMSAttr_New(&attr);
		if(err == kNoErr)
		{
			ExtractLibraryVersion(png_get_libpng_ver(NULL), buffer);

			// TODO FIXME - shouldn't we use png_get_copyright() instead of png_get_libpng_ver() and a hard-coded string?
			const char *tempstr = pov_tsprintf("LibPNG %s, Copyright 1998-2012 Glenn Randers-Pehrson", buffer);

			err = POVMSAttr_Set(&attr, kPOVMSType_CString, reinterpret_cast<const void *>(tempstr), (int) strlen(tempstr) + 1);
			if(err == kNoErr)
				err = POVMSAttrList_Append(&attrlist, &attr);
			else
				err = POVMSAttr_Delete(&attr);
		}
	}
#endif  // LIBPNG_MISSING

#ifndef LIBJPEG_MISSING
	// LibJPEG library version and copyright notice
	if(err == kNoErr)
	{
		err = POVMSAttr_New(&attr);
		if(err == kNoErr)
		{
			ExtractLibraryVersion(JVERSION, buffer);

			// TODO FIXME - shouldn't we use the JCOPYRIGHT string instead of hard-coding it here?
			const char *tempstr = pov_tsprintf("LibJPEG %s, Copyright 1991-2013 Thomas G. Lane, Guido Vollbeding", buffer);

			err = POVMSAttr_Set(&attr, kPOVMSType_CString, reinterpret_cast<const void *>(tempstr), (int) strlen(tempstr) + 1);
			if(err == kNoErr)
				err = POVMSAttrList_Append(&attrlist, &attr);
			else
				err = POVMSAttr_Delete(&attr);
		}
	}
#endif  // LIBJPEG_MISSING

#ifndef LIBTIFF_MISSING
	// LibTIFF library version and copyright notice
	if(err == kNoErr)
	{
		err = POVMSAttr_New(&attr);
		if(err == kNoErr)
		{
			ExtractLibraryVersion(TIFFGetVersion(), buffer);

			// TODO FIXME - shouldn't we use the complete TIFFGetVersion() string instead of extracting just the version number and hard-coding the copyright info here?
			const char *tempstr = pov_tsprintf("LibTIFF %s, Copyright 1988-1997 Sam Leffler, 1991-1997 SGI", buffer);

			err = POVMSAttr_Set(&attr, kPOVMSType_CString, reinterpret_cast<const void *>(tempstr), (int) strlen(tempstr) + 1);
			if(err == kNoErr)
				err = POVMSAttrList_Append(&attrlist, &attr);
			else
				err = POVMSAttr_Delete(&attr);
		}
	}
#endif  // LIBTIFF_MISSING

	// boost library version and copyright notice
	if(err == kNoErr)
	{
		err = POVMSAttr_New(&attr);
		if(err == kNoErr)
		{
			const char *tempstr = pov_tsprintf("Boost %d.%d, http://www.boost.org/",
				BOOST_VERSION / 100000,
				BOOST_VERSION / 100 % 1000);

			err = POVMSAttr_Set(&attr, kPOVMSType_CString, reinterpret_cast<const void *>(tempstr), (int) strlen(tempstr) + 1);
			if(err == kNoErr)
				err = POVMSAttrList_Append(&attrlist, &attr);
			else
				err = POVMSAttr_Delete(&attr);
		}
	}

#ifndef OPENEXR_MISSING
	// OpenEXR library version and copyright notice
	// NOTE: The library does not seem to have a way to get the version number.
	// Since we don't ship the library with our source tree, we can't hard-code
	// the version number here, either, since we don't know what version will
	// be linked with our source.
	if(err == kNoErr)
	{
		err = POVMSAttr_New(&attr);
		if(err == kNoErr)
		{
			const char *tempstr = "OpenEXR, Copyright (c) 2004-2007, Industrial Light & Magic.";
			err = POVMSAttr_Set(&attr, kPOVMSType_CString, reinterpret_cast<const void *>(tempstr), (int) strlen(tempstr) + 1);
			if(err == kNoErr)
				err = POVMSAttrList_Append(&attrlist, &attr);
			else
				err = POVMSAttr_Delete(&attr);
		}
	}
#endif  // OPENEXR_MISSING

#endif  // DONT_SHOW_IMAGE_LIB_VERSIONS
	if(err == kNoErr)
		err = POVMSObject_Set(msg, &attrlist, kPOVAttrib_ImageLibVersions);
}

void ExtractLibraryVersion(const char *str, char *buffer)
{
	int pos = 0;

	for(; *str != 0; str++)
	{
		if(isdigit(*str))
		{
			while(((isalnum(*str)) || (*str == '.')) && (pos < 10))
			{
				buffer[pos] = *str;
				str++;
				pos++;
			}
			break;
		}
	}

	buffer[pos] = 0;
}

void ExitFunction()
{
	if((POV_RenderContext != NULL) && (POV_FrontendAddress != POVMSInvalidAddress))
	{
		POVMSObject msg;
		int err = kNoErr;

		if(err == kNoErr)
			err = POVMSObject_New(&msg, kPOVMSType_WildCard);
		if(err == kNoErr)
			err = POVMSMsg_SetupMessage(&msg, kPOVMsgClass_BackendControl, kPOVMsgIdent_Failed);
		if(err == kNoErr)
			err = POVMSMsg_SetDestinationAddress(&msg, const_cast<POVMSAddress>(POV_FrontendAddress));
		if(err == kNoErr)
			err = POVMS_Send(POV_RenderContext, &msg, NULL, kPOVMSSendMode_NoReply);
		if(err != 0)
			(void)POVMS_ASSERT_OUTPUT("Sending backend termination notice failed!", __FILE__, __LINE__);
	}
}

void MainThreadFunction(const boost::function0<void>& threadExit)
{
	try
	{
		if(POVMS_OpenContext(const_cast<POVMSContext *>(&POV_RenderContext)) != kNoErr)
			(void)POVMS_ASSERT_OUTPUT("Opening POVMS context failed in main " BRANCH_NAME " backend thread.", __FILE__, __LINE__);
		else
		{
			try
			{
				RenderBackend backend(POV_RenderContext, ValidateFrontendAddress);

				POV_MEM_INIT();

				if((POVMS_InstallReceiver((POVMSContext)POV_RenderContext, ConnectToFrontend, kPOVMsgClass_BackendControl, kPOVMsgIdent_InitInfo, NULL) != kNoErr) ||
					(POVMS_InstallReceiver((POVMSContext)POV_RenderContext, DisconnectFromFrontend, kPOVMsgClass_BackendControl, kPOVMsgIdent_Done, NULL) != kNoErr))
					(void)POVMS_ASSERT_OUTPUT("Installing POVMS receive handler functions failed in main " BRANCH_NAME " backend thread.", __FILE__, __LINE__);

				while(POV_TerminateMainThread == false)
				{
					try
					{
						(void)POVMS_ProcessMessages((POVMSContext)POV_RenderContext, true, true);
					}
					catch (std::bad_alloc)
					{
						// we don't mind bad_alloc's so much; they will happen under some circumstances
						// (e.g. create scene failing due to memory exhaustion). we just continue under
						// those circumstances. if a POVMS send is waiting on a reply and didn't catch
						// the problem, it will just have to time out ...
					}
					catch(...)
					{
						(void)POVMS_ASSERT_OUTPUT("Unhandled exception in POVMS receive handler in main " BRANCH_NAME " backend thread.", __FILE__, __LINE__);
					}

					boost::thread::yield();
				}

				// close_all(); // TODO FIXME - Remove this call! [trf]
				POV_MEM_RELEASE_ALL(); // TODO FIXME - Remove this call! [trf]

				// NOTE: It is important that 'backend' be destroyed in this block scope because
				// 'POVMS_CloseContext' will destroy backend's context too early otherwise!
			}
			catch(...)
			{
				(void)POVMS_ASSERT_OUTPUT("Unexpected fatal error in main " BRANCH_NAME " backend thread.", __FILE__, __LINE__);
			}
		}
	}
	catch(...)
	{
		// no point in sending the exception up to the OS level. threadExit() will advise the frontend that
		// we've had a problem.
	}

	// call the thread exit callback before we destroy the queue. this is important, because if we don't
	// let the frontend know the queue is being deleted, it could try to send a message to it.
	threadExit();

	POVMSContext tempcontext = (POVMSContext)POV_RenderContext;
	POV_RenderContext = NULL;
	(void)POVMS_CloseContext(tempcontext);
}

}

boost::thread *povray_init(const boost::function0<void>& threadExit, POVMSAddress *addr)
{
	using namespace pov;

	if(POV_MainThread == NULL)
	{
		POV_TerminateMainThread = false;
		POV_MainThreadTerminated = false;

		Initialize_Noise();
		pov::InitializePatternGenerators();

#ifndef USE_OFFICIAL_BOOST
		POV_MainThread = new boost::thread(boost::bind(&MainThreadFunction, threadExit), 1024 * 64);
#else
		POV_MainThread = new boost::thread(boost::bind(&MainThreadFunction, threadExit));
#endif

		// we can't depend on boost::thread::yield here since under windows it is not
		// guaranteed to give up a time slice [see API docs for Sleep(0)]
		while(POV_RenderContext == NULL)
		{
			boost::thread::yield();
			pov_base::Delay(50);
		}
	}

	if(addr != NULL)
	{
		int err = POVMS_GetContextAddress(POV_RenderContext, addr);
		if(err != kNoErr)
			throw POV_EXCEPTION_CODE(err);
	}

	return POV_MainThread;
}

bool povray_terminated()
{
	return POV_MainThreadTerminated;
}

void povray_terminate()
{
	using namespace pov;

	POV_TerminateMainThread = true;

	while(POV_RenderContext != NULL)
	{
		boost::thread::yield();
		pov_base::Delay(100);
	}

	if(POV_MainThread != NULL)
		POV_MainThread->join();

	delete POV_MainThread;
	POV_MainThread = NULL;

	Free_Noise_Tables(); // TODO FIXME - don't add such calls here!
}

#ifndef ALTMAIN

class DefaultConsole : public pov_frontend::Console
{
	public:
		DefaultConsole() { }
		~DefaultConsole() { }
		void Initialise() { }
		void Output(const string& str) { std::printf("%s\n", str.c_str()); std::fflush(stdout); }
};

class DefaultDisplay : public pov_frontend::Display
{
	public:
		DefaultDisplay(unsigned int w, unsigned int h, COLC g) : Display(w, h, g) { }
		~DefaultDisplay() { }
		void Initialise() { }
		void DrawPixel(unsigned int, unsigned int, const RGBA8&) { }
};

pov_frontend::Console *CreateDefaultConsole();
pov_frontend::Display *CreateDefaultDisplay(unsigned int w, unsigned int h, COLC gf);

pov_frontend::Console *CreateDefaultConsole()
{
	return new DefaultConsole();
}

pov_frontend::Display *CreateDefaultDisplay(unsigned int w, unsigned int h, COLC gf)
{
	return new DefaultDisplay(w, h, gf);
}

void BackendExitCallback()
{
}

// NOTE: this code hasn't been tested in some time as all current official POV-Ray
// implementations have their own main and frontend code - so YMMV.
int main(int argc, char **argv)
{
	using namespace pov_base;
	using namespace pov_frontend;

	POVMSContext frontendContext = NULL;

	DefaultPlatformBase platformbase;
	POVMSAddress backendAddress = POVMSInvalidAddress;
	int err = kNoErr;
	int ret = 0;
	int i = 0;

	printf("Welcome to " BRANCH_NAME " " BRANCH_VERSION " SMP!\n");
	fflush(stdout);

//	char *nargv[2];
//	nargv[0] = argv[0];
//	nargv[1] = "'/Volumes/Iron/Official POV-Ray/POV-Ray 3.7 Source/benchmark.ini'";
//	nargv[1] = "'/Volumes/Iron/Official POV-Ray/POV-Ray 3.7 Source/object7.ini'";
//	argc = 2;
//	argv = nargv;

	// Init
	povray_init(boost::bind(&BackendExitCallback), &backendAddress);

	if(err == kNoErr)
		err = POVMS_OpenContext(&frontendContext);
	if(err != kNoErr)
		(void)POVMS_ASSERT_OUTPUT("Creating POVMS output context failed.", "povray.cpp", 0);
	else
	{
		POVMS_Object backendMessage;
		SimpleFrontend<ParserMessageHandler, FileMessageHandler, RenderMessageHandler, ImageMessageHandler>
		               frontend(frontendContext, backendAddress, backendMessage,
		               boost::bind(CreateDefaultConsole), boost::bind(CreateDefaultDisplay, _1, _2, _3));

		// Print help screens
		if(argc == 1)
		{
			// TODO frontend.PrintHelpScreens();
			return 0;
		}
		else if(argc == 2)
		{
			if((pov_stricmp(argv[1], "-h") == 0) ||
			   (pov_stricmp(argv[1], "-?") == 0) ||
			   (pov_stricmp(argv[1], "--help") == 0) ||
			   (pov_stricmp(argv[1], "-help") == 0))
			{
				// TODO frontend.PrintHelpScreens();
				return 0;
			}
			else if(argv[1][0] == '-')
			{
				if(argv[1][1] == '?')
				{
					// TODO frontend.PrintUsage(argv[1][2] - '0');
					return 0;
				}
				else if(strlen(argv[1]) == 6)
				{
					if(((argv[1][1] == 'h') || (argv[1][1] == 'H')) &&
					   ((argv[1][2] == 'e') || (argv[1][2] == 'E')) &&
					   ((argv[1][3] == 'l') || (argv[1][3] == 'L')) &&
					   ((argv[1][4] == 'p') || (argv[1][4] == 'P')))
					{
						// TODO frontend.PrintUsage(argv[1][5] - '0');
						return 0;
					}
				}
			}
		}

		try
		{
			ProcessRenderOptions renderoptions;
			POVMSObject obj;
			int l = 0;

			err = POVMSObject_New(&obj, kPOVObjectClass_IniOptions);
			if(err != kNoErr)
				throw POV_EXCEPTION_CODE(err);

			for(i = 1 ;i < argc; i++)
			{
				if(pov_stricmp(argv[i], "-povms") != 0)
				{
					err = renderoptions.ParseString(argv[i], &obj, true);
					if(err != kNoErr)
						throw POV_EXCEPTION_CODE(err);
				}
			}

			if(POVMSUtil_GetUCS2StringLength(&obj, kPOVAttrib_CreateIni, &l) == kNoErr)
			{
				UCS2 *outputini = new UCS2[l];
				if(POVMSUtil_GetUCS2String(&obj, kPOVAttrib_CreateIni, outputini, &l) == kNoErr)
					renderoptions.WriteFile(UCS2toASCIIString(outputini).c_str(), &obj);
			}

			POVMS_Object optionsobj(obj);

			frontend.Start(optionsobj);

			while(frontend.Process() != pov_frontend::kReady)
			{
				while(POVMS_ProcessMessages((POVMSContext)frontendContext, true, true) == kFalseErr)
				{
					if(frontend.Process() == pov_frontend::kReady)
						break;
				}

				Delay(100);
			}
		}
		catch(pov_base::Exception& e)
		{
			fprintf(stderr, "%s\n Failed to render file!\n", e.what());
			return -1;
		}

		// NOTE: It is important that 'frontend' be destroyed in this block scope because
		// 'POVMS_CloseContext' will destroy its context too early otherwise!
	}

	// Finish
	povray_terminate();

	(void)POVMS_CloseContext(frontendContext);

	return ret;
}

#endif<|MERGE_RESOLUTION|>--- conflicted
+++ resolved
@@ -3,7 +3,7 @@
  *
  * ---------------------------------------------------------------------------
  * UberPOV Raytracer version 1.37.
- * Partial Copyright 2013 Christoph Lipka.
+ * Portions Copyright 2013 Christoph Lipka.
  *
  * UberPOV 1.37 is an experimental unofficial branch of POV-Ray 3.7, and is
  * subject to the same licensing terms and conditions.
@@ -28,17 +28,10 @@
  * DKBTrace was originally written by David K. Buck.
  * DKBTrace Ver 2.0-2.12 were written by David K. Buck & Aaron A. Collins.
  * ---------------------------------------------------------------------------
-<<<<<<< HEAD
  * $File: //depot/clipka/upov/source/backend/povray.cpp $
  * $Revision: #5 $
  * $Change: 6087 $
  * $DateTime: 2013/11/11 03:53:39 $
-=======
- * $File: //depot/povray/smp/source/backend/povray.cpp $
- * $Revision: #81 $
- * $Change: 6079 $
- * $DateTime: 2013/11/10 06:01:56 $
->>>>>>> 8c26649c
  * $Author: clipka $
  *******************************************************************************/
 
