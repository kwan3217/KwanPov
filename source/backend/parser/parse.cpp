--- conflicted
+++ resolved
@@ -139,11 +139,7 @@
 ******************************************************************************/
 
 Parser::Parser(shared_ptr<SceneData> sd, bool useclk, DBL clk, size_t seed) :
-<<<<<<< HEAD
-    Task(new SceneThreadData(sd, seed), boost::bind(&Parser::SendFatalError, this, _1)),
-=======
     SceneTask(new SceneThreadData(sd, seed), boost::bind(&Parser::SendFatalError, this, _1), "Parse", sd),
->>>>>>> 0049910b
     sceneData(sd),
     clockValue(clk),
     useClock(useclk),
@@ -312,25 +308,12 @@
         strcat(str, str [0] ? ", persistent data" : "persistent data") ;
 #endif
 
-#if EXPERIMENTAL_UPOV_PERSISTENT
-    if(mExperimentalFlags.upovPersistent)
-        strcat(str, str [0] ? ", persistent data" : "persistent data") ;
-#endif
-
     if (str[0] != '\0')
-<<<<<<< HEAD
-        Warning(0, "This rendering uses the following experimental feature(s): %s.\n"
-                   "The design and implementation of these features is likely to change in future\n"
-                   "versions of " BRANCH_NAME ". Backward compatibility with the current implementation is\n"
-                   "not guaranteed.",
-                   str);
-=======
         Warning("This rendering uses the following experimental feature(s): %s.\n"
                 "The design and implementation of these features is likely to change in future\n"
                 "versions of " BRANCH_NAME ". Backward compatibility with the current implementation is\n"
                 "not guaranteed.",
                 str);
->>>>>>> 0049910b
 
     // Check for beta features
     str[0] = '\0';
@@ -397,25 +380,6 @@
 
     if(sceneData->languageVersionLate)
     {
-<<<<<<< HEAD
-        Warning(0, "This scene had other declarations preceding the first #version directive.\n"
-                   "Please be aware that as of POV-Ray 3.7, unless already specified via an INI\n"
-                   "option, a #version is expected as the first declaration in a scene file. If\n"
-                   "this is not done, " BRANCH_NAME " may apply compatibility settings to some features\n"
-                   "that are intended to make pre-3.7 scenes render as designed. You are strongly\n"
-                   "encouraged to add a #version statement to the scene to make your intent clear.\n"
-                   "Future versions of POV-Ray may make the presence of a #version mandatory.");
-    }
-    else if(sceneData->languageVersionSet == false)
-    {
-        Warning(0, "This scene did not contain a #version directive. Please be aware that as of\n"
-                   "POV-Ray 3.7, unless already specified via an INI option, a #version is\n"
-                   "expected as the first declaration in a scene file. " BRANCH_NAME " may apply settings\n"
-                   "to some features that are intended to maintain compatibility with pre-3.7\n"
-                   "scenes. You are strongly encouraged to add a #version statement to the scene\n"
-                   "to make your intent clear. Future versions of POV-Ray may make the presence of\n"
-                   "a #version statement mandatory.");
-=======
         Warning("This scene had other declarations preceding the first #version directive.\n"
                 "Please be aware that as of POV-Ray 3.7, unless already specified via an INI\n"
                 "option, a #version is expected as the first declaration in a scene file. If\n"
@@ -433,7 +397,6 @@
                 "scenes. You are strongly encouraged to add a #version statement to the scene\n"
                 "to make your intent clear. Future versions of POV-Ray may make the presence of\n"
                 "a #version statement mandatory.");
->>>>>>> 0049910b
     }
 
     sceneData->parsedMaxTraceLevel = Max_Trace_Level;
@@ -7702,29 +7665,6 @@
             Object->Debug.Tag = s;
 #endif
             POV_FREE (s);
-        END_CASE
-
-        CASE(BLINK_TOKEN)
-            Object->subFrameTimeStart = Parse_Float();
-            Parse_Comma();
-            Object->subFrameTimeEnd = Allow_Float(std::numeric_limits<float>::max());
-            if (Object->subFrameTimeEnd == std::numeric_limits<float>::max())
-            {
-                // "blink FLOAT" is taken as specifying a duration, with the object being visible at the beginning of the frame
-                Object->subFrameTimeEnd   = Object->subFrameTimeStart;
-                Object->subFrameTimeStart = 0.0;
-                if (Object->subFrameTimeEnd == 0.0)
-                    Object->subFrameTimeEnd = 1.0; // "blink off" is taken as the object being always visible throughout the frame
-                else if ( (Object->subFrameTimeEnd < 0.0) ||
-                          (Object->subFrameTimeEnd > 1.0) )
-                    Error("blink duration must be greater than 0.0 and at most 1.0.");
-            }
-            else if (Object->subFrameTimeStart >= Object->subFrameTimeEnd)
-                Error("blink interval start must be smaller than interval end.");
-            else if (Object->subFrameTimeStart < 0.0)
-                Error("blink interval start must be at least 0.0.");
-            else if (Object->subFrameTimeEnd > 1.0)
-                Error("blink interval end must be at most 1.0.");
         END_CASE
 
         CASE(BLINK_TOKEN)
