<<<<<<< HEAD
/*******************************************************************************
 * randomsequences.cpp
 *
 * ---------------------------------------------------------------------------
 * UberPOV Raytracer version 1.37.
 * Portions Copyright 2013 Christoph Lipka.
 *
 * UberPOV 1.37 is an experimental unofficial branch of POV-Ray 3.7, and is
 * subject to the same licensing terms and conditions.
 * ---------------------------------------------------------------------------
 * Persistence of Vision Ray Tracer ('POV-Ray') version 3.7.
 * Copyright 1991-2013 Persistence of Vision Raytracer Pty. Ltd.
 *
 * POV-Ray is free software: you can redistribute it and/or modify
 * it under the terms of the GNU Affero General Public License as
 * published by the Free Software Foundation, either version 3 of the
 * License, or (at your option) any later version.
 *
 * POV-Ray is distributed in the hope that it will be useful,
 * but WITHOUT ANY WARRANTY; without even the implied warranty of
 * MERCHANTABILITY or FITNESS FOR A PARTICULAR PURPOSE.  See the
 * GNU Affero General Public License for more details.
 *
 * You should have received a copy of the GNU Affero General Public License
 * along with this program.  If not, see <http://www.gnu.org/licenses/>.
 * ---------------------------------------------------------------------------
 * POV-Ray is based on the popular DKB raytracer version 2.12.
 * DKBTrace was originally written by David K. Buck.
 * DKBTrace Ver 2.0-2.12 were written by David K. Buck & Aaron A. Collins.
 * ---------------------------------------------------------------------------
 * $File: N/A $
 * $Revision: N/A $
 * $Change: N/A $
 * $DateTime: N/A $
 * $Author: N/A $
 *******************************************************************************/
=======
//******************************************************************************
///
/// @file backend/support/randomsequences.cpp
///
/// @todo   What's in here?
///
/// @copyright
/// @parblock
///
/// UberPOV Raytracer version 1.37.
/// Portions Copyright 2013 Christoph Lipka.
///
/// UberPOV 1.37 is an experimental unofficial branch of POV-Ray 3.7, and is
/// subject to the same licensing terms and conditions.
///
/// ----------------------------------------------------------------------------
///
/// Persistence of Vision Ray Tracer ('POV-Ray') version 3.7.
/// Copyright 1991-2015 Persistence of Vision Raytracer Pty. Ltd.
///
/// POV-Ray is free software: you can redistribute it and/or modify
/// it under the terms of the GNU Affero General Public License as
/// published by the Free Software Foundation, either version 3 of the
/// License, or (at your option) any later version.
///
/// POV-Ray is distributed in the hope that it will be useful,
/// but WITHOUT ANY WARRANTY; without even the implied warranty of
/// MERCHANTABILITY or FITNESS FOR A PARTICULAR PURPOSE.  See the
/// GNU Affero General Public License for more details.
///
/// You should have received a copy of the GNU Affero General Public License
/// along with this program.  If not, see <http://www.gnu.org/licenses/>.
///
/// ----------------------------------------------------------------------------
///
/// POV-Ray is based on the popular DKB raytracer version 2.12.
/// DKBTrace was originally written by David K. Buck.
/// DKBTrace Ver 2.0-2.12 were written by David K. Buck & Aaron A. Collins.
///
/// @endparblock
///
//******************************************************************************
>>>>>>> 0049910b

#include <cassert>
#include <stdexcept>
#include <map>

#include <boost/random/mersenne_twister.hpp>
#include <boost/random/uniform_int.hpp>
#include <boost/random/uniform_real.hpp>
#include <boost/random/variate_generator.hpp>
#include <boost/thread.hpp>

// frame.h must always be the first POV file included (pulls in platform config)
#include "backend/frame.h"
#include "backend/support/randomsequences.h"

// this must be the last file included
#include "base/povdebug.h"

namespace pov
{

using namespace pov_base;

using boost::uniform_int;
using boost::uniform_real;
using boost::variate_generator;
using boost::mt19937;

#ifndef SIZE_MAX
#define SIZE_MAX ((size_t)-1)
#endif

#define PRIME_TABLE_COUNT 25
unsigned int primeTable[PRIME_TABLE_COUNT] = { 2, 3, 5, 7, 11, 13, 17, 19, 23, 29, 31, 37, 41, 43, 47, 53, 59, 61, 67, 71, 73, 79, 83, 89, 97 };



/*****************************************************************************
*
* FUNCTION
*
*   stream_rand
*
* INPUT
*
*   stream - number of random stream
*
* OUTPUT
*
* RETURNS
*
*   DBL - random value
*
* AUTHOR
*
*   Dieter Bayer
*
* DESCRIPTION
*
*   Standard pseudo-random function.
*
* CHANGES
*
*   Feb 1996 : Creation.
*   Mar 1996 : Return 2^32 random values instead of 2^16 [AED]
*
******************************************************************************/

DBL POV_rand(unsigned int& next_rand)
{
    next_rand = next_rand * 1812433253L + 12345L;

    return((DBL)(next_rand & 0xFFFFFFFFUL) / 0xFFFFFFFFUL);
}


/**********************************************************************************
 *  Legacy Code
 *********************************************************************************/

vector<int> RandomInts(int minval, int maxval, size_t count)
{
    mt19937 generator;
    uniform_int<int> distribution(minval, maxval);
    variate_generator<mt19937, uniform_int<int> > sequence(generator, distribution);
    vector<int> rands(count);

    for(size_t i = 0; i < count; i++)
        rands[i] = sequence();

    return rands;
}

vector<double> RandomDoubles(double minval, double maxval, size_t count)
{
    mt19937 generator;
    uniform_real<double> distribution(minval, maxval);
    variate_generator<mt19937, uniform_real<double> > sequence(generator, distribution);
    vector<double> rands(count);

    for(size_t i = 0; i < count; i++)
        rands[i] = sequence();

    return rands;
}

RandomIntSequence::RandomIntSequence(int minval, int maxval, size_t count) :
    values(RandomInts(minval, maxval, count))
{
}

RandomIntSequence::Generator::Generator(RandomIntSequence *seq, size_t seedindex) :
    sequence(seq),
    index(seedindex)
{
}

int RandomIntSequence::operator()(size_t seedindex)
{
    seedindex = seedindex % values.size();
    return values[seedindex];
}

int RandomIntSequence::Generator::operator()()
{
    index = (index + 1) % sequence->values.size();
    return (*sequence)(index);
}

int RandomIntSequence::Generator::operator()(size_t seedindex)
{
    return (*sequence)(seedindex);
}

size_t RandomIntSequence::Generator::GetSeed() const
{
    return index;
}

void RandomIntSequence::Generator::SetSeed(size_t seedindex)
{
    index = seedindex % sequence->values.size();
}

RandomDoubleSequence::RandomDoubleSequence(double minval, double maxval, size_t count) :
    values(RandomDoubles(minval, maxval, count))
{
}

RandomDoubleSequence::Generator::Generator(RandomDoubleSequence *seq, size_t seedindex) :
    sequence(seq),
    index(seedindex)
{
}

double RandomDoubleSequence::operator()(size_t seedindex)
{
    seedindex = seedindex % values.size();
    return values[seedindex];
}

double RandomDoubleSequence::Generator::operator()()
{
    index = (index + 1) % sequence->values.size();
    return (*sequence)(index);
}

double RandomDoubleSequence::Generator::operator()(size_t seedindex)
{
    return (*sequence)(seedindex);
}

size_t RandomDoubleSequence::Generator::GetSeed() const
{
    return index;
}

void RandomDoubleSequence::Generator::SetSeed(size_t seedindex)
{
    index = seedindex % sequence->values.size();
}


/**********************************************************************************
 *  Random Distribution Functions
 *********************************************************************************/


Vector2d Uniform2dOnSquare(SequentialDoubleGeneratorPtr source)
{
	double x = (*source)();
	double y = (*source)();
	return Vector2d((*source)(), (*source)());
}

Vector2d Uniform2dOnDisc(SequentialDoubleGeneratorPtr source)
{
	double r = sqrt((*source)());
	double theta = (*source)() * 2*M_PI;
	double x = r * cos(theta);
	double y = r * sin(theta);
	return Vector2d(x, y);
}

Vector3d Uniform3dOnSphere(SequentialDoubleGeneratorPtr source)
{
	double x = (*source)() * 2 - 1.0;
	double r = sqrt(1 - x*x);
	double theta = (*source)() * 2*M_PI;
	double y = r * cos(theta);
	double z = r * sin(theta);
	return Vector3d(x, y, z);
}

Vector3d CosWeighted3dOnHemisphere(SequentialDoubleGeneratorPtr source)
{
	Vector2d v = Uniform2dOnDisc(source);
	double y = sqrt (1 - v.lengthSqr());
	return Vector3d(v.x(), y, v.y());
}


/**********************************************************************************
 *  Random Distribution Functions
 *********************************************************************************/


Vector2d Uniform2dOnSquare(SequentialDoubleGeneratorPtr source)
{
	double x = (*source)();
	double y = (*source)();
	return Vector2d((*source)(), (*source)());
}

Vector2d Uniform2dOnDisc(SequentialDoubleGeneratorPtr source)
{
	double r = sqrt((*source)());
	double theta = (*source)() * 2*M_PI;
	double x = r * cos(theta);
	double y = r * sin(theta);
	return Vector2d(x, y);
}

Vector3d Uniform3dOnSphere(SequentialDoubleGeneratorPtr source)
{
	double x = (*source)() * 2 - 1.0;
	double r = sqrt(1 - x*x);
	double theta = (*source)() * 2*M_PI;
	double y = r * cos(theta);
	double z = r * sin(theta);
	return Vector3d(x, y, z);
}

Vector3d CosWeighted3dOnHemisphere(SequentialDoubleGeneratorPtr source)
{
	Vector2d v = Uniform2dOnDisc(source);
	double y = sqrt (1 - v.lengthSqr());
	return Vector3d(v.x(), y, v.y());
}


/**********************************************************************************
 *  Local Types : Abstract Generators
 *********************************************************************************/

/**
 *  Abstract template class representing a generator for numbers that can be accessed both sequentially and by index.
 */
template<class Type>
class HybridNumberGenerator : public SeedableNumberGenerator<Type>, public IndexedNumberGenerator<Type>
{
    public:

        HybridNumberGenerator(size_t size = 0);
        virtual Type operator()();
        virtual shared_ptr<vector<Type> > GetSequence(size_t count);
        virtual size_t MaxIndex() const;
        virtual size_t CycleLength() const;
        virtual void Seed(size_t seed);

    protected:

        const size_t    size;
        size_t          index;
};


/**********************************************************************************
 *  Local Types : Linear Generators
 *********************************************************************************/

/**
 *  Template class representing a generator for uniformly distributed numbers in a given range.
 */
template<class Type, class BoostGenerator, class UniformType, size_t CYCLE_LENGTH = SIZE_MAX>
class UniformRandomNumberGenerator : public SeedableNumberGenerator<Type>
{
<<<<<<< HEAD
	public:

		struct ParameterStruct {
			ParameterStruct(Type minval, Type maxval);
			Type minval, maxval;
			bool operator< (const ParameterStruct& other) const;
		};

		UniformRandomNumberGenerator(const ParameterStruct& param);
		UniformRandomNumberGenerator(Type minval, Type maxval);
		virtual Type operator()();
		virtual size_t CycleLength() const;
		virtual void Seed(size_t seed);

	protected:
		variate_generator<BoostGenerator, UniformType> generator;
=======
    public:

        struct ParameterStruct {
            ParameterStruct(Type minval, Type maxval);
            Type minval, maxval;
            bool operator< (const ParameterStruct& other) const;
        };

        UniformRandomNumberGenerator(const ParameterStruct& param);
        UniformRandomNumberGenerator(Type minval, Type maxval);
        virtual Type operator()();
        virtual size_t CycleLength() const;
        virtual void Seed(size_t seed);

    protected:
        variate_generator<BoostGenerator, UniformType> generator;
>>>>>>> 0049910b
};

typedef UniformRandomNumberGenerator<int,    mt19937, uniform_int<int> >        Mt19937IntGenerator;
typedef UniformRandomNumberGenerator<double, mt19937, uniform_real<double> >    Mt19937DoubleGenerator;

/**
 *  Generator for a 1-dimensional Halton sequence (aka van-der-Corput sequence).
 *  This class fulfills the boost UniformRandomNumberGenerator requirements,
 *  except that the numbers generated are actually sub-random.
 */
template<class Type>
class HaltonGenerator : public HybridNumberGenerator<Type>
{
    public:

        struct ParameterStruct {
            ParameterStruct(unsigned int base, Type minval, Type maxval);
            unsigned int base;
            Type minval, maxval;
            bool operator< (const ParameterStruct& other) const;
        };

        HaltonGenerator(const ParameterStruct& param);
        HaltonGenerator(unsigned int base, Type minval, Type maxval);
        /// Returns a particular number from the sequence.
        virtual double operator[](size_t index) const;

    protected:

        unsigned int    base;
        Type            minval;
        Type            scale;
};

typedef HaltonGenerator<int>    HaltonIntGenerator;
typedef HaltonGenerator<double> HaltonDoubleGenerator;


/**********************************************************************************
 *  Local Types : Vector Generators
 *********************************************************************************/

/**
 *  Class generating a cosine-weighted hemispherical direction vector compatible with earlier POV-Ray versions.
 *  This class uses a 1600-element hard-coded directions originally used for radiosity.
 */
class LegacyCosWeightedDirectionGenerator : public HybridNumberGenerator<Vector3d>
{
    public:

        static const int NumEntries = 1600;

        struct ParameterStruct
        {
            bool operator< (const ParameterStruct& other) const;
        };

        LegacyCosWeightedDirectionGenerator(const ParameterStruct& dummy);
        virtual Vector3d operator[](size_t i) const;
};


/**
 *  Abstract template class generating a vector based on a 2D Halton sequence.
 */
template<class Type, class TypeA, class TypeB = TypeA>
class Halton2dBasedGenerator : public HybridNumberGenerator<Type>
{
    public:

        struct ParameterStruct
        {
            ParameterStruct(unsigned int baseA, unsigned int baseB, TypeA minvalA, TypeA maxvalA, TypeB minvalB, TypeB maxvalB);
            unsigned int baseA, baseB;
            TypeA minvalA, maxvalA;
            TypeB minvalB, maxvalB;
            bool operator< (const ParameterStruct& other) const;
        };

        Halton2dBasedGenerator(const ParameterStruct& param);
        virtual Type operator[](size_t i) const = 0;

    protected:

        shared_ptr<HaltonDoubleGenerator> generatorA;
        shared_ptr<HaltonDoubleGenerator> generatorB;
};

/**
 *  Class generating cosine-weighted hemispherical direction vectors, centered around the Y axis, based on a 2D Halton sequence.
 */
class HaltonCosWeightedDirectionGenerator : public Halton2dBasedGenerator<Vector3d, double>
{
    public:

        struct ParameterStruct : public Halton2dBasedGenerator<Vector3d, double>::ParameterStruct
        {
            ParameterStruct(unsigned int baseA, unsigned int baseB);
        };

        HaltonCosWeightedDirectionGenerator(const ParameterStruct& param);
        virtual Vector3d operator[](size_t i) const;
};

/**
 *  Class generating uniformly distributed points within the unit circle based on a 2D Halton sequence.
 */
class HaltonOnDiscGenerator : public Halton2dBasedGenerator<Vector2d, double>
{
    public:

        struct ParameterStruct : public Halton2dBasedGenerator<Vector2d, double>::ParameterStruct
        {
            ParameterStruct(unsigned int baseA, unsigned int baseB, double radius);
        };

        HaltonOnDiscGenerator(const ParameterStruct& param);
        virtual Vector2d operator[](size_t i) const;
};

/**
 *  Class generating uniformly distributed points on the unit sphere based on a 2D Halton sequence.
 */
class HaltonUniformDirectionGenerator : public Halton2dBasedGenerator<Vector3d, double>
{
    public:

        struct ParameterStruct : public Halton2dBasedGenerator<Vector3d, double>::ParameterStruct
        {
            ParameterStruct(unsigned int baseA, unsigned int baseB);
        };

        HaltonUniformDirectionGenerator(const ParameterStruct& param);
        virtual Vector3d operator[](size_t i) const;
};

/**
 *  Class generating uniformly distributed points within a square based on a 2D Halton sequence.
 */
class Halton2dGenerator : public Halton2dBasedGenerator<Vector2d, double>
{
    public:
        Halton2dGenerator(const ParameterStruct& param);
        virtual Vector2d operator[](size_t i) const;
};


/**********************************************************************************
 *  Local Types : Auxiliary
 *********************************************************************************/

/**
 *  Template class representing a factory for pre-computed number tables.
 */
template<class Type>
class NumberSequenceFactory
{
    public:

        /// Sets up the factory to use a given sequence.
        NumberSequenceFactory(shared_ptr<vector<Type> const> masterSequence);
        /// Sets up the factory to use a given number source.
        NumberSequenceFactory(shared_ptr<SequentialNumberGenerator<Type> > master);
        /// Sets up the factory to use a given number source, pre-computing a given number of elements.
        NumberSequenceFactory(shared_ptr<SequentialNumberGenerator<Type> > master, size_t count);
        /// Gets a reference to a table of pre-computed numbers having at least the given size.
        /// @note The vector returned may contain more elements than requested.
        shared_ptr<vector<Type> const> operator()(size_t count);

    protected:

        typedef SequentialNumberGenerator<Type> Generator;
        typedef shared_ptr<Generator>           GeneratorPtr;
        typedef vector<Type>                    Sequence;
        typedef shared_ptr<Sequence>            SequencePtr;
        typedef shared_ptr<Sequence const>      SequenceConstPtr;

        GeneratorPtr        master;
        SequenceConstPtr    masterSequence;
        boost::mutex        masterMutex;
};

typedef NumberSequenceFactory<int>      IntSequenceFactory;
typedef NumberSequenceFactory<double>   DoubleSequenceFactory;
typedef NumberSequenceFactory<Vector3d> VectorSequenceFactory;


/**
 *  Template class representing a meta-factory for factories for pre-computed number tables.
 */
template<class ValueType, class GeneratorType>
class NumberSequenceMetaFactory
{
    public:

        static shared_ptr<NumberSequenceFactory<ValueType> > GetFactory(const typename GeneratorType::ParameterStruct& param);

    protected:

        typedef NumberSequenceFactory<ValueType>    Factory;
        typedef shared_ptr<Factory>                 FactoryPtr;
        typedef weak_ptr<Factory>                   FactoryWeakPtr;
        typedef std::map<typename GeneratorType::ParameterStruct, FactoryWeakPtr> FactoryTable;

        static  FactoryTable*   lookupTable;
        static  boost::mutex    lookupMutex;
};

typedef NumberSequenceMetaFactory<int,      Mt19937IntGenerator>                    Mt19937IntMetaFactory;
typedef NumberSequenceMetaFactory<double,   Mt19937DoubleGenerator>                 Mt19937DoubleMetaFactory;
typedef NumberSequenceMetaFactory<Vector3d, LegacyCosWeightedDirectionGenerator>    LegacyCosWeightedDirectionMetaFactory;
typedef NumberSequenceMetaFactory<Vector3d, HaltonCosWeightedDirectionGenerator>    HaltonCosWeightedDirectionMetaFactory;
typedef NumberSequenceMetaFactory<double,   HaltonDoubleGenerator>                  HaltonUniformDoubleMetaFactory;
typedef NumberSequenceMetaFactory<Vector3d, HaltonUniformDirectionGenerator>        HaltonUniformDirectionMetaFactory;
typedef NumberSequenceMetaFactory<Vector2d, HaltonOnDiscGenerator>                  HaltonOnDiscMetaFactory;
typedef NumberSequenceMetaFactory<Vector2d, Halton2dGenerator>                      Halton2dMetaFactory;


/**
 *  Template class representing a generator for pre-computed numbers using a shared values table.
 */
template<class Type>
class PrecomputedNumberGenerator : public HybridNumberGenerator<Type>
{
    public:

        /// Construct from a sequence factory.
        PrecomputedNumberGenerator(shared_ptr<NumberSequenceFactory<Type> > master, size_t size) :
            HybridNumberGenerator<Type>(size),
            values((*master)(size))
        {}

        /// Returns a particular number from the sequence.
        virtual Type operator[](size_t i) const
        {
            // According to C++ standard, template classes cannot refer to parent template classes' members by unqualified name
            const size_t& size = HybridNumberGenerator<Type>::size;
            return (*values)[i % size];
        }
        /// Returns a particular subset from the sequence.
        virtual shared_ptr<vector<Type> > GetSequence(size_t index, size_t count) const
        {
            // According to C++ standard, template classes cannot refer to parent template classes' members by unqualified name
            const size_t& size = HybridNumberGenerator<Type>::size;
            shared_ptr<vector<Type> > data(new vector<Type>);
            data->reserve(count);
            size_t i = index % size;
            while (count >= size - i) // handle wrap-around
            {
                data->insert(data->end(), values->begin() + i, values->begin() + size);
                count -= (size - i);
                i = 0;
            }
            data->insert(data->end(), values->begin() + i, values->begin() + i + count);
            return data;
        }

    protected:

        shared_ptr<vector<Type> const> values;
};

typedef PrecomputedNumberGenerator<int>         PrecomputedIntGenerator;
typedef PrecomputedNumberGenerator<double>      PrecomputedDoubleGenerator;
typedef PrecomputedNumberGenerator<Vector3d>    PrecomputedVectorGenerator;
typedef PrecomputedNumberGenerator<Vector2d>    PrecomputedVector2dGenerator;


/**********************************************************************************
 *  HybridNumberGenerator implementation
 *********************************************************************************/

template<class Type>
HybridNumberGenerator<Type>::HybridNumberGenerator(size_t size) :
    size(size),
    index(0)
{}

template<class Type>
Type HybridNumberGenerator<Type>::operator()()
{
    const Type& data = (*this)[index ++];
    if (size != 0)
        index = index % size;
    return data;
}

template<class Type>
shared_ptr<vector<Type> > HybridNumberGenerator<Type>::GetSequence(size_t count)
{
    shared_ptr<vector<Type> > data(IndexedNumberGenerator<Type>::GetSequence(index, count));
    index += count;
    if (size != 0)
        index = index % size;
    return data;
}

template<class Type>
size_t HybridNumberGenerator<Type>::MaxIndex() const
{
    return size - 1;
}

template<class Type>
size_t HybridNumberGenerator<Type>::CycleLength() const
{
    return size;
}

template<class Type>
void HybridNumberGenerator<Type>::Seed(size_t seed)
{
    index = seed % size;
}


/**********************************************************************************
 *  UniformRandomNumberGenerator implementation
 *********************************************************************************/

template<class Type, class BoostGenerator, class UniformType, size_t CYCLE_LENGTH>
UniformRandomNumberGenerator<Type,BoostGenerator,UniformType,CYCLE_LENGTH>::ParameterStruct::ParameterStruct(Type minval, Type maxval) :
    minval(minval), maxval(maxval)
{}

template<class Type, class BoostGenerator, class UniformType, size_t CYCLE_LENGTH>
bool UniformRandomNumberGenerator<Type,BoostGenerator,UniformType,CYCLE_LENGTH>::ParameterStruct::operator< (const ParameterStruct& other) const
{
    if (minval != other.minval)
        return (minval < other.minval);
    else
        return (maxval < other.maxval);
}

template<class Type, class BoostGenerator, class UniformType, size_t CYCLE_LENGTH>
UniformRandomNumberGenerator<Type,BoostGenerator,UniformType,CYCLE_LENGTH>::UniformRandomNumberGenerator(const ParameterStruct& param) :
    generator(BoostGenerator(), UniformType(param.minval, param.maxval))
{}

template<class Type, class BoostGenerator, class UniformType, size_t CYCLE_LENGTH>
UniformRandomNumberGenerator<Type,BoostGenerator,UniformType,CYCLE_LENGTH>::UniformRandomNumberGenerator(Type minval, Type maxval) :
    generator(BoostGenerator(), UniformType(minval, maxval))
{}

template<class Type, class BoostGenerator, class UniformType, size_t CYCLE_LENGTH>
Type UniformRandomNumberGenerator<Type,BoostGenerator,UniformType,CYCLE_LENGTH>::operator()()
{
    return generator();
}

template<class Type, class BoostGenerator, class UniformType, size_t CYCLE_LENGTH>
size_t UniformRandomNumberGenerator<Type,BoostGenerator,UniformType,CYCLE_LENGTH>::CycleLength() const
{
    return CYCLE_LENGTH;
}

template<class Type, class BoostGenerator, class UniformType, size_t CYCLE_LENGTH>
void UniformRandomNumberGenerator<Type,BoostGenerator,UniformType,CYCLE_LENGTH>::Seed(size_t seed)
{
	generator.engine().seed((uint32_t)seed);
}

template<class Type, class BoostGenerator, class UniformType, size_t CYCLE_LENGTH>
void UniformRandomNumberGenerator<Type,BoostGenerator,UniformType,CYCLE_LENGTH>::Seed(size_t seed)
{
	generator.engine().seed((uint32_t)seed);
}


/**********************************************************************************
 *  HaltonGenerator implementation
 *********************************************************************************/

template<class Type>
HaltonGenerator<Type>::ParameterStruct::ParameterStruct(unsigned int base, Type minval, Type maxval) :
    base(base), minval(minval), maxval(maxval)
{}

template<class Type>
bool HaltonGenerator<Type>::ParameterStruct::operator< (const ParameterStruct& other) const
{
    if (base != other.base)
        return (base < other.base);
    else if (minval != other.minval)
        return (minval < other.minval);
    else
        return (maxval < other.maxval);
}

template<class Type>
HaltonGenerator<Type>::HaltonGenerator(const ParameterStruct& param) :
    base(param.base),
    minval(param.minval),
    scale(param.maxval-param.minval)
{
}

template<class Type>
HaltonGenerator<Type>::HaltonGenerator(unsigned int base, Type minval, Type maxval) :
    base(base),
    minval(minval),
    scale(maxval-minval)
{
}

template<class Type>
double HaltonGenerator<Type>::operator[](size_t index) const
{
    size_t i = 1 + index; // index starts at 0, but halton sequence as implemented here starts at 1

    double h = 0;
    double q = 1.0/base;
    unsigned int digit;

    while (i > 0)
    {
        digit = (unsigned int)(i % base);
        h = h + digit * q;
        i /= base;
        q /= base;
    }

    return minval + (Type)(h * scale);
}


/**********************************************************************************
 *  NumberSequenceFactory implementation
 *********************************************************************************/

template<class Type>
NumberSequenceFactory<Type>::NumberSequenceFactory(shared_ptr<vector<Type> const> masterSequence) :
    masterSequence(masterSequence)
{}

template<class Type>
NumberSequenceFactory<Type>::NumberSequenceFactory(shared_ptr<SequentialNumberGenerator<Type> > master) :
    master(master)
{}

template<class Type>
NumberSequenceFactory<Type>::NumberSequenceFactory(shared_ptr<SequentialNumberGenerator<Type> > master, size_t count) :
    master(master)
{
    (*this)(count); // force initial sequence to be generated
}

template<class Type>
shared_ptr<vector<Type> const> NumberSequenceFactory<Type>::operator()(size_t count)
{
    boost::mutex::scoped_lock lock(masterMutex);
    if (!masterSequence)
    {
        // No values pre-computed yet; do it now.
        masterSequence = SequenceConstPtr(master->GetSequence(count));
    }
    else if ((masterSequence->size() < count) && master)
    {
        // Not enough values pre-computed; release the current values list and build a larger one.
        // NB: We're not simply appending to the current values list, because that might require re-allocation
        // and interfere with other threads trying to read from the list. To avoid having to synchronize
        // all read accesses, we're going for the less memory-efficient approach.
        size_t newCount = count;
        if (masterSequence->size() > newCount / 2)
        {
            // make sure to pre-compute at least twice the already-computed size, so we don't waste too much space with
            if (masterSequence->size() > SIZE_MAX / 2) // play it safe (though that'll have us run out of memory anyway)
                newCount = SIZE_MAX;
            else
                newCount = masterSequence->size() * 2;
        }
        // Pull more data from our master generator.
        // NB: We're using a temporary pointer to the new values list, so we can keep the master list const,
        // lest anyone might accidently modify it while other threads are reading it.
        SequenceConstPtr newSequence(master->GetSequence(newCount - masterSequence->size()));
        SequencePtr mergedSequence(new Sequence(*masterSequence));
        mergedSequence->insert(mergedSequence->end(), newSequence->begin(), newSequence->end());
        masterSequence = mergedSequence;
    }
    return masterSequence;
}


/**********************************************************************************
 *  NumberSequenceMetaFactory implementation
 *********************************************************************************/

template<class ValueType, class GeneratorType>
std::map<typename GeneratorType::ParameterStruct, weak_ptr<NumberSequenceFactory<ValueType> > >* NumberSequenceMetaFactory<ValueType, GeneratorType>::lookupTable;

template<class ValueType, class GeneratorType>
boost::mutex NumberSequenceMetaFactory<ValueType, GeneratorType>::lookupMutex;

template<class ValueType, class GeneratorType>
shared_ptr<NumberSequenceFactory<ValueType> > NumberSequenceMetaFactory<ValueType, GeneratorType>::GetFactory(const typename GeneratorType::ParameterStruct& param)
{
    boost::mutex::scoped_lock lock(lookupMutex);
    if (!lookupTable)
        lookupTable = new FactoryTable();
    FactoryPtr factory = (*lookupTable)[param].lock();
    if (!factory)
    {
        shared_ptr<GeneratorType> masterGenerator(new GeneratorType(param));
        factory = FactoryPtr(new Factory(shared_ptr<SequentialNumberGenerator<ValueType> >(masterGenerator)));
        (*lookupTable)[param] = factory;
    }
    return factory;
}


/**********************************************************************************
 *  LegacyCosWeightedDirectionGenerator implementation
 *********************************************************************************/

extern BYTE_XYZ rad_samples[]; // defined in rad_data.cpp

bool LegacyCosWeightedDirectionGenerator::ParameterStruct::operator< (const ParameterStruct& other) const
{
    return false; // all instances are equal
}

LegacyCosWeightedDirectionGenerator::LegacyCosWeightedDirectionGenerator(const ParameterStruct& dummy)
{}

Vector3d LegacyCosWeightedDirectionGenerator::operator[](size_t i) const
{
    Vector3d result;
    VUnpack(result, &(rad_samples[i % NumEntries]));
    return result;
}


/**********************************************************************************
 *  Halton2dBasedGenerator implementation
 *********************************************************************************/

template<class Type, class TypeA, class TypeB>
Halton2dBasedGenerator<Type, TypeA, TypeB>::ParameterStruct::ParameterStruct(unsigned int baseA, unsigned int baseB, TypeA minvalA, TypeA maxvalA, TypeB minvalB, TypeB maxvalB) :
    baseA(baseA), baseB(baseB),
    minvalA(minvalA), maxvalA(maxvalA),
    minvalB(minvalB), maxvalB(maxvalB)
{}

template<class Type, class TypeA, class TypeB>
bool Halton2dBasedGenerator<Type, TypeA, TypeB>::ParameterStruct::operator< (const ParameterStruct& other) const
{
    if (baseA != other.baseA)
        return (baseA < other.baseA);
    else if (baseB != other.baseB)
        return (baseB < other.baseB);
    else if (minvalA != other.minvalA)
        return (minvalA < other.minvalA);
    else if (maxvalA != other.maxvalA)
        return (maxvalA < other.maxvalA);
    else if (minvalB != other.minvalB)
        return (minvalB < other.minvalB);
    else
        return (maxvalB < other.maxvalB);
}

template<class Type, class TypeA, class TypeB>
Halton2dBasedGenerator<Type, TypeA, TypeB>::Halton2dBasedGenerator(const ParameterStruct& param) :
    generatorA(new HaltonDoubleGenerator(param.baseA, param.minvalA, param.maxvalA)),
    generatorB(new HaltonDoubleGenerator(param.baseB, param.minvalB, param.maxvalB))
{}


/**********************************************************************************
 *  HaltonCosWeightedDirectionGenerator implementation
 *********************************************************************************/

HaltonCosWeightedDirectionGenerator::HaltonCosWeightedDirectionGenerator(const ParameterStruct& param) :
    Halton2dBasedGenerator<Vector3d,double,double>(param)
{}

HaltonCosWeightedDirectionGenerator::ParameterStruct::ParameterStruct(unsigned int baseA, unsigned int baseB) :
    Halton2dBasedGenerator<Vector3d,double,double>::ParameterStruct(baseA, baseB, 0.0, 1.0, 0.0, 2*M_PI)
{}

Vector3d HaltonCosWeightedDirectionGenerator::operator[](size_t i) const
{
    double r = sqrt((*generatorA)[i]);
    double theta = (*generatorB)[i];
    double x = r * cos(theta);
    double z = r * sin(theta);
    double y = sqrt (1 - x*x - z*z);
    return Vector3d(x, y, z);
}


/**********************************************************************************
 *  HaltonOnDiscGenerator implementation
 *********************************************************************************/

HaltonOnDiscGenerator::HaltonOnDiscGenerator(const ParameterStruct& param) :
    Halton2dBasedGenerator<Vector2d,double,double>(param)
{}

HaltonOnDiscGenerator::ParameterStruct::ParameterStruct(unsigned int baseA, unsigned int baseB, double radius) :
    Halton2dBasedGenerator<Vector2d,double,double>::ParameterStruct(baseA, baseB, 0.0, radius*radius, 0.0, 2*M_PI)
{}

Vector2d HaltonOnDiscGenerator::operator[](size_t i) const
{
    double r = sqrt((*generatorA)[i]);
    double theta = (*generatorB)[i];
    double x = r * cos(theta);
    double y = r * sin(theta);
    return Vector2d(x, y);
}


/**********************************************************************************
 *  Halton2dGenerator implementation
 *********************************************************************************/

Halton2dGenerator::Halton2dGenerator(const ParameterStruct& param) :
    Halton2dBasedGenerator<Vector2d,double,double>(param)
{}

Vector2d Halton2dGenerator::operator[](size_t i) const
{
    double x = (*generatorA)[i];
    double y = (*generatorB)[i];
    return Vector2d(x, y);
}


/**********************************************************************************
 *  HaltonUniformDirectionGenerator implementation
 *********************************************************************************/

HaltonUniformDirectionGenerator::HaltonUniformDirectionGenerator(const ParameterStruct& param) :
    Halton2dBasedGenerator<Vector3d,double,double>(param)
{}

HaltonUniformDirectionGenerator::ParameterStruct::ParameterStruct(unsigned int baseA, unsigned int baseB) :
    Halton2dBasedGenerator<Vector3d,double,double>::ParameterStruct(baseA, baseB, -1.0, 1.0, 0.0, 2*M_PI)
{}

Vector3d HaltonUniformDirectionGenerator::operator[](size_t i) const
{
    double x = (*generatorA)[i];
    double r = sqrt(1 - x*x);
    double theta = (*generatorB)[i];
    double y = r * cos(theta);
    double z = r * sin(theta);
    return Vector3d(x, y, z);
}


/**********************************************************************************
 *  Factory Functions
 *********************************************************************************/

SeedableIntGeneratorPtr GetRandomIntGenerator(int minval, int maxval, size_t count)
{
    assert (count > 0);
    Mt19937IntGenerator::ParameterStruct param(minval, maxval);
    shared_ptr<NumberSequenceFactory<int> > factory = Mt19937IntMetaFactory::GetFactory(param);
    SeedableIntGeneratorPtr generator(new PrecomputedIntGenerator(factory, count));
    (void)(*generator)(); // legacy fix
    return generator;
}

SeedableDoubleGeneratorPtr GetRandomDoubleGenerator(double minval, double maxval, size_t count)
{
    assert (count > 0);
    Mt19937DoubleGenerator::ParameterStruct param(minval, maxval);
    shared_ptr<NumberSequenceFactory<double> > factory(Mt19937DoubleMetaFactory::GetFactory(param));
    SeedableDoubleGeneratorPtr generator(new PrecomputedDoubleGenerator(factory, count));
    (void)(*generator)(); // legacy fix
    return generator;
}

SeedableDoubleGeneratorPtr GetRandomDoubleGenerator(double minval, double maxval)
{
<<<<<<< HEAD
	Mt19937DoubleGenerator::ParameterStruct param(minval, maxval);
	SeedableDoubleGeneratorPtr generator(new Mt19937DoubleGenerator(param));
	(void)(*generator)(); // legacy fix
	return generator;
=======
    Mt19937DoubleGenerator::ParameterStruct param(minval, maxval);
    SeedableDoubleGeneratorPtr generator(new Mt19937DoubleGenerator(param));
    (void)(*generator)(); // legacy fix
    return generator;
>>>>>>> 0049910b
}

IndexedDoubleGeneratorPtr GetIndexedRandomDoubleGenerator(double minval, double maxval, size_t count)
{
    assert (count > 0);
    Mt19937DoubleGenerator::ParameterStruct param(minval, maxval);
    shared_ptr<NumberSequenceFactory<double> > factory(Mt19937DoubleMetaFactory::GetFactory(param));
    return IndexedDoubleGeneratorPtr(new PrecomputedDoubleGenerator(factory, count));
}

SequentialVectorGeneratorPtr GetSubRandomCosWeightedDirectionGenerator(unsigned int id, size_t count)
{
    if ((id == 0) && count && (count < LegacyCosWeightedDirectionGenerator::NumEntries))
    {
        LegacyCosWeightedDirectionGenerator::ParameterStruct param;
        shared_ptr<NumberSequenceFactory<Vector3d> > factory(LegacyCosWeightedDirectionMetaFactory::GetFactory(param));
        return SequentialVectorGeneratorPtr(new PrecomputedVectorGenerator(factory, count));
    }
    else
    {
        HaltonCosWeightedDirectionGenerator::ParameterStruct param(primeTable[id % PRIME_TABLE_COUNT], primeTable[(id+1) % PRIME_TABLE_COUNT]);
        if (count)
        {
            shared_ptr<NumberSequenceFactory<Vector3d> > factory(HaltonCosWeightedDirectionMetaFactory::GetFactory(param));
            return SequentialVectorGeneratorPtr(new PrecomputedVectorGenerator(factory, count));
        }
        else
            return SequentialVectorGeneratorPtr(new HaltonCosWeightedDirectionGenerator(param));
    }
}

SequentialDoubleGeneratorPtr GetSubRandomDoubleGenerator(unsigned int id, double minval, double maxval, size_t count)
{
    HaltonDoubleGenerator::ParameterStruct param(primeTable[id % PRIME_TABLE_COUNT], minval, maxval);
    if (count)
    {
        shared_ptr<NumberSequenceFactory<double> > factory(HaltonUniformDoubleMetaFactory::GetFactory(param));
        return SequentialDoubleGeneratorPtr(new PrecomputedDoubleGenerator(factory, count));
    }
    else
        return SequentialDoubleGeneratorPtr(new HaltonDoubleGenerator(param));
}

SequentialVectorGeneratorPtr GetSubRandomDirectionGenerator(unsigned int id, size_t count)
{
    HaltonUniformDirectionGenerator::ParameterStruct param(primeTable[id % PRIME_TABLE_COUNT], primeTable[(id+1) % PRIME_TABLE_COUNT]);
    if (count)
    {
        shared_ptr<NumberSequenceFactory<Vector3d> > factory(HaltonUniformDirectionMetaFactory::GetFactory(param));
        return SequentialVectorGeneratorPtr(new PrecomputedVectorGenerator(factory, count));
    }
    else
        return SequentialVectorGeneratorPtr(new HaltonUniformDirectionGenerator(param));
}

SequentialVector2dGeneratorPtr GetSubRandomOnDiscGenerator(unsigned int id, double radius, size_t count)
{
    HaltonOnDiscGenerator::ParameterStruct param(primeTable[id % PRIME_TABLE_COUNT], primeTable[(id+1) % PRIME_TABLE_COUNT], radius);
    if (count)
    {
        shared_ptr<NumberSequenceFactory<Vector2d> > factory(HaltonOnDiscMetaFactory::GetFactory(param));
        return SequentialVector2dGeneratorPtr(new PrecomputedVector2dGenerator(factory, count));
    }
    else
        return SequentialVector2dGeneratorPtr(new HaltonOnDiscGenerator(param));
}

SequentialVector2dGeneratorPtr GetSubRandom2dGenerator(unsigned int id, double minX, double maxX, double minY, double maxY, size_t count)
{
    Halton2dGenerator::ParameterStruct param(primeTable[id % PRIME_TABLE_COUNT], primeTable[(id+1) % PRIME_TABLE_COUNT], minX, maxX, minY, maxY);
    if (count)
    {
        shared_ptr<NumberSequenceFactory<Vector2d> > factory(Halton2dMetaFactory::GetFactory(param));
        return SequentialVector2dGeneratorPtr(new PrecomputedVector2dGenerator(factory, count));
    }
    else
        return SequentialVector2dGeneratorPtr(new Halton2dGenerator(param));
}

} // end of namespace pov<|MERGE_RESOLUTION|>--- conflicted
+++ resolved
@@ -1,41 +1,3 @@
-<<<<<<< HEAD
-/*******************************************************************************
- * randomsequences.cpp
- *
- * ---------------------------------------------------------------------------
- * UberPOV Raytracer version 1.37.
- * Portions Copyright 2013 Christoph Lipka.
- *
- * UberPOV 1.37 is an experimental unofficial branch of POV-Ray 3.7, and is
- * subject to the same licensing terms and conditions.
- * ---------------------------------------------------------------------------
- * Persistence of Vision Ray Tracer ('POV-Ray') version 3.7.
- * Copyright 1991-2013 Persistence of Vision Raytracer Pty. Ltd.
- *
- * POV-Ray is free software: you can redistribute it and/or modify
- * it under the terms of the GNU Affero General Public License as
- * published by the Free Software Foundation, either version 3 of the
- * License, or (at your option) any later version.
- *
- * POV-Ray is distributed in the hope that it will be useful,
- * but WITHOUT ANY WARRANTY; without even the implied warranty of
- * MERCHANTABILITY or FITNESS FOR A PARTICULAR PURPOSE.  See the
- * GNU Affero General Public License for more details.
- *
- * You should have received a copy of the GNU Affero General Public License
- * along with this program.  If not, see <http://www.gnu.org/licenses/>.
- * ---------------------------------------------------------------------------
- * POV-Ray is based on the popular DKB raytracer version 2.12.
- * DKBTrace was originally written by David K. Buck.
- * DKBTrace Ver 2.0-2.12 were written by David K. Buck & Aaron A. Collins.
- * ---------------------------------------------------------------------------
- * $File: N/A $
- * $Revision: N/A $
- * $Change: N/A $
- * $DateTime: N/A $
- * $Author: N/A $
- *******************************************************************************/
-=======
 //******************************************************************************
 ///
 /// @file backend/support/randomsequences.cpp
@@ -78,7 +40,6 @@
 /// @endparblock
 ///
 //******************************************************************************
->>>>>>> 0049910b
 
 #include <cassert>
 #include <stdexcept>
@@ -302,45 +263,6 @@
 
 
 /**********************************************************************************
- *  Random Distribution Functions
- *********************************************************************************/
-
-
-Vector2d Uniform2dOnSquare(SequentialDoubleGeneratorPtr source)
-{
-	double x = (*source)();
-	double y = (*source)();
-	return Vector2d((*source)(), (*source)());
-}
-
-Vector2d Uniform2dOnDisc(SequentialDoubleGeneratorPtr source)
-{
-	double r = sqrt((*source)());
-	double theta = (*source)() * 2*M_PI;
-	double x = r * cos(theta);
-	double y = r * sin(theta);
-	return Vector2d(x, y);
-}
-
-Vector3d Uniform3dOnSphere(SequentialDoubleGeneratorPtr source)
-{
-	double x = (*source)() * 2 - 1.0;
-	double r = sqrt(1 - x*x);
-	double theta = (*source)() * 2*M_PI;
-	double y = r * cos(theta);
-	double z = r * sin(theta);
-	return Vector3d(x, y, z);
-}
-
-Vector3d CosWeighted3dOnHemisphere(SequentialDoubleGeneratorPtr source)
-{
-	Vector2d v = Uniform2dOnDisc(source);
-	double y = sqrt (1 - v.lengthSqr());
-	return Vector3d(v.x(), y, v.y());
-}
-
-
-/**********************************************************************************
  *  Local Types : Abstract Generators
  *********************************************************************************/
 
@@ -376,24 +298,6 @@
 template<class Type, class BoostGenerator, class UniformType, size_t CYCLE_LENGTH = SIZE_MAX>
 class UniformRandomNumberGenerator : public SeedableNumberGenerator<Type>
 {
-<<<<<<< HEAD
-	public:
-
-		struct ParameterStruct {
-			ParameterStruct(Type minval, Type maxval);
-			Type minval, maxval;
-			bool operator< (const ParameterStruct& other) const;
-		};
-
-		UniformRandomNumberGenerator(const ParameterStruct& param);
-		UniformRandomNumberGenerator(Type minval, Type maxval);
-		virtual Type operator()();
-		virtual size_t CycleLength() const;
-		virtual void Seed(size_t seed);
-
-	protected:
-		variate_generator<BoostGenerator, UniformType> generator;
-=======
     public:
 
         struct ParameterStruct {
@@ -410,7 +314,6 @@
 
     protected:
         variate_generator<BoostGenerator, UniformType> generator;
->>>>>>> 0049910b
 };
 
 typedef UniformRandomNumberGenerator<int,    mt19937, uniform_int<int> >        Mt19937IntGenerator;
@@ -765,12 +668,6 @@
 size_t UniformRandomNumberGenerator<Type,BoostGenerator,UniformType,CYCLE_LENGTH>::CycleLength() const
 {
     return CYCLE_LENGTH;
-}
-
-template<class Type, class BoostGenerator, class UniformType, size_t CYCLE_LENGTH>
-void UniformRandomNumberGenerator<Type,BoostGenerator,UniformType,CYCLE_LENGTH>::Seed(size_t seed)
-{
-	generator.engine().seed((uint32_t)seed);
 }
 
 template<class Type, class BoostGenerator, class UniformType, size_t CYCLE_LENGTH>
@@ -1088,17 +985,10 @@
 
 SeedableDoubleGeneratorPtr GetRandomDoubleGenerator(double minval, double maxval)
 {
-<<<<<<< HEAD
-	Mt19937DoubleGenerator::ParameterStruct param(minval, maxval);
-	SeedableDoubleGeneratorPtr generator(new Mt19937DoubleGenerator(param));
-	(void)(*generator)(); // legacy fix
-	return generator;
-=======
     Mt19937DoubleGenerator::ParameterStruct param(minval, maxval);
     SeedableDoubleGeneratorPtr generator(new Mt19937DoubleGenerator(param));
     (void)(*generator)(); // legacy fix
     return generator;
->>>>>>> 0049910b
 }
 
 IndexedDoubleGeneratorPtr GetIndexedRandomDoubleGenerator(double minval, double maxval, size_t count)
