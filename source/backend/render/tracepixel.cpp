<<<<<<< HEAD
/*******************************************************************************
 * tracepixel.cpp
 *
 * This module implements the TracePixel class, which mostly pertains to
 * setting up the camera, the initial ray for each pixel rendered, and
 * calling TraceRay() for said pixels. It also contains focal blur code,
 * as this is part of camera and ray setup.
 *
 * ---------------------------------------------------------------------------
 * UberPOV Raytracer version 1.37.
 * Portions Copyright 2013-2014 Christoph Lipka.
 *
 * UberPOV 1.37 is an experimental unofficial branch of POV-Ray 3.7, and is
 * subject to the same licensing terms and conditions.
 * ---------------------------------------------------------------------------
 * Persistence of Vision Ray Tracer ('POV-Ray') version 3.7.
 * Copyright 1991-2013 Persistence of Vision Raytracer Pty. Ltd.
 *
 * POV-Ray is free software: you can redistribute it and/or modify
 * it under the terms of the GNU Affero General Public License as
 * published by the Free Software Foundation, either version 3 of the
 * License, or (at your option) any later version.
 *
 * POV-Ray is distributed in the hope that it will be useful,
 * but WITHOUT ANY WARRANTY; without even the implied warranty of
 * MERCHANTABILITY or FITNESS FOR A PARTICULAR PURPOSE.  See the
 * GNU Affero General Public License for more details.
 *
 * You should have received a copy of the GNU Affero General Public License
 * along with this program.  If not, see <http://www.gnu.org/licenses/>.
 * ---------------------------------------------------------------------------
 * POV-Ray is based on the popular DKB raytracer version 2.12.
 * DKBTrace was originally written by David K. Buck.
 * DKBTrace Ver 2.0-2.12 were written by David K. Buck & Aaron A. Collins.
 * ---------------------------------------------------------------------------
 * $File: N/A $
 * $Revision: N/A $
 * $Change: N/A $
 * $DateTime: N/A $
 * $Author: N/A $
 *******************************************************************************/
=======
//******************************************************************************
///
/// @file backend/render/tracepixel.cpp
///
/// This module implements the TracePixel class, which mostly pertains to
/// setting up the camera, the initial ray for each pixel rendered, and calling
/// TraceRay() for said pixels. It also contains focal blur code, as this is
/// part of camera and ray setup.
///
/// @copyright
/// @parblock
///
/// Persistence of Vision Ray Tracer ('POV-Ray') version 3.7.
/// Copyright 1991-2014 Persistence of Vision Raytracer Pty. Ltd.
///
/// POV-Ray is free software: you can redistribute it and/or modify
/// it under the terms of the GNU Affero General Public License as
/// published by the Free Software Foundation, either version 3 of the
/// License, or (at your option) any later version.
///
/// POV-Ray is distributed in the hope that it will be useful,
/// but WITHOUT ANY WARRANTY; without even the implied warranty of
/// MERCHANTABILITY or FITNESS FOR A PARTICULAR PURPOSE.  See the
/// GNU Affero General Public License for more details.
///
/// You should have received a copy of the GNU Affero General Public License
/// along with this program.  If not, see <http://www.gnu.org/licenses/>.
///
/// ----------------------------------------------------------------------------
///
/// POV-Ray is based on the popular DKB raytracer version 2.12.
/// DKBTrace was originally written by David K. Buck.
/// DKBTrace Ver 2.0-2.12 were written by David K. Buck & Aaron A. Collins.
///
/// @endparblock
///
//*******************************************************************************
>>>>>>> 58e27fe4

#include <vector>

#include <boost/thread.hpp>
#include <boost/scoped_array.hpp>

// frame.h must always be the first POV file included (pulls in platform config)
#include "backend/frame.h"
#include "backend/render/tracepixel.h"

#include "backend/math/chi2.h"
#include "backend/math/matrices.h"
#include "backend/math/vector.h"
#include "backend/render/trace.h"
#include "backend/scene/objects.h"
#include "backend/scene/scene.h"
#include "backend/scene/view.h"
#include "backend/shape/mesh.h"
#include "backend/support/jitter.h"
#include "backend/texture/normal.h"
#include "backend/texture/pigment.h"

// this must be the last file included
#include "base/povdebug.h"

namespace pov
{

#ifdef DYNAMIC_HASHTABLE
extern unsigned short *hashTable; // GLOBAL VARIABLE
#else
extern ALIGN16 unsigned short hashTable[]; // GLOBAL VARIABLE
#endif

const int Grid1Size    = 4;
const int HexGrid2Size = 7;
const int HexGrid3Size = 19;
const int HexGrid4Size = 37;

// Grid size (n x n) used while jittering focal blur sub-pixel position.
const int SUB_PIXEL_GRID_SIZE = 16;

static const Vector2d Grid1[Grid1Size] =
{
    Vector2d(-0.25,  0.25),
    Vector2d( 0.25,  0.25),
    Vector2d(-0.25, -0.25),
    Vector2d( 0.25, -0.25)
};

static const DBL HexJitter2 = 0.144338;
static const int HexGrid2Samples[2] = { 7, 0 };
static const Vector2d HexGrid2[HexGrid2Size] =
{
    Vector2d(-0.288675,  0.000000),
    Vector2d( 0.000000,  0.000000),
    Vector2d( 0.288675,  0.000000),
    Vector2d(-0.144338,  0.250000),
    Vector2d(-0.144338, -0.250000),
    Vector2d( 0.144338,  0.250000),
    Vector2d( 0.144338, -0.250000)
};

static const DBL HexJitter3 = 0.096225;
static const int HexGrid3Samples[4] = { 7, 6, 6, 0 };
static const Vector2d HexGrid3[HexGrid3Size] =
{
    Vector2d(-0.192450,  0.333333),
    Vector2d(-0.192450, -0.333333),
    Vector2d( 0.192450,  0.333333),
    Vector2d( 0.192450, -0.333333),
    Vector2d( 0.384900,  0.000000),
    Vector2d(-0.384900,  0.000000),
    Vector2d( 0.000000,  0.000000),

    Vector2d( 0.000000,  0.333333),
    Vector2d( 0.000000, -0.333333),
    Vector2d(-0.288675,  0.166667),
    Vector2d(-0.288675, -0.166667),
    Vector2d( 0.288675,  0.166667),
    Vector2d( 0.288675, -0.166667),

    Vector2d(-0.096225,  0.166667),
    Vector2d(-0.096225, -0.166667),
    Vector2d( 0.096225,  0.166667),
    Vector2d( 0.096225, -0.166667),
    Vector2d(-0.192450,  0.000000),
    Vector2d( 0.192450,  0.000000)
};

static const DBL HexJitter4 = 0.0721688;
static const int HexGrid4Samples[9] = { 7, 6, 6, 4, 4, 4, 4, 2, 0 };
static const Vector2d HexGrid4[HexGrid4Size] =
{
    Vector2d( 0.000000,  0.000000),
    Vector2d(-0.216506,  0.375000),
    Vector2d( 0.216506, -0.375000),
    Vector2d(-0.216506, -0.375000),
    Vector2d( 0.216506,  0.375000),
    Vector2d(-0.433013,  0.000000),
    Vector2d( 0.433013,  0.000000),

    Vector2d(-0.144338,  0.250000),
    Vector2d( 0.144338, -0.250000),
    Vector2d(-0.144338, -0.250000),
    Vector2d( 0.144338,  0.250000),
    Vector2d(-0.288675,  0.000000),
    Vector2d( 0.288675,  0.000000),

    Vector2d(-0.072169,  0.125000),
    Vector2d( 0.072169, -0.125000),
    Vector2d(-0.072169, -0.125000),
    Vector2d( 0.072169,  0.125000),
    Vector2d(-0.144338,  0.000000),
    Vector2d( 0.144338,  0.000000),

    Vector2d(-0.360844,  0.125000),
    Vector2d(-0.360844, -0.125000),
    Vector2d( 0.360844,  0.125000),
    Vector2d( 0.360844, -0.125000),

    Vector2d(-0.288675,  0.250000),
    Vector2d(-0.288675, -0.250000),
    Vector2d( 0.288675,  0.250000),
    Vector2d( 0.288675, -0.250000),

    Vector2d(-0.072169,  0.375000),
    Vector2d(-0.072169, -0.375000),
    Vector2d( 0.072169,  0.375000),
    Vector2d( 0.072169, -0.375000),

    Vector2d(-0.216506,  0.125000),
    Vector2d(-0.216506, -0.125000),
    Vector2d( 0.216506,  0.125000),
    Vector2d( 0.216506, -0.125000),

    Vector2d( 0.000000,  0.250000),
    Vector2d( 0.000000, -0.250000),
};

inline int PseudoRandom(int v)
{
    return int(hashTable[int(v & 0x0fff)]);
}


bool HasInteriorPointObjectCondition::operator()(const Vector3d& point, ConstObjectPtr object) const
{
    return object->interior != NULL;
}

bool ContainingInteriorsPointObjectCondition::operator()(const Vector3d& point, ConstObjectPtr object) const
{
    containingInteriors.push_back(object->interior);
    return true;
}


TracePixel::TracePixel(ViewData *vd, TraceThreadData *td, unsigned int mtl, DBL adcb, const QualityFlags& qf,
                       CooperateFunctor& cf, MediaFunctor& mf, RadiosityFunctor& af, bool pt) :
                       Trace(vd->GetSceneData(), td, qf, cf, mf, af),
                       sceneData(vd->GetSceneData()),
                       threadData(td),
                       focalBlurData(NULL),
                       maxTraceLevel(mtl),
                       adcBailout(adcb),
                       pretrace(pt)
{
    SetupCamera(vd->GetCamera());
}

TracePixel::~TracePixel()
{
    if(focalBlurData != NULL)
        delete focalBlurData;
}

void TracePixel::SetupCamera(const Camera& cam)
{
    bool normalise = false;
    camera = cam;
    useFocalBlur = false;
    precomputeContainingInteriors = true;
    cameraDirection = camera.Direction;
    cameraRight = camera.Right;
    cameraUp =  camera.Up;
    cameraLocation =  camera.Location;
    aspectRatio = 4.0 / 3.0;
    cameraLengthRight = cameraRight.length();
    cameraLengthUp = cameraUp.length();

    switch(camera.Type)
    {
        case CYL_1_CAMERA:
        case CYL_3_CAMERA:
            aspectRatio = cameraLengthUp;
            normalise = true;
            break;
        case CYL_2_CAMERA:
        case CYL_4_CAMERA:
            aspectRatio = cameraLengthRight;
            normalise = true;
            break;
        case ULTRA_WIDE_ANGLE_CAMERA:
            aspectRatio = cameraLengthUp / cameraLengthRight;
            normalise = true;
            break;
        case OMNIMAX_CAMERA:
        case FISHEYE_CAMERA:
            aspectRatio = cameraLengthRight / cameraLengthUp;
            normalise = true;
            break;
        default:
            aspectRatio = cameraLengthRight / cameraLengthUp;
            break;
    }

    if(normalise == true)
    {
        cameraRight.normalize();
        cameraUp.normalize();
        cameraDirection.normalize();
    }

    if(focalBlurData != NULL)
    {
        delete focalBlurData;
        focalBlurData = NULL;
    }

    // TODO: there is little point in calculating the grid separately for each thread.
    // since all threads in a given render must have identical grids, we should calculate
    // it once, and then duplicate the calculated data when starting up the threads.
    // (Possibly we could store it in the view).
    useFocalBlur = ((camera.Aperture != 0.0) && (camera.Blur_Samples > 0));
    if(useFocalBlur == true)
        focalBlurData = new FocalBlurData(camera, threadData);
}

<<<<<<< HEAD
void TracePixel::operator()(DBL x, DBL y, DBL width, DBL height, Colour& colour, unsigned int siblingRays)
{
	if(useFocalBlur == false)
	{
		colour.clear();
		int numTraced = 0;
		for (size_t rayno = 0; rayno < camera.Rays_Per_Pixel; rayno++)
		{
			Ray ray;

			if (CreateCameraRay(ray, x, y, width, height, rayno) == true)
			{
				Colour col;

				Trace::TraceTicket ticket(maxTraceLevel, adcBailout, sceneData->outputAlpha);
				ticket.subFrameTime = (*threadData->stochasticRandomGenerator)();
				if (siblingRays > 0)
				{
					ticket.stochasticCount = siblingRays;
					ticket.stochasticDepth = 1;
				}
				ray.subFrameTime = ticket.subFrameTime;
				TraceRay(ray, col, 1.0, ticket, false, camera.Max_Ray_Distance);
				if (col.isSane())
				{
					colour += col;
					numTraced++;
				}
			}
		}
		if (numTraced)
			colour /= (DBL) numTraced;
		else
			colour.transm() = 1.0;
	}
	else
		TraceRayWithFocalBlur(colour, x, y, width, height, siblingRays);
=======
void TracePixel::operator()(DBL x, DBL y, DBL width, DBL height, RGBTColour& colour)
{
    if(useFocalBlur == false)
    {
        colour.Clear();
        int numTraced = 0;
        for (size_t rayno = 0; rayno < camera.Rays_Per_Pixel; rayno++)
        {
            TraceTicket ticket(maxTraceLevel, adcBailout, sceneData->outputAlpha);
            Ray ray(ticket);

            if (CreateCameraRay(ray, x, y, width, height, rayno) == true)
            {
                TransColour col;

                TraceRay(ray, col, 1.0, false, camera.Max_Ray_Distance);
                colour += RGBTColour(col);
                numTraced++;
            }
        }
        if (numTraced)
            colour /= (DBL) numTraced;
        else
            colour.transm() = 1.0;
    }
    else
        TraceRayWithFocalBlur(colour, x, y, width, height);
>>>>>>> 58e27fe4
}

bool TracePixel::CreateCameraRay(Ray& ray, DBL x, DBL y, DBL width, DBL height, size_t ray_number)
{
    DBL x0 = 0.0, y0 = 0.0;
    DBL cx, sx, cy, sy, ty, rad, phi;
    Vector3d V1;
    TRANSFORM Trans;

    // Move to center of pixel
    x += 0.5;
    y -= 0.5;

    // Set ray flags
    ray.SetFlags(Ray::PrimaryRay, false, false, false, false, pretrace);

    // Create primary ray according to the camera used.
    ray.Origin = cameraLocation;

    switch(camera.Type)
    {
        // Perspective projection (Pinhole camera; POV standard).
        case PERSPECTIVE_CAMERA:
            // Convert the x coordinate to be a DBL from -0.5 to 0.5.
            x0 = x / width - 0.5;

            // Convert the y coordinate to be a DBL from -0.5 to 0.5.
            y0 = ((height - 1) - y) / height - 0.5;

            // Create primary ray.
            ray.Direction = cameraDirection + x0 * cameraRight + y0 * cameraUp;

            // Do focal blurring (by Dan Farmer).
            if(useFocalBlur)
            {
                JitterCameraRay(ray, x, y, ray_number);
                InitRayContainerState(ray, true);
            }
            else
                InitRayContainerState(ray);
            break;

        // Orthographic projection.
        case ORTHOGRAPHIC_CAMERA:
            // Convert the x coordinate to be a DBL from -0.5 to 0.5.
            x0 = x / width - 0.5;

            // Convert the y coordinate to be a DBL from -0.5 to 0.5.
            y0 = ((height - 1) - y) / height - 0.5;

            // Create primary ray.
            ray.Direction = cameraDirection;

            ray.Origin = cameraLocation + x0 * cameraRight + y0 * cameraUp;

            if(useFocalBlur)
                JitterCameraRay(ray, x, y, ray_number);

            InitRayContainerState(ray, true);
            break;

        // Fisheye camera.
        case FISHEYE_CAMERA:
            // Convert the x coordinate to be a DBL from -1.0 to 1.0.
            x0 = 2.0 * x / width - 1.0;

            // Convert the y coordinate to be a DBL from -1.0 to 1.0.
            y0 = 2.0 * ((height - 1) - y) / height - 1.0;

            // This code would do what Warp wants
            x0 *= cameraLengthRight;
            y0 *= cameraLengthUp;

            rad = sqrt(x0 * x0 + y0 * y0);

            // If the pixel lies outside the unit circle no ray is traced.

            if(rad > 1.0)
                return false;

            if(rad == 0.0)
                phi = 0.0;
            else if(x0 < 0.0)
                phi = M_PI - asin(y0 / rad);
            else
                phi = asin(y0 / rad);

            // Get spherical coordinates.
            x0 = phi;

            // Set vertical angle to half viewing angle.
            y0 = rad * camera.Angle * M_PI_360;

            // Create primary ray.
            cx = cos(x0);  sx = sin(x0);
            cy = cos(y0);  sy = sin(y0);

            ray.Direction = (cx * sy) * cameraRight + (sx * sy) * cameraUp + cy * cameraDirection;

            if(useFocalBlur)
                JitterCameraRay(ray, x, y, ray_number);

            InitRayContainerState(ray);
            break;

        // Omnimax camera.
        case OMNIMAX_CAMERA:
            // Convert the x coordinate to be a DBL from -1.0 to 1.0.
            x0 = 2.0 * x / width - 1.0;

            // Convert the y coordinate to be a DBL from -1.0 to 1.0.
            y0 = 2.0 * ((height - 1) - y) / height - 1.0;

            // Get polar coordinates.
            if(aspectRatio > 1.0)
            {
                if(aspectRatio > 1.283458)
                {
                    x0 *= aspectRatio/1.283458;
                    y0 = (y0-1.0)/1.283458 + 1.0;
                }
                else
                    y0 = (y0-1.0)/aspectRatio + 1.0;
            }
            else
                y0 /= aspectRatio;

            rad = sqrt(x0 * x0 + y0 * y0);

            // If the pixel lies outside the unit circle no ray is traced.

            if(rad > 1.0)
                return false;

            if(rad == 0.0)
                phi = 0.0;
            else if (x0 < 0.0)
                phi = M_PI - asin(y0 / rad);
            else
                phi = asin(y0 / rad);

            // Get spherical coordinates.
            x0 = phi;

            y0 = 1.411269 * rad - 0.09439 * rad * rad * rad + 0.25674 * rad * rad * rad * rad * rad;

            cx = cos(x0);  sx = sin(x0);
            cy = cos(y0);  sy = sin(y0);

            // We can't see below 45 degrees under the projection axis.
            if (sx * sy < tan(135.0 * M_PI_180) * cy)
                return false;

            ray.Direction = (cx * sy) * cameraRight + (sx * sy) * cameraUp + cy * cameraDirection;

            if(useFocalBlur)
                JitterCameraRay(ray, x, y, ray_number);

            InitRayContainerState(ray);
            break;

        // Panoramic camera from Graphic Gems III.
        case PANORAMIC_CAMERA:
            // Convert the x coordinate to be a DBL from 0.0 to 1.0.
            x0 = x / width;

            // Convert the y coordinate to be a DBL from -1.0 to 1.0.
            y0 = 2.0 * ((height - 1) - y) / height - 1.0;

            // Get cylindrical coordinates.
            x0 = (1.0 - x0) * M_PI;
            y0 = M_PI_2 * y0;

            cx = cos(x0);
            sx = sin(x0);

            if(fabs(M_PI_2 - fabs(y0)) < EPSILON)
            {
                if (y0 > 0.0)
                    ty = BOUND_HUGE;
                else
                    ty = - BOUND_HUGE;
            }
            else
                ty = tan(y0);

            // Create primary ray.
            ray.Direction = cx * cameraRight + ty * cameraUp + sx * cameraDirection;

            if(useFocalBlur)
                JitterCameraRay(ray, x, y, ray_number);

            InitRayContainerState(ray);
            break;

        // Ultra wide angle camera written by Dan Farmer.
        case ULTRA_WIDE_ANGLE_CAMERA:
            // Convert the x coordinate to be a DBL from -0.5 to 0.5.
            x0 = x / width - 0.5;

            // Convert the y coordinate to be a DBL from -0.5 to 0.5.
            y0 = ((height - 1) - y) / height - 0.5;

            // Create primary ray.
            x0 *= camera.Angle * M_PI_180; // NK 1998 - changed to M_PI_180
            // 1999 July 10 Bugfix - as per suggestion of Gerald K. Dobiasovsky
            // added aspectRatio
            y0 *= camera.Angle * aspectRatio * M_PI_180; // NK 1998 - changed to M_PI_180

            cx = cos(x0);  sx = sin(x0);
            cy = cos(y0);  sy = sin(y0);

            ray.Direction = sx * cameraRight + sy * cameraUp + (cx * cy) * cameraDirection;

            if(useFocalBlur)
                JitterCameraRay(ray, x, y, ray_number);

            InitRayContainerState(ray);
            break;

        // Cylinder camera 1. Axis in "up" direction
        case CYL_1_CAMERA:
            // Convert the x coordinate to be a DBL from -0.5 to 0.5.
            x0 = x / width - 0.5;

            // Convert the y coordinate to be a DBL from -0.5 to 0.5.
            y0 = ((height - 1) - y) / height - 0.5;

            // Create primary ray.
            x0 *= camera.Angle * M_PI_180;
            y0 *= aspectRatio;

            cx = cos(x0);
            sx = sin(x0);

            ray.Direction = sx * cameraRight + y0 * cameraUp + cx * cameraDirection;

            if(useFocalBlur)
                JitterCameraRay(ray, x, y, ray_number);

            InitRayContainerState(ray);
            break;

        // Cylinder camera 2. Axis in "right" direction
        case CYL_2_CAMERA:
            // Convert the x coordinate to be a DBL from -0.5 to 0.5.
            x0 = x / width - 0.5;

            // Convert the y coordinate to be a DBL from -0.5 to 0.5.
            y0 = ((height - 1) - y) / height - 0.5;

            y0 *= camera.Angle * M_PI_180;
            x0 *= aspectRatio;

            cy = cos(y0);
            sy = sin(y0);

            ray.Direction = x0 * cameraRight + sy * cameraUp + cy * cameraDirection;

            if(useFocalBlur)
                JitterCameraRay(ray, x, y, ray_number);

            InitRayContainerState(ray);
            break;

        // Cylinder camera 3. Axis in "up" direction, orthogonal in "right"
        case CYL_3_CAMERA:
            // Convert the x coordinate to be a DBL from -0.5 to 0.5.
            x0 = x / width - 0.5;

            // Convert the y coordinate to be a DBL from -0.5 to 0.5.
            y0 = ((height - 1) - y) / height - 0.5;

            // Create primary ray.
            x0 *= camera.Angle * M_PI_180;
            y0 *= aspectRatio;

            cx = cos(x0);
            sx = sin(x0);

            ray.Direction = sx * cameraRight + cx * cameraDirection;

            ray.Origin = cameraLocation + y0 * cameraUp;

            if(useFocalBlur)
                JitterCameraRay(ray, x, y, ray_number);

            InitRayContainerState(ray, true);
            break;

        // Cylinder camera 4. Axis in "right" direction, orthogonal in "up"
        case CYL_4_CAMERA:
            // Convert the x coordinate to be a DBL from -0.5 to 0.5.
            x0 = x / width - 0.5;

            // Convert the y coordinate to be a DBL from -0.5 to 0.5.
            y0 = ((height - 1) - y) / height - 0.5;

            // Create primary ray.
            y0 *= camera.Angle * M_PI_180;
            x0 *= aspectRatio;

            cy = cos(y0);
            sy = sin(y0);

            ray.Direction = sy * cameraUp + cy * cameraDirection;

            ray.Origin = cameraLocation + x0 * cameraRight;

            if(useFocalBlur)
                JitterCameraRay(ray, x, y, ray_number);

            InitRayContainerState(ray, true);
            break;

        // spherical camera: x is horizontal, y vertical, V_Angle - vertical FOV, H_Angle - horizontal FOV
        case SPHERICAL_CAMERA:
            // Convert the x coordinate to be a DBL from -0.5 to 0.5.
            x0 = x / width - 0.5;

            // Convert the y coordinate to be a DBL from -0.5 to 0.5.
            y0 = ((height - 1) - y) / height - 0.5;

            // get angle in radians
            y0 *= (camera.V_Angle / 360) * TWO_M_PI;
            x0 *= (camera.H_Angle / 360) * TWO_M_PI;

            // find latitude for y in 3D space
            Compute_Axis_Rotation_Transform(&Trans, cameraRight, -y0);
            MTransPoint (V1, cameraDirection, &Trans);

            // Now take V1 and find longitude based on x
            Compute_Axis_Rotation_Transform(&Trans, cameraUp, x0);

            // Create primary ray.
            MTransPoint(ray.Direction, V1, &Trans);

            if(useFocalBlur)
                JitterCameraRay(ray, x, y, ray_number);

            InitRayContainerState(ray);
            break;

        case MESH_CAMERA:
            // in the case of the mesh camera, we don't want any pixel co-ordinates that are outside
            // the logical image boundaries (and particularly no negative ones), so we clip them here.
            x = max(0.0, min(x, width - 1.0));
            y = max(0.0, min(y, height - 1.0));

            // Note: while it does not make sense to use AA with distribution methods 0, 1, or 2, we don't prohibit it.
            // The same goes for jitter and a few other non-mesh-camera specific effects. This is primarily because
            // these methods convert the X and Y positions to indexes, and in doing so first converts them to integers;
            // hence any sub-pixel positioning information gets lost.
            if (camera.Face_Distribution_Method == 0)
            {
                // this is single or multiple rays per pixel, with each additional ray going to the next mesh
                // in the sequence in which they were declared. we already know there is at least as many meshes
                // as needed, so we don't check it here.
                const Mesh *mesh = static_cast<const Mesh *>(camera.Meshes[ray_number]);
                unsigned int numFaces = mesh->Data->Number_Of_Triangles;
                unsigned int faceIndex = ((unsigned int) y * (unsigned int) width + (unsigned int) x);

                // if it's outside the mesh, don't trace the ray.
                if (faceIndex >= numFaces)
                    return false;

                // set the ray origin to the centriod of the triangle.
                const Mesh_Triangle_Struct& tr = mesh->Data->Triangles[faceIndex];
                ray.Origin = Vector3d(mesh->Data->Vertices[tr.P1] + mesh->Data->Vertices[tr.P2] + mesh->Data->Vertices[tr.P3]) / 3;

                // set the ray direction according to the normal of the face
                ray.Direction = Vector3d(mesh->Data->Normals[tr.Normal_Ind]);

                // we use the Z co-ordinate of the camera location to indicate how far, along
                // the ray's direction, we should move the ray's origin point. this allows the
                // ray origin to be set slightly above the face, for example.
                ray.Origin = ray.Evaluate(camera.Location[Z]);

                // we use the Z component of the camera direction to indicate whether or not
                // we should invert the ray direction. if the Z component is less than 0 (or
                // actually -EPSILON), then we shoot the ray in the opposite direction.
                if (camera.Direction[Z] < -EPSILON)
                    ray.Direction.invert();

                // apply any transformations needed
                if (mesh->Trans)
                {
                    MTransPoint (ray.Origin, ray.Origin, mesh->Trans);
                    MTransNormal (ray.Direction, ray.Direction, mesh->Trans);
                }

                // we're done
                InitRayContainerState(ray);
            }
            else if (camera.Face_Distribution_Method == 1)
            {
                // this is 1:1 distribution across the summed meshes, potentially with multiple rays per pixel
                unsigned int numPixels = width * height;
                unsigned int numFaces = *camera.Mesh_Index.rbegin();
                unsigned int faceIndex = ((unsigned int) y * (unsigned int) width + (unsigned int) x);
                unsigned int lastOffset = 0;
                unsigned int meshNo;

                // for distribution method 1, we take the origin for e.g. pixel 3, ray #3 (ray_number == 2) from
                // the face at (width * height) * 2 + 3. i.e. we add width * height * ray_number to the calculated
                // index. this allows pixels to be calculated using the summed result of multiple faces.
                faceIndex += ray_number * numFaces;

                // if the face index falls outside the number of faces, return false so the pixel will not be traced.
                // note that this is not the same as tracing a black pixel, since TracePixel will take into account
                // the fact the ray was not shot and takes that into account when dividing the summed color.
                if (faceIndex >= numFaces)
                    return false;

                // find the mesh that this face falls within
                for (meshNo = 0; meshNo < camera.Mesh_Index.size(); lastOffset = camera.Mesh_Index[meshNo++])
                {
                    if (camera.Mesh_Index[meshNo] > faceIndex)
                    {
                        faceIndex -= lastOffset;
                        const Mesh *mesh = static_cast<const Mesh *>(camera.Meshes[meshNo]);
                        Mesh_Triangle_Struct& tr = mesh->Data->Triangles[faceIndex];

                        // see comments for distribution method 0
                        ray.Origin = Vector3d(mesh->Data->Vertices[tr.P1] + mesh->Data->Vertices[tr.P2] + mesh->Data->Vertices[tr.P3]) / 3;
                        ray.Direction = Vector3d(mesh->Data->Normals[tr.Normal_Ind]);
                        ray.Origin = ray.Evaluate(camera.Location[Z]);
                        if (camera.Direction[Z] < -EPSILON)
                            ray.Direction.invert();
                        if (mesh->Trans)
                        {
                            MTransPoint (ray.Origin, ray.Origin, mesh->Trans);
                            MTransNormal (ray.Direction, ray.Direction, mesh->Trans);
                        }
                        InitRayContainerState(ray);
                        break;
                    }
                }
                if (meshNo == camera.Mesh_Index.size())
                    return false;
            }
            else if (camera.Face_Distribution_Method == 2)
            {
                // this is multiple logical cameras, placed side-by-size horizontally
                // currently, we ignore rays per pixel for this camera sub-type, and furthermore, we don't
                // sum the meshes: mesh #0 is the left-most camera, and mesh #n is the right-most (we don't
                // really care if the render width is not a multiple of the number of meshes).
                unsigned int meshNo = (unsigned int) (x / (width / camera.Meshes.size()));

                const Mesh *mesh = static_cast<const Mesh *>(camera.Meshes[meshNo]);
                unsigned int numFaces = mesh->Data->Number_Of_Triangles;
                unsigned int faceIndex = ((unsigned int) y * (unsigned int) ((unsigned int) width / camera.Meshes.size()) + (unsigned int) x);

                // if it's outside the mesh, don't trace the ray.
                if (faceIndex >= numFaces)
                    return false;

                // see comments for distribution method 0
                Mesh_Triangle_Struct& tr = mesh->Data->Triangles[faceIndex];
                ray.Origin = Vector3d(mesh->Data->Vertices[tr.P1] + mesh->Data->Vertices[tr.P2] + mesh->Data->Vertices[tr.P3]) / 3;
                ray.Direction = Vector3d(mesh->Data->Normals[tr.Normal_Ind]);
                ray.Origin = ray.Evaluate(camera.Location[Z]);
                if (camera.Direction[Z] < -EPSILON)
                    ray.Direction.invert();
                if (mesh->Trans)
                {
                    MTransPoint (ray.Origin, ray.Origin, mesh->Trans);
                    MTransNormal (ray.Direction, ray.Direction, mesh->Trans);
                }
                InitRayContainerState(ray);
            }
            else if (camera.Face_Distribution_Method == 3)
            {
                // this is for texture baking: we need to use the UV co-ordinates to position the camera.
                // it can also be used for non-baking purposes of course; e.g. a mesh camera where the
                // number of faces does not equal the number of pixels. in that case, the UV map would
                // presumably have been constructed to scale the pixels evenly across all the faces.

                // convert X and Y into UV co-ordinates
                double u = (x - 0.5) / width;
                double v = 1.0 - (y + 0.5) / height;

                // now we need to find the first face that that those co-ordinates fall within.
                // NB while it is of course possible for multiple faces to match a single UV co-ordinate,
                // we don't need to care about that as in this case we are seeking the color of the pixel
                // in the UV map, rather than the other way around. Hence, the first match is good enough.
                bool found = false;
                const Mesh *mesh = static_cast<const Mesh *>(camera.Meshes[0]);
                unsigned int count = (mesh->Data->Number_Of_Triangles + 31) / 32;

                // a face potentially has the given UV co-ordinate if it is in both the U column and V column
                unsigned int *up = &camera.U_Xref[min((unsigned int) (u * 10), 9U)][0];
                unsigned int *vp = &camera.V_Xref[min((unsigned int) (v * 10), 9U)][0];

                for (unsigned int idx = 0, intersection = *vp & *up; idx < count && found == false; idx++, intersection = *++vp & *++up)
                {
                    if (intersection != 0)
                    {
                        // there is at least one face that falls within the intersection of the two columns
                        for (unsigned int bit = 0, mask = 1; bit < 32 && found == false; bit++, mask <<= 1)
                        {
                            if ((intersection & mask) != 0)
                            {
                                const Mesh_Triangle_Struct *tr(mesh->Data->Triangles + idx * 32 + bit);
                                const double& P1u(mesh->Data->UVCoords[tr->UV1][U]);
                                const double& P2u(mesh->Data->UVCoords[tr->UV2][U]);
                                const double& P3u(mesh->Data->UVCoords[tr->UV3][U]);
                                const double& P1v(mesh->Data->UVCoords[tr->UV1][V]);
                                const double& P2v(mesh->Data->UVCoords[tr->UV2][V]);
                                const double& P3v(mesh->Data->UVCoords[tr->UV3][V]);

                                // derive the barycentric co-ordinates from the UV co-ords
                                double scale = (P2u - P1u) * (P3v - P1v) - (P3u - P1u) * (P2v - P1v);
                                double B1 = ((P2u - u) * (P3v - v) - (P3u - u) * (P2v - v)) / scale;
                                double B2 = ((P3u - u) * (P1v - v) - (P1u - u) * (P3v - v)) / scale;
                                double B3 = ((P1u - u) * (P2v - v) - (P2u - u) * (P1v - v)) / scale;

                                // if it's not within the triangle, we try the next one
                                if (B1 < 0 || B2 < 0 || B3 < 0)
                                    continue;

                                // now all we need to do is convert the barycentric co-ordinates back to a point in 3d space which is on the surface of the face
                                ray.Origin = Vector3d(mesh->Data->Vertices[tr->P1][X] * B1 + mesh->Data->Vertices[tr->P2][X] * B2 + mesh->Data->Vertices[tr->P3][X] * B3);

                                // we use the one normal for any location on the face, unless smooth is set
                                ray.Direction = Vector3d(mesh->Data->Normals[tr->Normal_Ind]);
                                if (camera.Smooth)
                                    mesh->Smooth_Mesh_Normal(ray.Direction, tr, ray.Origin);

                                found = true;
                                break;
                            }
                        }
                    }
                }
                if (!found)
                    return false;
                ray.Origin = ray.Evaluate(camera.Location[Z]);
                if (camera.Direction[Z] < -EPSILON)
                    ray.Direction.invert();
                if (mesh->Trans)
                {
                    MTransPoint (ray.Origin, ray.Origin, mesh->Trans);
                    MTransNormal (ray.Direction, ray.Direction, mesh->Trans);
                }
                InitRayContainerState(ray);
            }
            break;

        default:
            throw POV_EXCEPTION_STRING("Unknown camera type in CreateCameraRay().");
    }

    if(camera.Tnormal != NULL)
    {
        ray.Direction.normalize();
        V1 = Vector3d(x0, y0, 0.0);
        Perturb_Normal(ray.Direction, camera.Tnormal, V1, NULL, NULL, threadData);
    }

    ray.Direction.normalize();

    return true;
}

void TracePixel::InitRayContainerState(Ray& ray, bool compute)
{
    if((compute == true) || (precomputeContainingInteriors == true)) // TODO - check this logic, in particular that of compute!
    {
        precomputeContainingInteriors = false;
        containingInteriors.clear();

        if(sceneData->boundingMethod == 2)
        {
            HasInteriorPointObjectCondition precond;
            ContainingInteriorsPointObjectCondition postcond(containingInteriors);
            BSPInsideCondFunctor ifn(ray.Origin, sceneData->objects, threadData, precond, postcond);

            mailbox.clear();
            (*sceneData->tree)(ray.Origin, ifn, mailbox);

            // test infinite objects
            for(vector<ObjectPtr>::iterator object = sceneData->objects.begin() + sceneData->numberOfFiniteObjects; object != sceneData->objects.end(); object++)
                if(((*object)->interior != NULL) && Inside_BBox(ray.Origin, (*object)->BBox) && (*object)->Inside(ray.Origin, threadData))
                    containingInteriors.push_back((*object)->interior);
        }
        else if((sceneData->boundingMethod == 0) || (sceneData->boundingSlabs == NULL))
        {
            for(vector<ObjectPtr>::iterator object = sceneData->objects.begin(); object != sceneData->objects.end(); object++)
                if(((*object)->interior != NULL) && Inside_BBox(ray.Origin, (*object)->BBox) && (*object)->Inside(ray.Origin, threadData))
                    containingInteriors.push_back((*object)->interior);
        }
        else
        {
            InitRayContainerStateTree(ray, sceneData->boundingSlabs);
        }
    }

    ray.AppendInteriors(containingInteriors);
}

/*****************************************************************************
*
* METHOD
*
*   InitRayContainerStateTree
*
* AUTHOR
*
*   Dieter Bayer
*
* DESCRIPTION
*
*   Step down the bounding box hierarchy and test for all node wether
*   the ray's origin is inside or not. If it's inside a node descend
*   further. If a leaf is reached and the ray's origin is inside the
*   leaf object insert the objects data into the ray's containing lists.
*
* CHANGES
*
*   Mar 1996 : Creation.
*
******************************************************************************/

void TracePixel::InitRayContainerStateTree(Ray& ray, BBOX_TREE *node)
{
    /* Check current node. */
    if(!Inside_BBox(ray.Origin, node->BBox))
        return;
    if(node->Entries == 0)
    {
        /* This is a leaf so test contained object. */
        ObjectPtr object = ObjectPtr(node->Node);
        if((object->interior != NULL) && object->Inside(ray.Origin, threadData))
            containingInteriors.push_back(object->interior);
    }
    else
    {
        /* This is a node containing leaves to be checked. */
        for(int i = 0; i < node->Entries; i++)
            InitRayContainerStateTree(ray, node->Node[i]);
    }
}

<<<<<<< HEAD
void TracePixel::TraceRayWithFocalBlur(Colour& colour, DBL x, DBL y, DBL width, DBL height, unsigned int siblingRays)
{
	int nr;     // Number of current samples.
	int numTraced; // Number of rays that returned a valid colour.
	int level;  // Index into number of samples list.
	int max_s;  // Number of samples to take before next confidence test.
	int dxi, dyi;
	int i;
	DBL dx, dy, n, randx, randy;
	Colour C, V1;
	DblColour S1, S2;
	int minSamples, maxSamples;
	int seed = int(x * 313.0 + 11.0) + int(y * 311.0 + 17.0);
	int seed2;
	Ray ray;

	colour.clear();
	V1.clear();
	S1.clear();
	S2.clear();

	nr = 0;
	numTraced = 0;
	level = 0;

	if (siblingRays > 0)
	{
		minSamples = (camera.Blur_Samples_Min-1) / siblingRays + 1;
		maxSamples = (camera.Blur_Samples    -1) / siblingRays + 1;
		seed2 = (int)((*threadData->stochasticRandomGenerator)() * camera.Blur_Samples);
	}
	else
	{
		minSamples = camera.Blur_Samples_Min;
		maxSamples = camera.Blur_Samples;
		seed2 = 0;
	}

	do
	{
		// Trace number of rays given by the list Current_Number_Of_Samples[].
		max_s = 4;

		if(focalBlurData->Current_Number_Of_Samples != NULL)
		{
			if(focalBlurData->Current_Number_Of_Samples[level] > 0)
			{
				max_s = focalBlurData->Current_Number_Of_Samples[level];
				level++;
			}
		}

		for(i = 0; (i < max_s) && (nr < maxSamples); i++)
		{
			// Choose sub-pixel location.
			dxi = PseudoRandom(seed + seed2) % SUB_PIXEL_GRID_SIZE;
			dyi = PseudoRandom(seed + seed2 + 1) % SUB_PIXEL_GRID_SIZE;

			dx = (DBL)(2 * dxi + 1) / (DBL)(2 * SUB_PIXEL_GRID_SIZE) - 0.5;
			dy = (DBL)(2 * dyi + 1) / (DBL)(2 * SUB_PIXEL_GRID_SIZE) - 0.5;

			Jitter2d(dx, dy, randx, randy);

			// Add jitter to sub-pixel location.
			dx += (randx - 0.5) / (DBL)(SUB_PIXEL_GRID_SIZE);
			dy += (randy - 0.5) / (DBL)(SUB_PIXEL_GRID_SIZE);

			// remove interiors accumulated from previous iteration (if any)
			ray.ClearInteriors();

			// Create and trace ray.
			if(CreateCameraRay(ray, x + dx, y + dy, width, height, seed2))
			{
				// Increase_Counter(stats[Number_Of_Samples]);

				C.clear();
				Trace::TraceTicket ticket(maxTraceLevel, adcBailout, sceneData->outputAlpha);
				ticket.stochasticCount = max(1, minSamples);
				ticket.stochasticDepth = 1;
				ticket.subFrameTime    = (*threadData->stochasticRandomGenerator)();
				if (siblingRays > 0)
				{
					ticket.stochasticCount *= siblingRays;
					ticket.stochasticDepth ++;
				}
				ray.subFrameTime = ticket.subFrameTime;
				TraceRay(ray, C, 1.0, ticket, false, camera.Max_Ray_Distance);
			}
			else
				C = Colour(0.0, 0.0, 0.0, 0.0, 1.0);

			if (C.isSane())
			{
				colour += C;
				numTraced ++;

				// Add color to color sum.

				S1.red()    += C.red();
				S1.green()  += C.green();
				S1.blue()   += C.blue();
				S1.transm() += C.transm();

				// Add color to squared color sum.

				S2.red()    += Sqr(C.red());
				S2.green()  += Sqr(C.green());
				S2.blue()   += Sqr(C.blue());
				S2.transm() += Sqr(C.transm());

			}

			nr ++;
			seed2 = (seed2 + 1) % camera.Blur_Samples;
		}

		// Get variance of samples.

		if (numTraced > 0)
		{
			n = (DBL)numTraced;

			V1.red()    = (S2.red()    - Sqr(S1.red())    / n) / Sqr(n);
			V1.green()  = (S2.green()  - Sqr(S1.green())  / n) / Sqr(n);
			V1.blue()   = (S2.blue()   - Sqr(S1.blue())   / n) / Sqr(n);
			V1.transm() = (S2.transm() - Sqr(S1.transm()) / n) / Sqr(n);
			// TODO - the above is *not* actually the variance; the proper formula for that would be:
			// V1       = (S2          - Sqr(S1)          / n) / (n-1);
			// There might be something fishy here.

			// Exit if samples are likely too be good enough.

			double threshold  = focalBlurData->Sample_Threshold[nr - 1];
			double brightness = S1.greyscale() / n;
			if (brightness > 1.0)
				// for pixels with excessive brightness, use a relative threshold rather than an absolute one
				threshold = threshold * Sqr(brightness);

			if((nr >= minSamples) &&
			   (V1.red()  < threshold) && (V1.green()  < threshold) &&
			   (V1.blue() < threshold) && (V1.transm() < threshold))
				break;
		}
	}
	while(nr < maxSamples);

	if (numTraced > 0)
		colour /= (DBL)numTraced;
=======
void TracePixel::TraceRayWithFocalBlur(RGBTColour& colour, DBL x, DBL y, DBL width, DBL height)
{
    int nr;     // Number of current samples.
    int level;  // Index into number of samples list.
    int max_s;  // Number of samples to take before next confidence test.
    int dxi, dyi;
    int i;
    DBL dx, dy, n, randx, randy;
    RGBTColour C, V1, S1, S2;
    int seed = int(x * 313.0 + 11.0) + int(y * 311.0 + 17.0);

    TraceTicket ticket(maxTraceLevel, adcBailout, sceneData->outputAlpha);
    Ray ray(ticket);

    colour.Clear();
    V1.Clear();
    S1.Clear();
    S2.Clear();

    nr = 0;
    level = 0;

    do
    {
        // Trace number of rays given by the list Current_Number_Of_Samples[].
        max_s = 4;

        if(focalBlurData->Current_Number_Of_Samples != NULL)
        {
            if(focalBlurData->Current_Number_Of_Samples[level] > 0)
            {
                max_s = focalBlurData->Current_Number_Of_Samples[level];
                level++;
            }
        }

        for(i = 0; (i < max_s) && (nr < camera.Blur_Samples); i++)
        {
            // Choose sub-pixel location.
            dxi = PseudoRandom(seed + nr) % SUB_PIXEL_GRID_SIZE;
            dyi = PseudoRandom(seed + nr + 1) % SUB_PIXEL_GRID_SIZE;

            dx = (DBL)(2 * dxi + 1) / (DBL)(2 * SUB_PIXEL_GRID_SIZE) - 0.5;
            dy = (DBL)(2 * dyi + 1) / (DBL)(2 * SUB_PIXEL_GRID_SIZE) - 0.5;

            Jitter2d(dx, dy, randx, randy);

            // Add jitter to sub-pixel location.
            dx += (randx - 0.5) / (DBL)(SUB_PIXEL_GRID_SIZE);
            dy += (randy - 0.5) / (DBL)(SUB_PIXEL_GRID_SIZE);

            // remove interiors accumulated from previous iteration (if any)
            ray.ClearInteriors();

            // Create and trace ray.
            if(CreateCameraRay(ray, x + dx, y + dy, width, height, nr))
            {
                // Increase_Counter(stats[Number_Of_Samples]);

                TransColour tempC;
                TraceRay(ray, tempC, 1.0, false, camera.Max_Ray_Distance);
                C = RGBTColour(tempC);

                colour += C;
            }
            else
                C = RGBTColour(0.0, 0.0, 0.0, 1.0);

            // Add color to color sum.

            S1 += C;

            // Add color to squared color sum.

            S2 += Sqr(C);

            nr++;
        }

        // Get variance of samples.

        n = (DBL)nr;

        V1 = (S2 / n - Sqr(S1 / n)) / n;

        // Exit if samples are likely too be good enough.

        if((nr >= camera.Blur_Samples_Min) &&
           (V1.IsNearZero(focalBlurData->Sample_Threshold[nr - 1])))
            break;
    }
    while(nr < camera.Blur_Samples);

    colour /= (DBL)nr;
>>>>>>> 58e27fe4
}

void TracePixel::JitterCameraRay(Ray& ray, DBL x, DBL y, size_t ray_number)
{
    DBL xjit, yjit, xlen, ylen, r;
    Vector3d temp_xperp, temp_yperp, deflection;

    r = camera.Aperture * 0.5;

    Jitter2d(x, y, xjit, yjit);
    xjit *= focalBlurData->Max_Jitter * 2.0;
    yjit *= focalBlurData->Max_Jitter * 2.0;

    xlen = r * (focalBlurData->Sample_Grid[ray_number].x() + xjit);
    ylen = r * (focalBlurData->Sample_Grid[ray_number].y() + yjit);

    // Deflect the position of the eye by the size of the aperture, and in
    // a direction perpendicular to the current direction of view.

    temp_xperp = focalBlurData->XPerp * xlen;
    temp_yperp = focalBlurData->YPerp * ylen;

    deflection = temp_xperp - temp_yperp;

    ray.Origin = camera.Location + deflection;

    // Deflect the direction of the ray in the opposite direction we deflected
    // the eye position.  This makes sure that we are looking at the same place
    // when the distance from the eye is equal to "Focal_Distance".

    ray.Direction *= focalBlurData->Focal_Distance;
    ray.Direction -= deflection;

    ray.Direction.normalize();
}

TracePixel::FocalBlurData::FocalBlurData(const Camera& camera, TraceThreadData* threadData)
{
    // Create list of thresholds for confidence test.
    Sample_Threshold = new DBL[camera.Blur_Samples];
    if(camera.Blur_Samples > 1)
    {
        DBL T1 = camera.Variance / chdtri((DBL)(camera.Blur_Samples-1), camera.Confidence);
        for(int i = 0; i < camera.Blur_Samples; i++)
            Sample_Threshold[i] = T1 * chdtri((DBL)(i + 1), camera.Confidence);
    }
    else
        Sample_Threshold[0] = 0.0;

    // Create list of sample positions.
    Sample_Grid = new Vector2d[camera.Blur_Samples];

    if (camera.Bokeh)
    {
        Current_Number_Of_Samples = NULL;
        Max_Jitter = 0.5 / sqrt((DBL)camera.Blur_Samples);

        double weightSum = 0.0;
        double weightMax = 0.0;
        size_t tries = 0; // safeguard against infinite loop
        double max_tries = Sqr((double)camera.Blur_Samples);

        SequentialVector2dGeneratorPtr vgen(GetSubRandom2dGenerator(0, -0.5, 0.5, -0.5, 0.5));
        SequentialDoubleGeneratorPtr randgen(GetRandomDoubleGenerator(0.0, 1.0));
        for (int i = 0; i < camera.Blur_Samples; i++)
        {
            Vector2d v;
            TransColour c;
            double weight;
            do
            {
                v = (*vgen)();
                Compute_Pigment(c, camera.Bokeh, Vector3d(v.x() + 0.5, v.y() + 0.5, 0.0), NULL, NULL, threadData);
                weight = c.colour().Greyscale();
                weightSum += weight;
                weightMax = max(weightMax, weight);
                weight += tries / max_tries; // safeguard against infinite loops
                tries++;
            }
            while ((*randgen)() > weight);

            Sample_Grid[i] = v;
        }

        double weightAvg = weightSum/tries;

        // TODO - generate a warning if weightMax > 1.0, or weightAvg particularly low
    }
    else
    {

        // Choose sample list and the best standard grid to use.

        // Default is 4x4 standard grid.
        const Vector2d *Standard_Sample_Grid = Grid1;
        int Standard_Sample_Grid_Size = 4;
        Current_Number_Of_Samples = NULL;

        // Check for 37 samples hexgrid.
        if(camera.Blur_Samples >= HexGrid4Size)
        {
            Standard_Sample_Grid = HexGrid4;
            Standard_Sample_Grid_Size = HexGrid4Size;
            Current_Number_Of_Samples = HexGrid4Samples;
        }
        // Check for 19 samples hexgrid.
        else if(camera.Blur_Samples >= HexGrid3Size)
        {
            Standard_Sample_Grid = HexGrid3;
            Standard_Sample_Grid_Size = HexGrid3Size;
            Current_Number_Of_Samples = HexGrid3Samples;
        }
        // Check for 7 samples hexgrid.
        else if(camera.Blur_Samples >= HexGrid2Size)
        {
            Standard_Sample_Grid = HexGrid2;
            Standard_Sample_Grid_Size = HexGrid2Size;
            Current_Number_Of_Samples = HexGrid2Samples;
        }

        // Get max. jitter.
        switch(camera.Blur_Samples)
        {
            case HexGrid2Size:
                Max_Jitter = HexJitter2;
                break;
            case HexGrid3Size:
                Max_Jitter = HexJitter3;
                break;
            case HexGrid4Size:
                Max_Jitter = HexJitter4;
                break;
            default:
                Max_Jitter = 0.5 / sqrt((DBL)camera.Blur_Samples);
                break;
        }

        // Copy standard grid to sample grid.
        for(int i = 0; i < min(Standard_Sample_Grid_Size, camera.Blur_Samples); i++)
            Sample_Grid[i] = Standard_Sample_Grid[i];

        // Choose remaining samples from a uniform grid to get "best" coverage.
        if(camera.Blur_Samples > Standard_Sample_Grid_Size)
        {
            // Get sub-pixel grid size (I want it to be odd).
            double minGridRadius = sqrt(camera.Blur_Samples / M_PI);
            int Grid_Size = 2 * (int)ceil(minGridRadius) + 1;

            // Allocate temporary grid.
            boost::scoped_array<char> Grid_Data (new char [Grid_Size * Grid_Size]);
            char *p = Grid_Data.get();
            memset(p, 0, Grid_Size * Grid_Size);
            vector<char *> Grid(Grid_Size);
            for(int i = 0; i < Grid_Size; i++, p += Grid_Size)
                Grid[i] = p;

            // Mark sub-pixels already covered.
            for(int i = 0; i < Standard_Sample_Grid_Size; i++)
            {
                int xi = (int)((Sample_Grid[i].x() + 0.5) * (DBL)Grid_Size);
                int yi = (int)((Sample_Grid[i].y() + 0.5) * (DBL)Grid_Size);
                Grid[yi][xi]++;
            }

            size_t remain = camera.Blur_Samples * 10;
            SequentialVector2dGeneratorPtr randgen(GetSubRandomOnDiscGenerator(0, 0.5, remain));

            // Distribute remaining samples.
            for(int i = Standard_Sample_Grid_Size; i < camera.Blur_Samples; i++)
            {
                Vector2d v = (*randgen)();
                int xi = min((int)((v.x() + 0.5) * (DBL)Grid_Size), Grid_Size - 1);
                int yi = min((int)((v.y() + 0.5) * (DBL)Grid_Size), Grid_Size - 1);
                remain --;
                while ((Grid[yi][xi] || (v.lengthSqr() > 0.25)) && (remain > camera.Blur_Samples - i))
                {
                    v = (*randgen)();
                    xi = min((int)((v.x() + 0.5) * (DBL)Grid_Size), Grid_Size - 1);
                    yi = min((int)((v.y() + 0.5) * (DBL)Grid_Size), Grid_Size - 1);
                    remain --;
                }

                Sample_Grid[i] = v;

                Grid[yi][xi]++;
            }
        }
    }

    // Calculate vectors perpendicular to the current ray
    // We're making a "+" (crosshair) on the film plane.

    // XPerp = vector perpendicular to y/z plane
    XPerp = cross(camera.Up, camera.Direction).normalized();

    // YPerp = vector perpendicular to x/z plane
    YPerp = cross(camera.Direction, XPerp).normalized();

    // Get adjusted distance to focal plane.
    DBL len;
    len = camera.Direction.length();
    Focal_Distance = camera.Focal_Distance / len;
}

TracePixel::FocalBlurData::~FocalBlurData()
{
    delete[] Sample_Grid;
    delete[] Sample_Threshold;
}

}<|MERGE_RESOLUTION|>--- conflicted
+++ resolved
@@ -1,46 +1,3 @@
-<<<<<<< HEAD
-/*******************************************************************************
- * tracepixel.cpp
- *
- * This module implements the TracePixel class, which mostly pertains to
- * setting up the camera, the initial ray for each pixel rendered, and
- * calling TraceRay() for said pixels. It also contains focal blur code,
- * as this is part of camera and ray setup.
- *
- * ---------------------------------------------------------------------------
- * UberPOV Raytracer version 1.37.
- * Portions Copyright 2013-2014 Christoph Lipka.
- *
- * UberPOV 1.37 is an experimental unofficial branch of POV-Ray 3.7, and is
- * subject to the same licensing terms and conditions.
- * ---------------------------------------------------------------------------
- * Persistence of Vision Ray Tracer ('POV-Ray') version 3.7.
- * Copyright 1991-2013 Persistence of Vision Raytracer Pty. Ltd.
- *
- * POV-Ray is free software: you can redistribute it and/or modify
- * it under the terms of the GNU Affero General Public License as
- * published by the Free Software Foundation, either version 3 of the
- * License, or (at your option) any later version.
- *
- * POV-Ray is distributed in the hope that it will be useful,
- * but WITHOUT ANY WARRANTY; without even the implied warranty of
- * MERCHANTABILITY or FITNESS FOR A PARTICULAR PURPOSE.  See the
- * GNU Affero General Public License for more details.
- *
- * You should have received a copy of the GNU Affero General Public License
- * along with this program.  If not, see <http://www.gnu.org/licenses/>.
- * ---------------------------------------------------------------------------
- * POV-Ray is based on the popular DKB raytracer version 2.12.
- * DKBTrace was originally written by David K. Buck.
- * DKBTrace Ver 2.0-2.12 were written by David K. Buck & Aaron A. Collins.
- * ---------------------------------------------------------------------------
- * $File: N/A $
- * $Revision: N/A $
- * $Change: N/A $
- * $DateTime: N/A $
- * $Author: N/A $
- *******************************************************************************/
-=======
 //******************************************************************************
 ///
 /// @file backend/render/tracepixel.cpp
@@ -52,6 +9,14 @@
 ///
 /// @copyright
 /// @parblock
+///
+/// UberPOV Raytracer version 1.37.
+/// Portions Copyright 2013-2014 Christoph Lipka.
+///
+/// UberPOV 1.37 is an experimental unofficial branch of POV-Ray 3.7, and is
+/// subject to the same licensing terms and conditions.
+///
+/// ----------------------------------------------------------------------------
 ///
 /// Persistence of Vision Ray Tracer ('POV-Ray') version 3.7.
 /// Copyright 1991-2014 Persistence of Vision Raytracer Pty. Ltd.
@@ -78,7 +43,6 @@
 /// @endparblock
 ///
 //*******************************************************************************
->>>>>>> 58e27fe4
 
 #include <vector>
 
@@ -95,6 +59,7 @@
 #include "backend/render/trace.h"
 #include "backend/scene/objects.h"
 #include "backend/scene/scene.h"
+#include "backend/scene/threaddata.h"
 #include "backend/scene/view.h"
 #include "backend/shape/mesh.h"
 #include "backend/support/jitter.h"
@@ -318,46 +283,7 @@
         focalBlurData = new FocalBlurData(camera, threadData);
 }
 
-<<<<<<< HEAD
-void TracePixel::operator()(DBL x, DBL y, DBL width, DBL height, Colour& colour, unsigned int siblingRays)
-{
-	if(useFocalBlur == false)
-	{
-		colour.clear();
-		int numTraced = 0;
-		for (size_t rayno = 0; rayno < camera.Rays_Per_Pixel; rayno++)
-		{
-			Ray ray;
-
-			if (CreateCameraRay(ray, x, y, width, height, rayno) == true)
-			{
-				Colour col;
-
-				Trace::TraceTicket ticket(maxTraceLevel, adcBailout, sceneData->outputAlpha);
-				ticket.subFrameTime = (*threadData->stochasticRandomGenerator)();
-				if (siblingRays > 0)
-				{
-					ticket.stochasticCount = siblingRays;
-					ticket.stochasticDepth = 1;
-				}
-				ray.subFrameTime = ticket.subFrameTime;
-				TraceRay(ray, col, 1.0, ticket, false, camera.Max_Ray_Distance);
-				if (col.isSane())
-				{
-					colour += col;
-					numTraced++;
-				}
-			}
-		}
-		if (numTraced)
-			colour /= (DBL) numTraced;
-		else
-			colour.transm() = 1.0;
-	}
-	else
-		TraceRayWithFocalBlur(colour, x, y, width, height, siblingRays);
-=======
-void TracePixel::operator()(DBL x, DBL y, DBL width, DBL height, RGBTColour& colour)
+void TracePixel::operator()(DBL x, DBL y, DBL width, DBL height, RGBTColour& colour, unsigned int siblingRays)
 {
     if(useFocalBlur == false)
     {
@@ -372,9 +298,18 @@
             {
                 TransColour col;
 
+                ticket.subFrameTime = (*threadData->stochasticRandomGenerator)();
+                if (siblingRays > 0)
+                {
+                    ticket.stochasticCount = siblingRays;
+                    ticket.stochasticDepth = 1;
+                }
                 TraceRay(ray, col, 1.0, false, camera.Max_Ray_Distance);
-                colour += RGBTColour(col);
-                numTraced++;
+                if (col.IsSane())
+                {
+                    colour += RGBTColour(col);
+                    numTraced++;
+                }
             }
         }
         if (numTraced)
@@ -383,8 +318,7 @@
             colour.transm() = 1.0;
     }
     else
-        TraceRayWithFocalBlur(colour, x, y, width, height);
->>>>>>> 58e27fe4
+        TraceRayWithFocalBlur(colour, x, y, width, height, siblingRays);
 }
 
 bool TracePixel::CreateCameraRay(Ray& ray, DBL x, DBL y, DBL width, DBL height, size_t ray_number)
@@ -1029,167 +963,20 @@
     }
 }
 
-<<<<<<< HEAD
-void TracePixel::TraceRayWithFocalBlur(Colour& colour, DBL x, DBL y, DBL width, DBL height, unsigned int siblingRays)
-{
-	int nr;     // Number of current samples.
-	int numTraced; // Number of rays that returned a valid colour.
-	int level;  // Index into number of samples list.
-	int max_s;  // Number of samples to take before next confidence test.
-	int dxi, dyi;
-	int i;
-	DBL dx, dy, n, randx, randy;
-	Colour C, V1;
-	DblColour S1, S2;
-	int minSamples, maxSamples;
-	int seed = int(x * 313.0 + 11.0) + int(y * 311.0 + 17.0);
-	int seed2;
-	Ray ray;
-
-	colour.clear();
-	V1.clear();
-	S1.clear();
-	S2.clear();
-
-	nr = 0;
-	numTraced = 0;
-	level = 0;
-
-	if (siblingRays > 0)
-	{
-		minSamples = (camera.Blur_Samples_Min-1) / siblingRays + 1;
-		maxSamples = (camera.Blur_Samples    -1) / siblingRays + 1;
-		seed2 = (int)((*threadData->stochasticRandomGenerator)() * camera.Blur_Samples);
-	}
-	else
-	{
-		minSamples = camera.Blur_Samples_Min;
-		maxSamples = camera.Blur_Samples;
-		seed2 = 0;
-	}
-
-	do
-	{
-		// Trace number of rays given by the list Current_Number_Of_Samples[].
-		max_s = 4;
-
-		if(focalBlurData->Current_Number_Of_Samples != NULL)
-		{
-			if(focalBlurData->Current_Number_Of_Samples[level] > 0)
-			{
-				max_s = focalBlurData->Current_Number_Of_Samples[level];
-				level++;
-			}
-		}
-
-		for(i = 0; (i < max_s) && (nr < maxSamples); i++)
-		{
-			// Choose sub-pixel location.
-			dxi = PseudoRandom(seed + seed2) % SUB_PIXEL_GRID_SIZE;
-			dyi = PseudoRandom(seed + seed2 + 1) % SUB_PIXEL_GRID_SIZE;
-
-			dx = (DBL)(2 * dxi + 1) / (DBL)(2 * SUB_PIXEL_GRID_SIZE) - 0.5;
-			dy = (DBL)(2 * dyi + 1) / (DBL)(2 * SUB_PIXEL_GRID_SIZE) - 0.5;
-
-			Jitter2d(dx, dy, randx, randy);
-
-			// Add jitter to sub-pixel location.
-			dx += (randx - 0.5) / (DBL)(SUB_PIXEL_GRID_SIZE);
-			dy += (randy - 0.5) / (DBL)(SUB_PIXEL_GRID_SIZE);
-
-			// remove interiors accumulated from previous iteration (if any)
-			ray.ClearInteriors();
-
-			// Create and trace ray.
-			if(CreateCameraRay(ray, x + dx, y + dy, width, height, seed2))
-			{
-				// Increase_Counter(stats[Number_Of_Samples]);
-
-				C.clear();
-				Trace::TraceTicket ticket(maxTraceLevel, adcBailout, sceneData->outputAlpha);
-				ticket.stochasticCount = max(1, minSamples);
-				ticket.stochasticDepth = 1;
-				ticket.subFrameTime    = (*threadData->stochasticRandomGenerator)();
-				if (siblingRays > 0)
-				{
-					ticket.stochasticCount *= siblingRays;
-					ticket.stochasticDepth ++;
-				}
-				ray.subFrameTime = ticket.subFrameTime;
-				TraceRay(ray, C, 1.0, ticket, false, camera.Max_Ray_Distance);
-			}
-			else
-				C = Colour(0.0, 0.0, 0.0, 0.0, 1.0);
-
-			if (C.isSane())
-			{
-				colour += C;
-				numTraced ++;
-
-				// Add color to color sum.
-
-				S1.red()    += C.red();
-				S1.green()  += C.green();
-				S1.blue()   += C.blue();
-				S1.transm() += C.transm();
-
-				// Add color to squared color sum.
-
-				S2.red()    += Sqr(C.red());
-				S2.green()  += Sqr(C.green());
-				S2.blue()   += Sqr(C.blue());
-				S2.transm() += Sqr(C.transm());
-
-			}
-
-			nr ++;
-			seed2 = (seed2 + 1) % camera.Blur_Samples;
-		}
-
-		// Get variance of samples.
-
-		if (numTraced > 0)
-		{
-			n = (DBL)numTraced;
-
-			V1.red()    = (S2.red()    - Sqr(S1.red())    / n) / Sqr(n);
-			V1.green()  = (S2.green()  - Sqr(S1.green())  / n) / Sqr(n);
-			V1.blue()   = (S2.blue()   - Sqr(S1.blue())   / n) / Sqr(n);
-			V1.transm() = (S2.transm() - Sqr(S1.transm()) / n) / Sqr(n);
-			// TODO - the above is *not* actually the variance; the proper formula for that would be:
-			// V1       = (S2          - Sqr(S1)          / n) / (n-1);
-			// There might be something fishy here.
-
-			// Exit if samples are likely too be good enough.
-
-			double threshold  = focalBlurData->Sample_Threshold[nr - 1];
-			double brightness = S1.greyscale() / n;
-			if (brightness > 1.0)
-				// for pixels with excessive brightness, use a relative threshold rather than an absolute one
-				threshold = threshold * Sqr(brightness);
-
-			if((nr >= minSamples) &&
-			   (V1.red()  < threshold) && (V1.green()  < threshold) &&
-			   (V1.blue() < threshold) && (V1.transm() < threshold))
-				break;
-		}
-	}
-	while(nr < maxSamples);
-
-	if (numTraced > 0)
-		colour /= (DBL)numTraced;
-=======
-void TracePixel::TraceRayWithFocalBlur(RGBTColour& colour, DBL x, DBL y, DBL width, DBL height)
+void TracePixel::TraceRayWithFocalBlur(RGBTColour& colour, DBL x, DBL y, DBL width, DBL height, unsigned int siblingRays)
 {
     int nr;     // Number of current samples.
+    int numTraced; // Number of rays that returned a valid colour.
     int level;  // Index into number of samples list.
     int max_s;  // Number of samples to take before next confidence test.
     int dxi, dyi;
     int i;
     DBL dx, dy, n, randx, randy;
-    RGBTColour C, V1, S1, S2;
+    RGBTColour C, V1;
+    PreciseRGBTColour S1, S2;
+    int minSamples, maxSamples;
     int seed = int(x * 313.0 + 11.0) + int(y * 311.0 + 17.0);
-
+    int seed2;
     TraceTicket ticket(maxTraceLevel, adcBailout, sceneData->outputAlpha);
     Ray ray(ticket);
 
@@ -1199,7 +986,21 @@
     S2.Clear();
 
     nr = 0;
+    numTraced = 0;
     level = 0;
+
+    if (siblingRays > 0)
+    {
+        minSamples = (camera.Blur_Samples_Min-1) / siblingRays + 1;
+        maxSamples = (camera.Blur_Samples    -1) / siblingRays + 1;
+        seed2 = (int)((*threadData->stochasticRandomGenerator)() * camera.Blur_Samples);
+    }
+    else
+    {
+        minSamples = camera.Blur_Samples_Min;
+        maxSamples = camera.Blur_Samples;
+        seed2 = 0;
+    }
 
     do
     {
@@ -1215,11 +1016,11 @@
             }
         }
 
-        for(i = 0; (i < max_s) && (nr < camera.Blur_Samples); i++)
+        for(i = 0; (i < max_s) && (nr < maxSamples); i++)
         {
             // Choose sub-pixel location.
-            dxi = PseudoRandom(seed + nr) % SUB_PIXEL_GRID_SIZE;
-            dyi = PseudoRandom(seed + nr + 1) % SUB_PIXEL_GRID_SIZE;
+            dxi = PseudoRandom(seed + seed2) % SUB_PIXEL_GRID_SIZE;
+            dyi = PseudoRandom(seed + seed2 + 1) % SUB_PIXEL_GRID_SIZE;
 
             dx = (DBL)(2 * dxi + 1) / (DBL)(2 * SUB_PIXEL_GRID_SIZE) - 0.5;
             dy = (DBL)(2 * dyi + 1) / (DBL)(2 * SUB_PIXEL_GRID_SIZE) - 0.5;
@@ -1234,46 +1035,71 @@
             ray.ClearInteriors();
 
             // Create and trace ray.
-            if(CreateCameraRay(ray, x + dx, y + dy, width, height, nr))
+            if(CreateCameraRay(ray, x + dx, y + dy, width, height, seed2))
             {
                 // Increase_Counter(stats[Number_Of_Samples]);
-
+                ticket.stochasticCount = max(1, minSamples);
+                ticket.stochasticDepth = 1;
+                ticket.subFrameTime    = (*threadData->stochasticRandomGenerator)();
+                if (siblingRays > 0)
+                {
+                    ticket.stochasticCount *= siblingRays;
+                    ticket.stochasticDepth ++;
+                }
                 TransColour tempC;
                 TraceRay(ray, tempC, 1.0, false, camera.Max_Ray_Distance);
                 C = RGBTColour(tempC);
-
-                colour += C;
             }
             else
                 C = RGBTColour(0.0, 0.0, 0.0, 1.0);
 
-            // Add color to color sum.
-
-            S1 += C;
-
-            // Add color to squared color sum.
-
-            S2 += Sqr(C);
+            if (C.IsSane())
+            {
+                colour += C;
+                numTraced ++;
+
+                // Add color to color sum.
+
+                S1 += PreciseRGBTColour(C);
+
+                // Add color to squared color sum.
+
+                S2 += PreciseRGBTColour(Sqr(C));
+
+            }
 
             nr++;
+            seed2 = (seed2 + 1) % camera.Blur_Samples;
         }
 
         // Get variance of samples.
 
-        n = (DBL)nr;
-
-        V1 = (S2 / n - Sqr(S1 / n)) / n;
-
-        // Exit if samples are likely too be good enough.
-
-        if((nr >= camera.Blur_Samples_Min) &&
-           (V1.IsNearZero(focalBlurData->Sample_Threshold[nr - 1])))
-            break;
-    }
-    while(nr < camera.Blur_Samples);
-
-    colour /= (DBL)nr;
->>>>>>> 58e27fe4
+        if (numTraced > 0)
+        {
+            n = (DBL)numTraced;
+
+            V1 = RGBTColour( (S2 - Sqr(S1) / n) / Sqr(n) );
+            // TODO - the above is *not* actually the variance; the proper formula for that would be:
+            // V1 =          (S2 - Sqr(S1) / n) / (n-1);
+            // There might be something fishy here.
+
+            // Exit if samples are likely too be good enough.
+
+            double threshold  = focalBlurData->Sample_Threshold[nr - 1];
+            double brightness = S1.Greyscale() / n;
+            if (brightness > 1.0)
+                // for pixels with excessive brightness, use a relative threshold rather than an absolute one
+                threshold = threshold * Sqr(brightness);
+
+            if((nr >= minSamples) &&
+               (V1.IsNearZero(threshold)))
+                break;
+        }
+    }
+    while(nr < maxSamples);
+
+    if (numTraced > 0)
+        colour /= (DBL)numTraced;
 }
 
 void TracePixel::JitterCameraRay(Ray& ray, DBL x, DBL y, size_t ray_number)
