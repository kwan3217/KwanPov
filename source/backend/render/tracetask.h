<<<<<<< HEAD
/*******************************************************************************
 * tracetask.h
 *
 * ---------------------------------------------------------------------------
 * UberPOV Raytracer version 1.37.
 * Portions Copyright 2013 Christoph Lipka.
 *
 * UberPOV 1.37 is an experimental unofficial branch of POV-Ray 3.7, and is
 * subject to the same licensing terms and conditions.
 * ---------------------------------------------------------------------------
 * Persistence of Vision Ray Tracer ('POV-Ray') version 3.7.
 * Copyright 1991-2013 Persistence of Vision Raytracer Pty. Ltd.
 *
 * POV-Ray is free software: you can redistribute it and/or modify
 * it under the terms of the GNU Affero General Public License as
 * published by the Free Software Foundation, either version 3 of the
 * License, or (at your option) any later version.
 *
 * POV-Ray is distributed in the hope that it will be useful,
 * but WITHOUT ANY WARRANTY; without even the implied warranty of
 * MERCHANTABILITY or FITNESS FOR A PARTICULAR PURPOSE.  See the
 * GNU Affero General Public License for more details.
 *
 * You should have received a copy of the GNU Affero General Public License
 * along with this program.  If not, see <http://www.gnu.org/licenses/>.
 * ---------------------------------------------------------------------------
 * POV-Ray is based on the popular DKB raytracer version 2.12.
 * DKBTrace was originally written by David K. Buck.
 * DKBTrace Ver 2.0-2.12 were written by David K. Buck & Aaron A. Collins.
 * ---------------------------------------------------------------------------
 * $File: //depot/clipka/upov/source/backend/render/tracetask.h $
 * $Revision: #2 $
 * $Change: 5948 $
 * $DateTime: 2013/07/22 20:36:31 $
 * $Author: clipka $
 *******************************************************************************/
=======
//******************************************************************************
///
/// @file backend/render/tracetask.h
///
/// @todo   What's in here?
///
/// @copyright
/// @parblock
///
/// Persistence of Vision Ray Tracer ('POV-Ray') version 3.7.
/// Copyright 1991-2014 Persistence of Vision Raytracer Pty. Ltd.
///
/// POV-Ray is free software: you can redistribute it and/or modify
/// it under the terms of the GNU Affero General Public License as
/// published by the Free Software Foundation, either version 3 of the
/// License, or (at your option) any later version.
///
/// POV-Ray is distributed in the hope that it will be useful,
/// but WITHOUT ANY WARRANTY; without even the implied warranty of
/// MERCHANTABILITY or FITNESS FOR A PARTICULAR PURPOSE.  See the
/// GNU Affero General Public License for more details.
///
/// You should have received a copy of the GNU Affero General Public License
/// along with this program.  If not, see <http://www.gnu.org/licenses/>.
///
/// ----------------------------------------------------------------------------
///
/// POV-Ray is based on the popular DKB raytracer version 2.12.
/// DKBTrace was originally written by David K. Buck.
/// DKBTrace Ver 2.0-2.12 were written by David K. Buck & Aaron A. Collins.
///
/// @endparblock
///
//*******************************************************************************
>>>>>>> 58e27fe4

#ifndef POVRAY_BACKEND_TRACETASK_H
#define POVRAY_BACKEND_TRACETASK_H

#include <vector>

#include <boost/thread.hpp>

#include "backend/frame.h"
#include "backend/povray.h"
#include "backend/render/rendertask.h"
#include "backend/render/tracepixel.h"
#include "backend/scene/scene.h"
#include "backend/scene/view.h"

namespace pov
{

#ifdef PROFILE_INTERSECTIONS
    // NB not thread-safe (and not intended to be)
    extern POV_ULONG gIntersectionTime;
    extern vector <vector<POV_ULONG> > gBSPIntersectionTimes;
    extern vector <vector<POV_ULONG> > gBVHIntersectionTimes;
    extern vector <vector<POV_ULONG> > *gIntersectionTimes;
#endif

class TraceTask : public RenderTask
{
<<<<<<< HEAD
	public:
		TraceTask(ViewData *vd, unsigned int tm, DBL js, DBL aat, DBL aac, unsigned int aad, GammaCurvePtr& aag, unsigned int ps, bool psc, bool final, bool hr);
		virtual ~TraceTask();

		virtual void Run();
		virtual void Stopped();
		virtual void Finish();
	private:
		class CooperateFunction : public Trace::CooperateFunctor
		{
			public:
				CooperateFunction(Task& t) : task(t) { }
				virtual void operator()() { task.Cooperate(); }
			private:
				Task& task;
		};

		class SubdivisionBuffer
		{
			public:
				SubdivisionBuffer(size_t s);

				void SetSample(size_t x, size_t y, const Colour& col);
				bool Sampled(size_t x, size_t y);

				Colour& operator()(size_t x, size_t y);

				void Clear();
			private:
				vector<Colour> colors;
				vector<bool> sampled;
				size_t size;
		};

		unsigned int tracingMethod;
		DBL jitterScale;
		DBL aaThreshold;
		DBL aaConfidence;
		unsigned int aaDepth;
		unsigned int previewSize;
		bool previewSkipCorner;
		bool finalTrace;
		bool highReproducibility;
		GammaCurvePtr aaGamma;

		/// tracing core
		TracePixel trace;

		CooperateFunction cooperate;
		MediaFunction media;
		RadiosityFunction radiosity;
		PhotonGatherer photonGatherer;

		void SimpleSamplingM0();
		void SimpleSamplingM0P();
		void NonAdaptiveSupersamplingM1();
		void AdaptiveSupersamplingM2();
		void StochasticSupersamplingM3();

		void NonAdaptiveSupersamplingForOnePixel(DBL x, DBL y, Colour& leftcol, Colour& topcol, Colour& curcol, bool& sampleleft, bool& sampletop, bool& samplecurrent);
		void SupersampleOnePixel(DBL x, DBL y, Colour& col);
		void SubdivideOnePixel(DBL x, DBL y, DBL d, size_t bx, size_t by, size_t bstep, SubdivisionBuffer& buffer, Colour& result, int level);
=======
    public:
        TraceTask(ViewData *vd, unsigned int tm, DBL js, DBL aat, unsigned int aad, GammaCurvePtr& aag, unsigned int ps, bool psc, bool final, bool hr);
        virtual ~TraceTask();

        virtual void Run();
        virtual void Stopped();
        virtual void Finish();
    private:
        class CooperateFunction : public Trace::CooperateFunctor
        {
            public:
                CooperateFunction(Task& t) : task(t) { }
                virtual void operator()() { task.Cooperate(); }
            private:
                Task& task;
        };

        class SubdivisionBuffer
        {
            public:
                SubdivisionBuffer(size_t s);

                void SetSample(size_t x, size_t y, const RGBTColour& col);
                bool Sampled(size_t x, size_t y);

                RGBTColour& operator()(size_t x, size_t y);

                void Clear();
            private:
                vector<RGBTColour> colors;
                vector<bool> sampled;
                size_t size;
        };

        unsigned int tracingMethod;
        DBL jitterScale;
        DBL aaThreshold;
        unsigned int aaDepth;
        unsigned int previewSize;
        bool previewSkipCorner;
        bool finalTrace;
        bool highReproducibility;
        GammaCurvePtr aaGamma;

        /// tracing core
        TracePixel trace;

        CooperateFunction cooperate;
        MediaFunction media;
        RadiosityFunction radiosity;
        PhotonGatherer photonGatherer;

        void SimpleSamplingM0();
        void SimpleSamplingM0P();
        void NonAdaptiveSupersamplingM1();
        void AdaptiveSupersamplingM2();

        void NonAdaptiveSupersamplingForOnePixel(DBL x, DBL y, RGBTColour& leftcol, RGBTColour& topcol, RGBTColour& curcol, bool& sampleleft, bool& sampletop, bool& samplecurrent);
        void SupersampleOnePixel(DBL x, DBL y, RGBTColour& col);
        void SubdivideOnePixel(DBL x, DBL y, DBL d, size_t bx, size_t by, size_t bstep, SubdivisionBuffer& buffer, RGBTColour& result, int level);
>>>>>>> 58e27fe4
};

}

#endif // POVRAY_BACKEND_TRACETASK_H<|MERGE_RESOLUTION|>--- conflicted
+++ resolved
@@ -1,41 +1,3 @@
-<<<<<<< HEAD
-/*******************************************************************************
- * tracetask.h
- *
- * ---------------------------------------------------------------------------
- * UberPOV Raytracer version 1.37.
- * Portions Copyright 2013 Christoph Lipka.
- *
- * UberPOV 1.37 is an experimental unofficial branch of POV-Ray 3.7, and is
- * subject to the same licensing terms and conditions.
- * ---------------------------------------------------------------------------
- * Persistence of Vision Ray Tracer ('POV-Ray') version 3.7.
- * Copyright 1991-2013 Persistence of Vision Raytracer Pty. Ltd.
- *
- * POV-Ray is free software: you can redistribute it and/or modify
- * it under the terms of the GNU Affero General Public License as
- * published by the Free Software Foundation, either version 3 of the
- * License, or (at your option) any later version.
- *
- * POV-Ray is distributed in the hope that it will be useful,
- * but WITHOUT ANY WARRANTY; without even the implied warranty of
- * MERCHANTABILITY or FITNESS FOR A PARTICULAR PURPOSE.  See the
- * GNU Affero General Public License for more details.
- *
- * You should have received a copy of the GNU Affero General Public License
- * along with this program.  If not, see <http://www.gnu.org/licenses/>.
- * ---------------------------------------------------------------------------
- * POV-Ray is based on the popular DKB raytracer version 2.12.
- * DKBTrace was originally written by David K. Buck.
- * DKBTrace Ver 2.0-2.12 were written by David K. Buck & Aaron A. Collins.
- * ---------------------------------------------------------------------------
- * $File: //depot/clipka/upov/source/backend/render/tracetask.h $
- * $Revision: #2 $
- * $Change: 5948 $
- * $DateTime: 2013/07/22 20:36:31 $
- * $Author: clipka $
- *******************************************************************************/
-=======
 //******************************************************************************
 ///
 /// @file backend/render/tracetask.h
@@ -44,6 +6,14 @@
 ///
 /// @copyright
 /// @parblock
+///
+/// UberPOV Raytracer version 1.37.
+/// Portions Copyright 2013-2014 Christoph Lipka.
+///
+/// UberPOV 1.37 is an experimental unofficial branch of POV-Ray 3.7, and is
+/// subject to the same licensing terms and conditions.
+///
+/// ----------------------------------------------------------------------------
 ///
 /// Persistence of Vision Ray Tracer ('POV-Ray') version 3.7.
 /// Copyright 1991-2014 Persistence of Vision Raytracer Pty. Ltd.
@@ -70,7 +40,6 @@
 /// @endparblock
 ///
 //*******************************************************************************
->>>>>>> 58e27fe4
 
 #ifndef POVRAY_BACKEND_TRACETASK_H
 #define POVRAY_BACKEND_TRACETASK_H
@@ -99,72 +68,8 @@
 
 class TraceTask : public RenderTask
 {
-<<<<<<< HEAD
-	public:
-		TraceTask(ViewData *vd, unsigned int tm, DBL js, DBL aat, DBL aac, unsigned int aad, GammaCurvePtr& aag, unsigned int ps, bool psc, bool final, bool hr);
-		virtual ~TraceTask();
-
-		virtual void Run();
-		virtual void Stopped();
-		virtual void Finish();
-	private:
-		class CooperateFunction : public Trace::CooperateFunctor
-		{
-			public:
-				CooperateFunction(Task& t) : task(t) { }
-				virtual void operator()() { task.Cooperate(); }
-			private:
-				Task& task;
-		};
-
-		class SubdivisionBuffer
-		{
-			public:
-				SubdivisionBuffer(size_t s);
-
-				void SetSample(size_t x, size_t y, const Colour& col);
-				bool Sampled(size_t x, size_t y);
-
-				Colour& operator()(size_t x, size_t y);
-
-				void Clear();
-			private:
-				vector<Colour> colors;
-				vector<bool> sampled;
-				size_t size;
-		};
-
-		unsigned int tracingMethod;
-		DBL jitterScale;
-		DBL aaThreshold;
-		DBL aaConfidence;
-		unsigned int aaDepth;
-		unsigned int previewSize;
-		bool previewSkipCorner;
-		bool finalTrace;
-		bool highReproducibility;
-		GammaCurvePtr aaGamma;
-
-		/// tracing core
-		TracePixel trace;
-
-		CooperateFunction cooperate;
-		MediaFunction media;
-		RadiosityFunction radiosity;
-		PhotonGatherer photonGatherer;
-
-		void SimpleSamplingM0();
-		void SimpleSamplingM0P();
-		void NonAdaptiveSupersamplingM1();
-		void AdaptiveSupersamplingM2();
-		void StochasticSupersamplingM3();
-
-		void NonAdaptiveSupersamplingForOnePixel(DBL x, DBL y, Colour& leftcol, Colour& topcol, Colour& curcol, bool& sampleleft, bool& sampletop, bool& samplecurrent);
-		void SupersampleOnePixel(DBL x, DBL y, Colour& col);
-		void SubdivideOnePixel(DBL x, DBL y, DBL d, size_t bx, size_t by, size_t bstep, SubdivisionBuffer& buffer, Colour& result, int level);
-=======
     public:
-        TraceTask(ViewData *vd, unsigned int tm, DBL js, DBL aat, unsigned int aad, GammaCurvePtr& aag, unsigned int ps, bool psc, bool final, bool hr);
+        TraceTask(ViewData *vd, unsigned int tm, DBL js, DBL aat, DBL aac, unsigned int aad, GammaCurvePtr& aag, unsigned int ps, bool psc, bool final, bool hr);
         virtual ~TraceTask();
 
         virtual void Run();
@@ -200,6 +105,7 @@
         unsigned int tracingMethod;
         DBL jitterScale;
         DBL aaThreshold;
+        DBL aaConfidence;
         unsigned int aaDepth;
         unsigned int previewSize;
         bool previewSkipCorner;
@@ -219,11 +125,11 @@
         void SimpleSamplingM0P();
         void NonAdaptiveSupersamplingM1();
         void AdaptiveSupersamplingM2();
+        void StochasticSupersamplingM3();
 
         void NonAdaptiveSupersamplingForOnePixel(DBL x, DBL y, RGBTColour& leftcol, RGBTColour& topcol, RGBTColour& curcol, bool& sampleleft, bool& sampletop, bool& samplecurrent);
         void SupersampleOnePixel(DBL x, DBL y, RGBTColour& col);
         void SubdivideOnePixel(DBL x, DBL y, DBL d, size_t bx, size_t by, size_t bstep, SubdivisionBuffer& buffer, RGBTColour& result, int level);
->>>>>>> 58e27fe4
 };
 
 }
