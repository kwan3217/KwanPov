--- conflicted
+++ resolved
@@ -8,7 +8,7 @@
 /// @parblock
 ///
 /// UberPOV Raytracer version 1.37.
-/// Portions Copyright 2013-2014 Christoph Lipka.
+/// Portions Copyright 2013-2015 Christoph Lipka.
 ///
 /// UberPOV 1.37 is an experimental unofficial branch of POV-Ray 3.7, and is
 /// subject to the same licensing terms and conditions.
@@ -226,13 +226,8 @@
         *i = false;
 }
 
-<<<<<<< HEAD
-TraceTask::TraceTask(ViewData *vd, unsigned int tm, DBL js, DBL aat, DBL aac, unsigned int aad, GammaCurvePtr& aag, unsigned int ps, bool psc, bool final, bool hr, size_t seed) :
-    RenderTask(vd, seed),
-=======
-TraceTask::TraceTask(ViewData *vd, unsigned int tm, DBL js, DBL aat, unsigned int aad, pov_base::GammaCurvePtr& aag, unsigned int ps, bool psc, bool final, bool hr) :
-    RenderTask(vd, "Trace"),
->>>>>>> 8f001a62
+TraceTask::TraceTask(ViewData *vd, unsigned int tm, DBL js, DBL aat, DBL aac, unsigned int aad, pov_base::GammaCurvePtr& aag, unsigned int ps, bool psc, bool final, bool hr, size_t seed) :
+    RenderTask(vd, seed, "Trace"),
     trace(vd, GetViewDataPtr(), vd->GetSceneData()->parsedMaxTraceLevel, vd->GetSceneData()->parsedAdcBailout,
           vd->GetQualityFeatureFlags(), cooperate, media, radiosity),
     cooperate(*this),
