--- conflicted
+++ resolved
@@ -7,9 +7,8 @@
 /// @copyright
 /// @parblock
 ///
-<<<<<<< HEAD
 /// UberPOV Raytracer version 1.37.
-/// Portions Copyright 2013-2014 Christoph Lipka.
+/// Portions Copyright 2013-2015 Christoph Lipka.
 ///
 /// UberPOV 1.37 is an experimental unofficial branch of POV-Ray 3.7, and is
 /// subject to the same licensing terms and conditions.
@@ -17,11 +16,7 @@
 /// ----------------------------------------------------------------------------
 ///
 /// Persistence of Vision Ray Tracer ('POV-Ray') version 3.7.
-/// Copyright 1991-2013 Persistence of Vision Raytracer Pty. Ltd.
-=======
-/// Persistence of Vision Ray Tracer ('POV-Ray') version 3.7.
 /// Copyright 1991-2015 Persistence of Vision Raytracer Pty. Ltd.
->>>>>>> 8f001a62
 ///
 /// POV-Ray is free software: you can redistribute it and/or modify
 /// it under the terms of the GNU Affero General Public License as
@@ -49,12 +44,6 @@
 #ifndef POVRAY_BACKEND_RENDERTASK_H
 #define POVRAY_BACKEND_RENDERTASK_H
 
-<<<<<<< HEAD
-#include <boost/thread.hpp>
-
-#include "backend/scene/threaddata.h"
-=======
->>>>>>> 8f001a62
 #include "backend/support/task.h"
 
 namespace pov
@@ -67,11 +56,7 @@
 class RenderTask : public SceneTask
 {
     public:
-<<<<<<< HEAD
-        RenderTask(ViewData *vd, size_t seed);
-=======
-        RenderTask(ViewData *vd, const char* sn, RenderBackend::ViewId vid = 0);
->>>>>>> 8f001a62
+        RenderTask(ViewData *vd, size_t seed, const char* sn, RenderBackend::ViewId vid = 0);
         virtual ~RenderTask();
     protected:
         virtual void Run() = 0;
