//******************************************************************************
///
/// @file backend/render/radiositytask.cpp
///
/// @todo   What's in here?
///
/// @copyright
/// @parblock
///
/// UberPOV Raytracer version 1.37.
<<<<<<< HEAD
/// Portions Copyright 2013-2014 Christoph Lipka.
=======
/// Portions Copyright 2013-2015 Christoph Lipka.
>>>>>>> 0049910b
///
/// UberPOV 1.37 is an experimental unofficial branch of POV-Ray 3.7, and is
/// subject to the same licensing terms and conditions.
///
/// ----------------------------------------------------------------------------
///
/// Persistence of Vision Ray Tracer ('POV-Ray') version 3.7.
/// Copyright 1991-2015 Persistence of Vision Raytracer Pty. Ltd.
///
/// POV-Ray is free software: you can redistribute it and/or modify
/// it under the terms of the GNU Affero General Public License as
/// published by the Free Software Foundation, either version 3 of the
/// License, or (at your option) any later version.
///
/// POV-Ray is distributed in the hope that it will be useful,
/// but WITHOUT ANY WARRANTY; without even the implied warranty of
/// MERCHANTABILITY or FITNESS FOR A PARTICULAR PURPOSE.  See the
/// GNU Affero General Public License for more details.
///
/// You should have received a copy of the GNU Affero General Public License
/// along with this program.  If not, see <http://www.gnu.org/licenses/>.
///
/// ----------------------------------------------------------------------------
///
/// POV-Ray is based on the popular DKB raytracer version 2.12.
/// DKBTrace was originally written by David K. Buck.
/// DKBTrace Ver 2.0-2.12 were written by David K. Buck & Aaron A. Collins.
///
/// @endparblock
///
//*******************************************************************************

#include <boost/thread.hpp>
#include <boost/bind.hpp>

// frame.h must always be the first POV file included (pulls in platform config)
#include "backend/frame.h"
#include "backend/render/radiositytask.h"

#include "base/timer.h"
#include "base/types.h"
#include "backend/scene/scene.h"
#include "backend/scene/threaddata.h"
#include "backend/scene/view.h"

// this must be the last file included
#include "base/povdebug.h"

namespace pov
{

using namespace pov_base;

RadiosityTask::RadiosityTask(ViewData *vd, DBL ptsz, DBL ptesz, unsigned int pts, unsigned int ptsc, unsigned int nt, bool hr, size_t seed) :
<<<<<<< HEAD
    RenderTask(vd, seed),
=======
    RenderTask(vd, seed, "Radiosity", vd->GetViewId()),
>>>>>>> 0049910b
    trace(vd, GetViewDataPtr(), vd->GetSceneData()->parsedMaxTraceLevel, vd->GetSceneData()->parsedAdcBailout,
          vd->GetQualityFeatureFlags(), cooperate, media, radiosity, !vd->GetSceneData()->radiositySettings.vainPretrace),
    cooperate(*this),
    media(GetViewDataPtr(), &trace, &photonGatherer),
    radiosity(vd->GetSceneData(), GetViewDataPtr(),
              vd->GetSceneData()->radiositySettings, vd->GetRadiosityCache(), cooperate, false, vd->GetCamera().Location, hr),
    photonGatherer(&vd->GetSceneData()->surfacePhotonMap, vd->GetSceneData()->photonSettings),
    pretraceStep(pts),
    pretraceStepCount(ptsc),
    pretraceStartSize(ptsz),
    pretraceEndSize(ptesz),
    pretraceCoverage(vd->GetSceneData()->radiositySettings.nearestCountAPT),
    nominalThreads(nt)
{
}

RadiosityTask::~RadiosityTask()
{
}

void RadiosityTask::Run()
{
    //RandomIntSequence rands(0, 2, 2047);
    //RandomIntSequence::Generator randgen(&rands);
    RandomDoubleSequence rands(-1.0, 1.0, 2047);
    RandomDoubleSequence::Generator randgen(&rands);

    DBL width = GetViewData()->GetWidth();
    DBL height = GetViewData()->GetHeight();

    POVRect rect;
    vector<Vector2d> pixelpositions;
    vector<RGBTColour> pixelcolors;
    unsigned int serial;

    float progressWeightTotal = (pow(4.0f, (float)pretraceStepCount) - 1.0) / 3.0; // equal to SUM[i=0,N-1](pow(4.0, i))

    ViewData::BlockInfo* pInfo;

    while(GetViewData()->GetNextRectangle(rect, serial, pInfo, nominalThreads) == true)
    {
        RadiosityBlockInfo* pBlockInfo = dynamic_cast<RadiosityBlockInfo*>(pInfo);
        if (!pBlockInfo)
        {
            if (pInfo)
            {
                delete pInfo;
                pInfo = NULL;
            }
            pBlockInfo = new RadiosityBlockInfo();
        }

        unsigned int currentStep = pretraceStep + pBlockInfo->pass;
        double pretraceSize     = max(pretraceStartSize * pow(0.5f, (float)pBlockInfo->pass),     pretraceEndSize);
        double nextPretraceSize = max(pretraceStartSize * pow(0.5f, (float)pBlockInfo->pass + 1), pretraceEndSize);

        radiosity.BeforeTile((nominalThreads? serial % nominalThreads : 0), pretraceStep + pBlockInfo->pass);
        randgen.SetSeed((pretraceStep + pBlockInfo->pass) * 17 + serial * 13); // make sure our jitter is different (but reproducible) for each pass and tile

        unsigned int px = (rect.GetWidth()  + pretraceSize - 1) / pretraceSize;
        unsigned int py = (rect.GetHeight() + pretraceSize - 1) / pretraceSize;

        unsigned int nextPx = (rect.GetWidth()  + nextPretraceSize - 1) / nextPretraceSize;
        unsigned int nextPy = (rect.GetHeight() + nextPretraceSize - 1) / nextPretraceSize;

        double startX   = ceil((DBL(rect.left)  - 0.5) / pretraceSize) * pretraceSize;
        double startY   = ceil((DBL(rect.top)   - 0.5) / pretraceSize) * pretraceSize;
        double endX     = DBL(rect.right)       + 0.5;
        double endY     = DBL(rect.bottom)      + 0.5;

        // make sure we start with the pixel buffer cleared
        pixelpositions.clear();
        pixelpositions.reserve(px * py);
        pixelcolors.clear();
        pixelcolors.reserve(px * py);

        double jitter = min(1.0, pretraceSize / 2.0);
        double offset = (pretraceSize - 1.0) / 2.0;
        unsigned int subBlockCount = pBlockInfo->incompleteSubBlocks.size();

        int subBlockDivideX;
        int subBlockDivideY;

        if (pretraceCoverage != 0)
        {
            // for the next pass, subdivide further as long as that this leaves us with at least 4x4 pixels
            subBlockDivideX = max( 1, (int)floor((DBL)nextPx / (DBL)(pBlockInfo->subBlockCountX * 4)) );
            subBlockDivideY = max( 1, (int)floor((DBL)nextPy / (DBL)(pBlockInfo->subBlockCountY * 4)) );
        }
        else
        {
            // don't subdivide if we're not using adaptive pretrace
            subBlockDivideX = 1;
            subBlockDivideY = 1;
        }

        for (int sub = 0; sub < subBlockCount; sub ++)
        {

            radiosity.ResetTopLevelStats();
            int pixelCount = 0;

            int subX = pBlockInfo->incompleteSubBlocks.front().subBlockPosX;
            int subY = pBlockInfo->incompleteSubBlocks.front().subBlockPosY;

            DBL subStartX = rect.left + (DBL)rect.GetWidth()  * (DBL) subX / (DBL)(pBlockInfo->subBlockCountX);
            DBL subEndX   = subStartX + (DBL)rect.GetWidth()               / (DBL)(pBlockInfo->subBlockCountX);
            DBL subStartY = rect.top  + (DBL)rect.GetHeight() * (DBL) subY / (DBL)(pBlockInfo->subBlockCountY);
            DBL subEndY   = subStartY + (DBL)rect.GetHeight()              / (DBL)(pBlockInfo->subBlockCountY);

            for(DBL y = startY; y < subEndY; y += pretraceSize)
            {
                if (y < subStartY)
                    continue;

                for(DBL x = startX; x < subEndX; x += pretraceSize)
                {
                    if (x < subStartX)
                        continue;

                    RGBTColour col;

                    trace(x + offset + jitter * randgen(), y + offset + jitter * randgen(), width, height, col);

                    pixelpositions.push_back(Vector2d(x, y));
                    pixelcolors.push_back(col);
                    pixelCount ++;

                    Cooperate();
                }
            }

            long  queryCount;
            float reuse;
            radiosity.GetTopLevelStats(queryCount, reuse);

            bool again;
            if (pixelCount < 9)
                // shoot at least a certain number of rays
                // (NB: Subdivision strategy tries to ensure we get at least 4x4 pixels)
                again = true;
            else if (queryCount == 0)
                // stop if we don't seem to need any samples at all in this square (e.g. because it shows only background)
                again = false;
            else if ((pretraceCoverage != 0) && (reuse / (float)queryCount >= pretraceCoverage))
                // stop if the average number of re-usable samples reaches a certain threshold
                again = false;
            else
                // otherwise do another pass
                again = true;

            pBlockInfo->incompleteSubBlocks.pop_front();
            if (again)
            {
                for (int subDivY = 0; subDivY < subBlockDivideY; subDivY ++)
                    for (int subDivX = 0; subDivX < subBlockDivideX; subDivX ++)
                        pBlockInfo->incompleteSubBlocks.push_back(RadiositySubBlockInfo(subX * subBlockDivideX + subDivX, subY * subBlockDivideY + subDivY));
            }
        }
        GetViewDataPtr()->Stats()[Number_Of_Pixels] += pixelpositions.size();

        radiosity.AfterTile();

        float progressWeight = pow(4.0f, (float)pBlockInfo->pass) / progressWeightTotal;

        pBlockInfo->pass ++;

        if (pBlockInfo->pass < pretraceStepCount && pBlockInfo->incompleteSubBlocks.size() > 0)
        {
            // run another pass
            pBlockInfo->subBlockCountX *= subBlockDivideX;
            pBlockInfo->subBlockCountY *= subBlockDivideY;
            pBlockInfo->completion += progressWeight;
        }
        else
        {
            // no more passes please
            progressWeight = 1.0 - pBlockInfo->completion;
            delete pBlockInfo;
            pBlockInfo = NULL;
        }

        GetViewDataPtr()->AfterTile();
        if(pixelpositions.size() > 0)
            GetViewData()->CompletedRectangle(rect, serial, pixelpositions, pixelcolors, int(ceil(pretraceSize)), false, progressWeight, pBlockInfo);
        else
            GetViewData()->CompletedRectangle(rect, serial, progressWeight, pBlockInfo);
    }
}

void RadiosityTask::Stopped()
{
    // nothing to do for now [trf]
}

void RadiosityTask::Finish()
{
    GetViewDataPtr()->timeType = SceneThreadData::kRadiosityTime;
    GetViewDataPtr()->realTime = ConsumedRealTime();
    GetViewDataPtr()->cpuTime = ConsumedCPUTime();
}

}<|MERGE_RESOLUTION|>--- conflicted
+++ resolved
@@ -8,11 +8,7 @@
 /// @parblock
 ///
 /// UberPOV Raytracer version 1.37.
-<<<<<<< HEAD
-/// Portions Copyright 2013-2014 Christoph Lipka.
-=======
 /// Portions Copyright 2013-2015 Christoph Lipka.
->>>>>>> 0049910b
 ///
 /// UberPOV 1.37 is an experimental unofficial branch of POV-Ray 3.7, and is
 /// subject to the same licensing terms and conditions.
@@ -67,11 +63,7 @@
 using namespace pov_base;
 
 RadiosityTask::RadiosityTask(ViewData *vd, DBL ptsz, DBL ptesz, unsigned int pts, unsigned int ptsc, unsigned int nt, bool hr, size_t seed) :
-<<<<<<< HEAD
-    RenderTask(vd, seed),
-=======
     RenderTask(vd, seed, "Radiosity", vd->GetViewId()),
->>>>>>> 0049910b
     trace(vd, GetViewDataPtr(), vd->GetSceneData()->parsedMaxTraceLevel, vd->GetSceneData()->parsedAdcBailout,
           vd->GetQualityFeatureFlags(), cooperate, media, radiosity, !vd->GetSceneData()->radiositySettings.vainPretrace),
     cooperate(*this),
