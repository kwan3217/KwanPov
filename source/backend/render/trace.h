//******************************************************************************
///
/// @file backend/render/trace.h
///
/// Declarations related to the `pov::Trace` class.
///
/// @copyright
/// @parblock
///
/// UberPOV Raytracer version 1.37.
/// Portions Copyright 2013 Christoph Lipka.
///
/// UberPOV 1.37 is an experimental unofficial branch of POV-Ray 3.7, and is
/// subject to the same licensing terms and conditions.
///
/// ----------------------------------------------------------------------------
///
/// Persistence of Vision Ray Tracer ('POV-Ray') version 3.7.
/// Copyright 1991-2014 Persistence of Vision Raytracer Pty. Ltd.
///
/// POV-Ray is free software: you can redistribute it and/or modify
/// it under the terms of the GNU Affero General Public License as
/// published by the Free Software Foundation, either version 3 of the
/// License, or (at your option) any later version.
///
/// POV-Ray is distributed in the hope that it will be useful,
/// but WITHOUT ANY WARRANTY; without even the implied warranty of
/// MERCHANTABILITY or FITNESS FOR A PARTICULAR PURPOSE.  See the
/// GNU Affero General Public License for more details.
///
/// You should have received a copy of the GNU Affero General Public License
/// along with this program.  If not, see <http://www.gnu.org/licenses/>.
///
/// ----------------------------------------------------------------------------
///
/// POV-Ray is based on the popular DKB raytracer version 2.12.
/// DKBTrace was originally written by David K. Buck.
/// DKBTrace Ver 2.0-2.12 were written by David K. Buck & Aaron A. Collins.
///
/// @endparblock
///
//******************************************************************************

#ifndef POVRAY_BACKEND_TRACE_H
#define POVRAY_BACKEND_TRACE_H

#include <vector>

#include <boost/thread.hpp>

#include "backend/frame.h"
#include "backend/bounding/bbox.h"
#include "backend/scene/atmosph.h"
#include "backend/support/bsptree.h"
#include "backend/support/randomsequences.h"

namespace pov
{

class SceneData;
class ViewData;
class Task;
class PhotonGatherer;

struct NoSomethingFlagRayObjectCondition : public RayObjectCondition
{
    virtual bool operator()(const Ray& ray, ConstObjectPtr object, double) const;
};

struct LitInterval
{
    bool lit;
    double s0, s1, ds;
    size_t l0, l1;

    LitInterval() :
        lit(false), s0(0.0), s1(0.0), ds(0.0), l0(0), l1(0) { }
    LitInterval(bool nlit, double ns0, double ns1, size_t nl0, size_t nl1) :
        lit(nlit), s0(ns0), s1(ns1), ds(ns1 - ns0), l0(nl0), l1(nl1) { }
};

struct MediaInterval
{
    bool lit;
    int samples;
    double s0, s1, ds;
    size_t l0, l1;
    MathColour od;
    MathColour te;
    MathColour te2;

    MediaInterval() :
        lit(false), samples(0), s0(0.0), s1(0.0), ds(0.0), l0(0), l1(0) { }
    MediaInterval(bool nlit, int nsamples, double ns0, double ns1, double nds, size_t nl0, size_t nl1) :
        lit(nlit), samples(nsamples), s0(ns0), s1(ns1), ds(nds), l0(nl0), l1(nl1) { }
    MediaInterval(bool nlit, int nsamples, double ns0, double ns1, double nds, size_t nl0, size_t nl1, const MathColour& nod, const MathColour& nte, const MathColour& nte2) :
        lit(nlit), samples(nsamples), s0(ns0), s1(ns1), ds(nds), l0(nl0), l1(nl1), od(nod), te(nte), te2(nte2) { }

    bool operator<(const MediaInterval& other) const { return (s0 < other.s0); }
};

struct LightSourceIntersectionEntry
{
    double s;
    size_t l;
    bool lit;

    LightSourceIntersectionEntry() :
        s(0.0), l(0), lit(false) { }
    LightSourceIntersectionEntry(double ns, size_t nl, bool nlit) :
        s(ns), l(nl), lit(nlit) { }

    bool operator<(const LightSourceIntersectionEntry& other) const { return (s < other.s); }
};

struct LightSourceEntry
{
    double s0, s1;
    LightSource *light;

    LightSourceEntry() :
        s0(0.0), s1(0.0), light(NULL) { }
    LightSourceEntry(LightSource *nlight) :
        s0(0.0), s1(0.0), light(nlight) { }
    LightSourceEntry(double ns0, double ns1, LightSource *nlight) :
        s0(ns0), s1(ns1), light(nlight) { }

    bool operator<(const LightSourceEntry& other) const { return (s0 < other.s0); }
};

// TODO: these sizes will need tweaking.
typedef FixedSimpleVector<Media *, MEDIA_VECTOR_SIZE> MediaVector; // TODO FIXME - cannot allow this to be fixed size [trf]
typedef FixedSimpleVector<MediaInterval, MEDIA_INTERVAL_VECTOR_SIZE> MediaIntervalVector; // TODO FIXME - cannot allow this to be fixed size [trf]
typedef FixedSimpleVector<LitInterval, LIT_INTERVAL_VECTOR_SIZE> LitIntervalVector; // TODO FIXME - cannot allow this to be fixed size [trf]
typedef FixedSimpleVector<LightSourceIntersectionEntry, LIGHT_INTERSECTION_VECTOR_SIZE> LightSourceIntersectionVector; // TODO FIXME - cannot allow this to be fixed size [trf]
typedef FixedSimpleVector<LightSourceEntry, LIGHTSOURCE_VECTOR_SIZE> LightSourceEntryVector; // TODO FIXME - cannot allow this to be fixed size [trf]


struct TraceTicket
{
    /// trace recursion level
    unsigned int traceLevel;

    /// maximum trace recursion level allowed
    unsigned int maxAllowedTraceLevel;

    /// maximum trace recursion level found
    unsigned int maxFoundTraceLevel;

    /// adc bailout
    double adcBailout;

    /// whether background should be rendered all transparent
    bool alphaBackground;

    /// something the radiosity algorithm needs
    unsigned int radiosityRecursionDepth;

    /// something the radiosity algorithm needs
    float radiosityImportanceQueried;
    /// something the radiosity algorithm needs
    float radiosityImportanceFound;
    /// set by radiosity code according to the sample quality encountered (1.0 is ideal, 0.0 really sucks)
    float radiosityQuality;

    /// something the subsurface scattering algorithm needs
    unsigned int subsurfaceRecursionDepth;

    /// number of blurry bounces
    unsigned int stochasticDepth;
    /// number of "sibling rays" (including this one)
    unsigned int stochasticCount;

    /// point in time associated with this single trace
    float subFrameTime;

    TraceTicket(unsigned int mtl, double adcb, bool ab = true, unsigned int rrd = 0, unsigned int ssrd = 0,
                float riq = -1.0, float rq = 1.0):
        traceLevel(0), maxAllowedTraceLevel(mtl), maxFoundTraceLevel(0), adcBailout(adcb), alphaBackground(ab),
        radiosityRecursionDepth(rrd), subsurfaceRecursionDepth(ssrd), radiosityImportanceQueried(riq),
        radiosityImportanceFound(-1.0), radiosityQuality(rq), stochasticDepth(0), stochasticCount(0), subFrameTime(0.5)
    {}
};


/// Ray tracing and shading engine.
///
/// This class provides the fundamental functionality to trace rays and determine the effective colour of an object.
///
class Trace
{
    public:

        class CooperateFunctor
        {
            public:
                virtual void operator()() { }
        };

        class MediaFunctor
        {
            public:
                virtual void ComputeMedia(vector<Media>&, const Ray&, Intersection&, MathColour&, ColourChannel&) { }
                virtual void ComputeMedia(const RayInteriorVector&, const Ray&, Intersection&, MathColour&, ColourChannel&) { }
                virtual void ComputeMedia(MediaVector&, const Ray&, Intersection&, MathColour&, ColourChannel&) { }
        };

        class RadiosityFunctor
        {
            public:
                virtual void ComputeAmbient(const Vector3d& ipoint, const Vector3d& raw_normal, const Vector3d& layer_normal, double brilliance, MathColour& ambient_colour, double weight, TraceTicket& ticket) { }
                virtual bool CheckRadiosityTraceLevel(const TraceTicket& ticket) { return false; }
        };

        Trace(shared_ptr<SceneData> sd, TraceThreadData *td, const QualityFlags& qf,
              CooperateFunctor& cf, MediaFunctor& mf, RadiosityFunctor& af);

        virtual ~Trace();

        /// Trace a ray.
        ///
        /// Call this if transmittance matters.
        ///
        /// @param[in,out]  ray             Ray and associated information.
        /// @param[out]     colour          Computed colour.
        /// @param[out]     transm          Computed transmittance.
        /// @param[in]      weight          Importance of this computation.
        /// @param[in]      continuedRay    Set to true when tracing a ray after it went through some surface
        ///                                 without a change in direction; this governs trace level handling.
        /// @param[in]      maxDepth        Objects at or beyond this distance won't be hit by the ray (ignored if
        ///                                 < EPSILON).
        /// @return                         The distance to the nearest object hit.
        ///
        virtual double TraceRay(Ray& ray, MathColour& colour, ColourChannel& transm, COLC weight, bool continuedRay, DBL maxDepth = 0.0);
/*
        /// Trace a ray.
        ///
        /// Call this if transmittance will be ignored anyway.
        ///
        /// @param[in,out]  ray             Ray and associated information.
        /// @param[out]     colour          Computed colour.
        /// @param[in]      weight          Importance of this computation.
        /// @param[in]      continuedRay    Set to true when tracing a ray after it went through some surface
        ///                                 without a change in direction; this governs trace level handling.
        /// @param[in]      maxDepth        Objects at or beyond this distance won't be hit by the ray (ignored if
        ///                                 < EPSILON).
        /// @return                         The distance to the nearest object hit.
        ///
        virtual double TraceRay(Ray& ray, MathColour& colour, COLC weight, bool continuedRay, DBL maxDepth = 0.0);
*/
        bool FindIntersection(Intersection& isect, const Ray& ray);
        bool FindIntersection(Intersection& isect, const Ray& ray, const RayObjectCondition& precondition, const RayObjectCondition& postcondition);
        bool FindIntersection(ObjectPtr object, Intersection& isect, const Ray& ray, double closest = HUGE_VAL);
        bool FindIntersection(ObjectPtr object, Intersection& isect, const Ray& ray, const RayObjectCondition& postcondition, double closest = HUGE_VAL);

        unsigned int GetHighestTraceLevel();

        bool TestShadow(const LightSource &light, double& depth, Ray& light_source_ray, const Vector3d& p, MathColour& colour); // TODO FIXME - this should not be exposed here

    protected: // TODO FIXME - should be private

        /// Structure used to cache reflection information for multi-layered textures.
        struct WNRX
        {
            double weight;
            Vector3d normal;
            MathColour reflec;
            SNGL reflex;
            SNGL blur;
            unsigned int blurCount;

<<<<<<< HEAD
            WNRX(DBL w, const Vector3d& n, const RGBColour& r, SNGL x, SNGL b, unsigned int bc) :
                weight(w), normal(n), reflec(r), reflex(x), blur(b), blurCount(bc) { }
=======
            WNRX(DBL w, const Vector3d& n, const MathColour& r, SNGL x) :
                weight(w), normal(n), reflec(r), reflex(x) { }
>>>>>>> 54b283a0
        };

        typedef vector<const TEXTURE *> TextureVectorData;
        typedef RefPool<TextureVectorData> TextureVectorPool;
        typedef Ref<TextureVectorData, RefClearContainer<TextureVectorData> > TextureVector;

        typedef vector<WNRX> WNRXVectorData;
        typedef RefPool<WNRXVectorData> WNRXVectorPool;
        typedef Ref<WNRXVectorData, RefClearContainer<WNRXVectorData> > WNRXVector;

        /// Structure used to cache shadow test results for complex textures.
        struct LightColorCache
        {
            bool        tested;
            MathColour  colour;
        };

        typedef vector<LightColorCache> LightColorCacheList;
        typedef vector<LightColorCacheList> LightColorCacheListList;

        /// List (well really vector) of lists of LightColorCaches.
        /// Each list is expected to have as many elements as there are global light sources.
        /// The number of lists should be at least that of max trace level.
        LightColorCacheListList lightColorCache;

        /// Current index into lightColorCaches.
        int lightColorCacheIndex;

        /// Scene data.
        shared_ptr<SceneData> sceneData;

        /// Maximum trace recursion level found.
        unsigned int maxFoundTraceLevel;
        /// Various quality-related flags.
        QualityFlags qualityFlags;

        /// Bounding slabs priority queue.
        BBoxPriorityQueue priorityQueue;
        /// BSP tree mailbox.
        BSPTree::Mailbox mailbox;
        /// Area light grid buffer.
        vector<MathColour> lightGrid;
        /// Fast stack pool.
        IStackPool stackPool;
        /// Fast texture list pool.
        TextureVectorPool texturePool;
        /// Fast WNRX list pool.
        WNRXVectorPool wnrxPool;
        /// Light source shadow cache for shadow tests of first trace level intersections.
        vector<ObjectPtr> lightSourceLevel1ShadowCache;
        /// Light source shadow cache for shadow tests of higher trace level intersections.
        vector<ObjectPtr> lightSourceOtherShadowCache;
        /// `crand` random number generator.
        unsigned int crandRandomNumberGenerator;
        /// Pseudo-random number sequence.
        RandomDoubleSequence randomNumbers;
        /// Pseudo-random number generator based on random number sequence.
        RandomDoubleSequence::Generator randomNumberGenerator;
        /// Sub-random uniform 3d points on sphere sequence.
        SequentialVectorGeneratorPtr ssltUniformDirectionGenerator;
        /// sub-random uniform numbers sequence
        vector<SequentialVector2dGeneratorPtr> stochasticDirectionGenerator;
        /// sub-random cos-weighted 3d points on hemisphere sequence
        SequentialDoubleGeneratorPtr stochasticRandomGenerator;
        /// Thread data.
        TraceThreadData *threadData;

        CooperateFunctor& cooperate;
        MediaFunctor& media;
        RadiosityFunctor& radiosity;

        SequentialVector2dGeneratorPtr GetStochasticDirectionGenerator(unsigned int depth);

    ///
    //*****************************************************************************
    ///
    /// @name Texture Computations
    ///
    /// The following methods compute the effective colour of a given, possibly complex, texture.
    ///
    /// @{
    ///

        /// Compute the effective contribution of an intersection point as seen from the ray's origin, or deposits
        /// photons.
        ///
        /// Computations include any media effects between the ray's origin and the point of intersection.
        ///
        /// @remark         The computed contribution is _added_ to the value passed in `colour` (does not apply to
        ///                 photon pass).
        ///
        /// @todo           Some input parameters are non-const references.
        ///
        /// @param[in]      isect           Intersection information.
        /// @param[in,out]  resultColour    Computed colour [in,out]; during photon pass: light colour [in].
        /// @param[in,out]  resultTransm    Computed transparency; not used during photon pass.
        /// @param[in,out]  ray             Ray and associated information.
        /// @param[in]      weight          Importance of this computation.
        /// @param[in]      photonpass      Whether to deposit photons instead of computing a colour
        ///
        void ComputeTextureColour(Intersection& isect, MathColour& resultColour, ColourChannel& resultTransm, Ray& ray, COLC weight, bool photonpass);

        /// Compute the effective colour of an arbitrarily complex texture, or deposits photons.
        ///
        /// @remark         The computed contribution _overwrites_ any value passed in `colour` (does not apply to
        ///                 photon pass).
        ///
        /// @remark         Computations do _not_ include media effects between the ray's origin and the point of
        ///                 intersection any longer.
        ///
        /// @todo           Some input parameters are non-const references or pointers.
        ///
        /// @param[in,out]  resultColour    Computed colour [out]; during photon pass: light colour [in].
        /// @param[out]     resultTransm    Computed transparency; not used during photon pass.
        /// @param[in]      texture         Texture.
        /// @param[in]      warps           Stack of warps to be applied.
        /// @param[in]      ipoint          Intersection point (possibly with earlier warps already applied).
        /// @param[in]      rawnormal       Geometric (possibly smoothed) surface normal.
        /// @param[in,out]  ray             Ray and associated information.
        /// @param[in]      weight          Importance of this computation.
        /// @param[in]      isect           Intersection information.
        /// @param[in]      shadowflag      Whether to perform only computations necessary for shadow testing.
        /// @param[in]      photonpass      Whether to deposit photons instead of computing a colour.
        ///
        void ComputeOneTextureColour(MathColour& resultColour, ColourChannel& resultTransm, const TEXTURE *texture, vector<const TEXTURE *>& warps,
                                     const Vector3d& ipoint, const Vector3d& rawnormal, Ray& ray, COLC weight,
                                     Intersection& isect, bool shadowflag, bool photonpass);

        /// Compute the effective colour of an averaged texture, or deposits photons.
        ///
        /// @remark         The computed contribution _overwrites_ any value passed in `colour` (does not apply to
        ///                 photon pass).
        ///
        /// @remark         Computations do _not_ include media effects between the ray's origin and the point of
        ///                 intersection any longer.
        ///
        /// @todo           Some input parameters are non-const references or pointers.
        ///
        /// @param[in,out]  resultColour    Computed colour [out]; during photon pass: light colour [in].
        /// @param[out]     resultTransm    Computed transparency; not used during photon pass.
        /// @param[in]      texture         Texture.
        /// @param[in]      warps           Stack of warps to be applied.
        /// @param[in]      ipoint          Intersection point (possibly with earlier warps already applied).
        /// @param[in]      rawnormal       Geometric (possibly smoothed) surface normal.
        /// @param[in,out]  ray             Ray and associated information.
        /// @param[in]      weight          Importance of this computation.
        /// @param[in]      isect           Intersection information.
        /// @param[in]      shadowflag      Whether to perform only computations necessary for shadow testing.
        /// @param[in]      photonpass      Whether to deposit photons instead of computing a colour.
        ///
        void ComputeAverageTextureColours(MathColour& resultColour, ColourChannel& resultTransm, const TEXTURE *texture, vector<const TEXTURE *>& warps,
                                          const Vector3d& ipoint, const Vector3d& rawnormal, Ray& ray, COLC weight,
                                          Intersection& isect, bool shadowflag, bool photonpass);

        /// Compute the effective colour of a simple or layered texture.
        ///
        /// Computations include secondary rays.
        ///
        /// @remark         The computed contribution _overwrites_ any value passed in `colour`.
        ///
        /// @remark         Computations do _not_ include media effects between the ray's origin and the point of
        ///                 intersection any longer.
        ///
        /// @remark         pov::PhotonTrace overrides this method to deposit photons instead.
        ///
        /// @todo           Some input parameters are non-const references or pointers.
        ///
        /// @param[in,out]  resultColour    Computed colour [out]; during photon pass: light colour [in].
        /// @param[out]     resultTransm    Computed transparency; not used during photon pass.
        /// @param[in]      texture         Texture.
        /// @param[in]      warps           Stack of warps to be applied.
        /// @param[in]      ipoint          Intersection point (possibly with earlier warps already applied).
        /// @param[in]      rawnormal       Geometric (possibly smoothed) surface normal.
        /// @param[in,out]  ray             Ray and associated information.
        /// @param[in]      weight          Importance of this computation.
        /// @param[in]      isect           Intersection information.
        ///
        virtual void ComputeLightedTexture(MathColour& resultColour, ColourChannel& resultTransm, const TEXTURE *texture, vector<const TEXTURE *>& warps,
                                           const Vector3d& ipoint, const Vector3d& rawnormal, Ray& ray, COLC weight,
                                           Intersection& isect);

        /// Compute the effective filtering effect of a simple or layered texture.
        ///
        /// @remark         The computed contribution _overwrites_ any value passed in `colour`.
        ///
        /// @remark         Computations do _not_ include media effects between the ray's origin and the point of
        ///                 intersection any longer.
        ///
        /// @todo           Some input parameters are non-const references or pointers.
        ///
        /// @param[out]     filtercolour    Computed filter colour.
        /// @param[in]      texture         Texture.
        /// @param[in]      warps           Stack of warps to be applied.
        /// @param[in]      ipoint          Intersection point (possibly with earlier warps already applied).
        /// @param[in]      rawnormal       Geometric (possibly smoothed) surface normal.
        /// @param[in,out]  ray             Ray and associated information.
        /// @param[in]      isect           Intersection information.
        ///
        void ComputeShadowTexture(MathColour& filtercolour, const TEXTURE *texture, vector<const TEXTURE *>& warps,
                                  const Vector3d& ipoint, const Vector3d& rawnormal, const Ray& ray,
                                  Intersection& isect);

    ///
    /// @}
    ///
    //*****************************************************************************
    ///
    /// @name Reflection and Refraction Computations
    ///
    /// The following methods compute the contribution of secondary (reflected and refracted) rays.
    ///
    /// @{
    ///

        /// Compute the refraction contribution.
        ///
        /// @remark         The computed contribution _overwrites_ any value passed in `colour`.
        ///
        /// @param[in]      finish          Object's finish.
        /// @param[in]      ipoint          Intersection point.
        /// @param[in,out]  ray             Ray and associated information.
        /// @param[in]      normal          Effective (possibly pertubed) surface normal.
        /// @param[in]      rawnormal       Geometric (possibly smoothed) surface normal.
        /// @param[out]     colour          Computed colour.
        /// @param[in]      weight          Importance of this computation.
        ///
        void ComputeReflection(const FINISH* finish, const Vector3d& ipoint, Ray& ray, const Vector3d& normal,
<<<<<<< HEAD
                               const Vector3d& rawnormal, TransColour& colour, COLC weight, double blur = 0.0);
=======
                               const Vector3d& rawnormal, MathColour& colour, COLC weight);
>>>>>>> 54b283a0

        /// Compute the refraction contribution.
        ///
        /// @remark         The computed contribution _overwrites_ any value passed in `colour`.
        ///
        /// @param[in]      finish          Object's finish.
        /// @param[in]      interior        Stack of currently effective interiors.
        /// @param[in]      ipoint          Intersection point.
        /// @param[in,out]  ray             Ray and associated information.
        /// @param[in]      normal          Effective (possibly pertubed) surface normal.
        /// @param[in]      rawnormal       Geometric (possibly smoothed) surface normal.
        /// @param[out]     colour          Computed colour.
        /// @param[out]     transm          Computed transmittance.
        /// @param[in]      weight          Importance of this computation.
        /// @return                         `true` if total internal reflection _did_ occur.
        ///
        bool ComputeRefraction(const FINISH* finish, Interior *interior, const Vector3d& ipoint, Ray& ray,
                               const Vector3d& normal, const Vector3d& rawnormal, MathColour& colour, ColourChannel& transm, COLC weight);

        /// Compute the contribution of a single refracted ray.
        ///
        /// @remark         The computed contribution _overwrites_ any value passed in `colour`.
        ///
        /// @param[in]      finish          object's finish.
        /// @param[in]      ipoint          Intersection point.
        /// @param[in,out]  ray             Original ray and associated information.
        /// @param[in,out]  nray            Refracted ray [out] and associated information [in,out].
        /// @param[in]      ior             Relative index of refraction.
        /// @param[in]      n               Cosine of angle of incidence.
        /// @param[in]      normal          Effective (possibly pertubed) surface normal.
        /// @param[in]      rawnormal       Geometric (possibly smoothed) surface normal.
        /// @param[in]      localnormal     Effective surface normal, possibly flipped to match ray.
        /// @param[out]     colour          Computed colour.
        /// @param[out]     transm          Computed transmittance.
        /// @param[in]      weight          Importance of this computation.
        /// @return                         `true` if total internal reflection _did_ occur.
        ///
        bool TraceRefractionRay(const FINISH* finish, const Vector3d& ipoint, Ray& ray, Ray& nray, double ior, double n,
                                const Vector3d& normal, const Vector3d& rawnormal, const Vector3d& localnormal,
                                MathColour& colour, ColourChannel& transm, COLC weight);

    ///
    /// @}
    ///
    //*****************************************************************************
    ///
    /// @name Classic Light Source Computations
    ///
    /// The following methods compute the (additional) contribution of classic lighting.
    ///
    /// @{
    ///

        /// @todo The name is misleading, as it computes all contributions of classic lighting, including highlights.
        void ComputeDiffuseLight(const FINISH *finish, const Vector3d& ipoint, const  Ray& eye, const Vector3d& layer_normal, const MathColour& layer_pigment_colour,
                                 MathColour& colour, double attenuation, ObjectPtr object, double relativeIor);
        /// @todo The name is misleading, as it computes all contributions of classic lighting, including highlights.
        void ComputeOneDiffuseLight(const LightSource &lightsource, const Vector3d& reye, const FINISH *finish, const Vector3d& ipoint, const Ray& eye,
                                    const Vector3d& layer_normal, const MathColour& Layer_Pigment_Colour, MathColour& colour, double Attenuation, ConstObjectPtr Object, double relativeIor, int light_index = -1);
        /// @todo The name is misleading, as it computes all contributions of classic lighting, including highlights.
        void ComputeFullAreaDiffuseLight(const LightSource &lightsource, const Vector3d& reye, const FINISH *finish, const Vector3d& ipoint, const Ray& eye,
                                         const Vector3d& layer_normal, const MathColour& layer_pigment_colour, MathColour& colour, double attenuation,
                                         double lightsourcedepth, Ray& lightsourceray, const MathColour& lightcolour,
                                         ConstObjectPtr object, double relativeIor); // JN2007: Full area lighting

        /// Compute the direction, distance and unshadowed brightness of an unshadowed light source.
        ///
        /// Computations include spotlight falloff and distance-based attenuation.
        ///
        /// @param[in]      lightsource         Light source.
        /// @param[out]     lightsourcedepth    Distance to the light source.
        /// @param[in,out]  lightsourceray      Ray to the light source.
        /// @param[in]      ipoint              Intersection point.
        /// @param[out]     lightcolour         Effective brightness.
        /// @param[in]      forceAttenuate      `true` to immediately apply distance-based attenuation even for full
        ///                                     area lights.
        ///
        void ComputeOneLightRay(const LightSource &lightsource, double& lightsourcedepth, Ray& lightsourceray,
                                const Vector3d& ipoint, MathColour& lightcolour, bool forceAttenuate = false);

        void TraceShadowRay(const LightSource &light, double depth, Ray& lightsourceray, const Vector3d& point, MathColour& colour);
        void TracePointLightShadowRay(const LightSource &lightsource, double& lightsourcedepth, Ray& lightsourceray, MathColour& lightcolour);
        void TraceAreaLightShadowRay(const LightSource &lightsource, double& lightsourcedepth, Ray& lightsourceray,
                                     const Vector3d& ipoint, MathColour& lightcolour);
        void TraceAreaLightSubsetShadowRay(const LightSource &lightsource, double& lightsourcedepth, Ray& lightsourceray,
                                           const Vector3d& ipoint, MathColour& lightcolour, int u1, int  v1, int  u2, int  v2, int level, const Vector3d& axis1, const Vector3d& axis2);

        /// Compute the filtering effect of an object on incident light from a particular light source.
        ///
        /// Computations include any media effects between the ray's origin and the point of intersection.
        ///
        /// @todo           Some input parameters are non-const references.
        ///
        /// @param[in]      lightsource     Light source.
        /// @param[in]      isect           Intersection information.
        /// @param[in,out]  lightsourceray  Ray to the light source.
        /// @param[in,out]  colour          Computed effect on the incident light.
        ///
        void ComputeShadowColour(const LightSource &lightsource, Intersection& isect, Ray& lightsourceray,
                                 MathColour& colour);

        /// Compute the direction and distance of a single light source to a given intersection
        /// point.
        ///
        /// @remark         The `Origin` and `Direction` member of `lightsourceray` are updated, all other members are
        ///                 left unchanged; the distance is returned in a separate parameter. For cylindrical light
        ///                 sources, the values are set accordingly.
        ///
        /// @todo           The name is misleading, as it just computes direction and distance.
        ///
        /// @param[in]      lightsource         Light source.
        /// @param[out]     lightsourcedepth    Distance to the light source.
        /// @param[in,out]  lightsourceray      Ray to the light source.
        /// @param[in]      ipoint              Intersection point.
        /// @param[in]      jitter              Jitter to apply to the light source.
        ///
        void ComputeOneWhiteLightRay(const LightSource &lightsource, double& lightsourcedepth, Ray& lightsourceray,
                                     const Vector3d& ipoint, const Vector3d& jitter = Vector3d());

    ///
    /// @}
    ///
    //*****************************************************************************
    ///
    /// @name Photon Light Source Computations
    ///
    /// The following methods compute the (additional) contribution of photon-based lighting.
    ///
    /// @{
    ///

        /// @todo The name is misleading, as it computes all contributions of classic lighting, including highlights.
        void ComputePhotonDiffuseLight(const FINISH *Finish, const Vector3d& IPoint, const Ray& Eye, const Vector3d& Layer_Normal, const Vector3d& Raw_Normal,
                                       const MathColour& Layer_Pigment_Colour, MathColour& colour, double Attenuation,
                                       ConstObjectPtr Object, double relativeIor, PhotonGatherer& renderer);

    ///
    /// @}
    ///
    //*****************************************************************************
    ///
    /// @name Material Finish Computations
    ///
    /// The following methods compute the contribution of a finish illuminated by light from a given direction.
    ///
    /// @{
    ///

        /// Compute the diffuse contribution of a finish illuminated by light from a given direction.
        ///
        /// @remark         The computed contribution is _added_ to the value passed in `colour`.
        ///
        /// @param[in]      finish                  Finish.
        /// @param[in]      lightDirection          Direction of incoming light.
        /// @param[in]      eyeDirection            Direction from observer.
        /// @param[in]      layer_normal            Effective (possibly pertubed) surface normal.
        /// @param[in,out]  colour                  Effective surface colour.
        /// @param[in]      light_colour            Effective light colour.
        /// @param[in]      layer_pigment_colour    Nominal pigment colour.
        /// @param[in]      attenuation             Attenuation factor to account for partial transparency.
        /// @param[in]      backside                Whether to use backside instead of frontside diffuse brightness
        ///                                         factor.
        ///
        void ComputeDiffuseColour(const FINISH *finish, const Vector3d& lightDirection, const Vector3d& eyeDirection, const Vector3d& layer_normal,
                                  MathColour& colour, const MathColour& light_colour,
                                  const MathColour& layer_pigment_colour, double relativeIor, double attenuation, bool backside);

        /// Compute the iridescence contribution of a finish illuminated by light from a given direction.
        ///
        /// @remark         The computed contribution is _added_ to the value passed in `colour`.
        ///
        /// @param[in]      finish          Finish.
        /// @param[in]      lightDirection  Direction of incoming light.
        /// @param[in]      eyeDirection    Direction from observer.
        /// @param[in]      layer_normal    Effective (possibly pertubed) surface normal.
        /// @param[in]      ipoint          Intersection point (possibly with earlier warps already applied).
        /// @param[in,out]  colour          Effective surface colour.
        ///
        void ComputeIridColour(const FINISH *finish, const Vector3d& lightDirection, const Vector3d& eyeDirection,
                               const Vector3d& layer_normal, const Vector3d& ipoint, MathColour& colour);

        /// Compute the Phong highlight contribution of a finish illuminated by light from a given direction.
        ///
        /// Computation uses the classic Phong highlight model.
        ///
        /// @remark         The model used is _not_ energy-conserving.
        ///
        /// @remark         The computed contribution is _added_ to the value passed in `colour`.
        ///
        /// @param[in]      finish                  Finish.
        /// @param[in]      lightDirection          Direction of ray from light source.
        /// @param[in]      eyeDirection            Direction from observer.
        /// @param[in]      layer_normal            Effective (possibly pertubed) surface normal.
        /// @param[in,out]  colour                  Effective surface colour.
        /// @param[in]      light_colour            Effective light colour.
        /// @param[in]      layer_pigment_colour    Nominal pigment colour.
        /// @param[in]      fresnel                 Whether to apply fresnel-based attenuation.
        ///
        void ComputePhongColour(const FINISH *finish, const Vector3d& lightDirection, const Vector3d& eyeDirection,
                                const Vector3d& layer_normal, MathColour& colour, const MathColour& light_colour,
                                const MathColour& layer_pigment_colour, double relativeIor);

        /// Compute the specular highlight contribution of a finish illuminated by light from a given direction.
        ///
        /// Computation uses the Blinn-Phong highlight model
        ///
        /// @remark     The model used is _not_ energy-conserving.
        ///
        /// @remark     The computed contribution is _added_ to the value passed in `colour`.
        ///
        /// @param[in]      finish                  Finish.
        /// @param[in]      lightDirection          Direction of ray from light source.
        /// @param[in]      eyeDirection            Direction from observer.
        /// @param[in]      layer_normal            Effective (possibly pertubed) surface normal.
        /// @param[in,out]  colour                  Effective surface colour.
        /// @param[in]      light_colour            Effective light colour.
        /// @param[in]      layer_pigment_colour    Nominal pigment colour.
        /// @param[in]      fresnel                 Whether to apply fresnel-based attenuation.
        ///
        void ComputeSpecularColour(const FINISH *finish, const Vector3d& lightDirection, const Vector3d& eyeDirection,
                                   const Vector3d& layer_normal, MathColour& colour, const MathColour& light_colour,
                                   const MathColour& layer_pigment_colour, double relativeIor);

    ///
    /// @}
    ///
    //*****************************************************************************
    ///

        /// Compute relative index of refraction.
        void ComputeRelativeIOR(const Ray& ray, const Interior* interior, double& ior);

        /// Compute Reflectivity.
        ///
        /// @remark         In Fresnel mode, light is presumed to be unpolarized on average, using
        ///                 @f$ R = \frac{1}{2} \left( R_s + R_p \right) @f$.
        ///
        void ComputeReflectivity(double& weight, MathColour& reflectivity, const MathColour& reflection_max,
                                 const MathColour& reflection_min, bool fresnel, double reflection_falloff,
                                 double cos_angle, double relativeIor);

        /// Compute metallic attenuation
        void ComputeMetallic(MathColour& colour, double metallic, const MathColour& metallicColour, double cosAngle);

        /// Compute fresnel-based reflectivity.
        void ComputeFresnel(MathColour& colour, const MathColour& rMax, const MathColour& rMin, double cos_angle, double relativeIor);

        /// Compute Sky & Background Colour.
        ///
        /// @remark         The computed colour _overwrites_ any value passed in `colour` and `transm`.
        ///
        /// @param[in]      ray             Ray.
        /// @param[out]     colour          Computed sky/background colour.
        /// @param[out]     transm          Computed transmittance.
        ///
        void ComputeSky(const Ray& ray, MathColour& colour, ColourChannel& transm);

        void ComputeFog(const Ray& ray, const Intersection& isect, MathColour& colour, ColourChannel& transm);
        double ComputeConstantFogDepth(const Ray &ray, double depth, double width, const FOG *fog);
        double ComputeGroundFogDepth(const Ray& ray, double depth, double width, const FOG *fog);
        void ComputeRainbow(const Ray& ray, const Intersection& isect, MathColour& colour, ColourChannel& transm);

        /// Compute media effect on traversing light rays.
        ///
        /// @note           This computes two things:
        ///                   - media and fog attenuation of the shadow ray (optional)
        ///                   - entry/exit of interiors
        ///                   .
        ///                 In other words, you can't skip this whole thing, because the entry/exit is important.
        ///
        void ComputeShadowMedia(Ray& light_source_ray, Intersection& isect, MathColour& resultcolour,
                                bool media_attenuation_and_interaction);

        /// Test whether an object is part of (or identical to) a given other object.
        ///
        /// @todo           The name is misleading, as the object to test against (`parent`) does not necessarily have
        ///                 to be a CSG compound object, but can actually be of any type. In that case, the function
        ///                 serves to test for identity.
        ///
        /// @param[in]      object          The object to test.
        /// @param[in]      parent          The object to test against.
        /// @return                         True if `object` is part of, or identical to, `parent`.
        ///
        bool IsObjectInCSG(ConstObjectPtr object, ConstObjectPtr parent);


    ///
    //*****************************************************************************
    ///
    /// @name Subsurface Light Transport
    ///
    /// The following methods implement the BSSRDF approximation as outlined by Jensen et al.
    ///
    /// @{
    ///

        double ComputeFt(double phi, double eta);
        void ComputeSurfaceTangents(const Vector3d& normal, Vector3d& u, Vector3d& v);
        void ComputeSSLTNormal (Intersection& Ray_Intersection);
        bool IsSameSSLTObject(ConstObjectPtr obj1, ConstObjectPtr obj2);
        void ComputeDiffuseSampleBase(Vector3d& basePoint, const Intersection& out, const Vector3d& vOut, double avgFreeDist, TraceTicket& ticket);
        void ComputeDiffuseSamplePoint(const Vector3d& basePoint, Intersection& in, double& sampleArea, TraceTicket& ticket);
        void ComputeDiffuseContribution(const Intersection& out, const Vector3d& vOut, const Vector3d& pIn, const Vector3d& nIn, const Vector3d& vIn, double& sd, double sigma_prime_s, double sigma_a, double eta);
        void ComputeDiffuseContribution1(const LightSource& lightsource, const Intersection& out, const Vector3d& vOut, const Intersection& in, MathColour& Total_Colour, const PreciseMathColour& sigma_prime_s, const PreciseMathColour& sigma_a, double eta, double weight, TraceTicket& ticket);
        void ComputeDiffuseAmbientContribution1(const Intersection& out, const Vector3d& vOut, const Intersection& in, MathColour& Total_Colour, const PreciseMathColour& sigma_prime_s, const PreciseMathColour& sigma_a, double eta, double weight, TraceTicket& ticket);
        void ComputeOneSingleScatteringContribution(const LightSource& lightsource, const Intersection& out, double sigma_t_xo, double sigma_s, double s_prime_out, MathColour& Lo, double eta, const Vector3d& bend_point, double phi_out, double cos_out_prime, TraceTicket& ticket);
        void ComputeSingleScatteringContribution(const Intersection& out, double dist, double theta_out, double cos_out_prime, const Vector3d& refractedREye, double sigma_t_xo, double sigma_s, MathColour& Lo, double eta, TraceTicket& ticket);
        void ComputeSubsurfaceScattering (const FINISH *Finish, const MathColour& layer_pigment_colour, const Intersection& isect, Ray& Eye, const Vector3d& Layer_Normal, MathColour& colour, double Attenuation);
        bool SSLTComputeRefractedDirection(const Vector3d& v, const Vector3d& n, double eta, Vector3d& refracted);

    ///
    /// @}
    ///
    //*****************************************************************************
    ///

};

}

#endif // POVRAY_BACKEND_TRACE_H<|MERGE_RESOLUTION|>--- conflicted
+++ resolved
@@ -269,13 +269,8 @@
             SNGL blur;
             unsigned int blurCount;
 
-<<<<<<< HEAD
-            WNRX(DBL w, const Vector3d& n, const RGBColour& r, SNGL x, SNGL b, unsigned int bc) :
+            WNRX(DBL w, const Vector3d& n, const MathColour& r, SNGL x, SNGL b, unsigned int bc) :
                 weight(w), normal(n), reflec(r), reflex(x), blur(b), blurCount(bc) { }
-=======
-            WNRX(DBL w, const Vector3d& n, const MathColour& r, SNGL x) :
-                weight(w), normal(n), reflec(r), reflex(x) { }
->>>>>>> 54b283a0
         };
 
         typedef vector<const TEXTURE *> TextureVectorData;
@@ -503,11 +498,7 @@
         /// @param[in]      weight          Importance of this computation.
         ///
         void ComputeReflection(const FINISH* finish, const Vector3d& ipoint, Ray& ray, const Vector3d& normal,
-<<<<<<< HEAD
-                               const Vector3d& rawnormal, TransColour& colour, COLC weight, double blur = 0.0);
-=======
-                               const Vector3d& rawnormal, MathColour& colour, COLC weight);
->>>>>>> 54b283a0
+                               const Vector3d& rawnormal, MathColour& colour, COLC weight, double blur = 0.0);
 
         /// Compute the refraction contribution.
         ///
