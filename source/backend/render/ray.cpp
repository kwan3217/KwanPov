<<<<<<< HEAD
/*******************************************************************************
 * ray.cpp
 *
 * This module implements the code pertaining to rays.
 *
 * ---------------------------------------------------------------------------
 * UberPOV Raytracer version 1.37.
 * Portions Copyright 2013 Christoph Lipka.
 *
 * UberPOV 1.37 is an experimental unofficial branch of POV-Ray 3.7, and is
 * subject to the same licensing terms and conditions.
 * ---------------------------------------------------------------------------
 * Persistence of Vision Ray Tracer ('POV-Ray') version 3.7.
 * Copyright 1991-2013 Persistence of Vision Raytracer Pty. Ltd.
 *
 * POV-Ray is free software: you can redistribute it and/or modify
 * it under the terms of the GNU Affero General Public License as
 * published by the Free Software Foundation, either version 3 of the
 * License, or (at your option) any later version.
 *
 * POV-Ray is distributed in the hope that it will be useful,
 * but WITHOUT ANY WARRANTY; without even the implied warranty of
 * MERCHANTABILITY or FITNESS FOR A PARTICULAR PURPOSE.  See the
 * GNU Affero General Public License for more details.
 *
 * You should have received a copy of the GNU Affero General Public License
 * along with this program.  If not, see <http://www.gnu.org/licenses/>.
 * ---------------------------------------------------------------------------
 * POV-Ray is based on the popular DKB raytracer version 2.12.
 * DKBTrace was originally written by David K. Buck.
 * DKBTrace Ver 2.0-2.12 were written by David K. Buck & Aaron A. Collins.
 * ---------------------------------------------------------------------------
 * $File: N/A $
 * $Revision: N/A $
 * $Change: N/A $
 * $DateTime: N/A $
 * $Author: N/A $
 *******************************************************************************/
=======
//******************************************************************************
///
/// @file backend/render/ray.cpp
///
/// This module implements the code pertaining to rays.
///
/// @copyright
/// @parblock
///
/// Persistence of Vision Ray Tracer ('POV-Ray') version 3.7.
/// Copyright 1991-2015 Persistence of Vision Raytracer Pty. Ltd.
///
/// POV-Ray is free software: you can redistribute it and/or modify
/// it under the terms of the GNU Affero General Public License as
/// published by the Free Software Foundation, either version 3 of the
/// License, or (at your option) any later version.
///
/// POV-Ray is distributed in the hope that it will be useful,
/// but WITHOUT ANY WARRANTY; without even the implied warranty of
/// MERCHANTABILITY or FITNESS FOR A PARTICULAR PURPOSE.  See the
/// GNU Affero General Public License for more details.
///
/// You should have received a copy of the GNU Affero General Public License
/// along with this program.  If not, see <http://www.gnu.org/licenses/>.
///
/// ----------------------------------------------------------------------------
///
/// POV-Ray is based on the popular DKB raytracer version 2.12.
/// DKBTrace was originally written by David K. Buck.
/// DKBTrace Ver 2.0-2.12 were written by David K. Buck & Aaron A. Collins.
///
/// @endparblock
///
//******************************************************************************
>>>>>>> 8f001a62

// frame.h must always be the first POV file included (pulls in platform config)
#include "backend/frame.h"
#include "backend/render/ray.h"

#include "backend/interior/interior.h"

// this must be the last file included
#include "base/povdebug.h"

namespace pov
{

Ray::Ray(TraceTicket& ticket, RayType rt, bool shadowTest, bool photon, bool radiosity, bool monochromatic, bool pretrace) :
    ticket(ticket)
{
    SetFlags(rt, shadowTest, photon, radiosity, monochromatic, pretrace);
    hollowRay = true;
    ClearInteriors();
}

Ray::Ray(TraceTicket& ticket, const Vector3d& ov, const Vector3d& dv, RayType rt, bool shadowTest, bool photon, bool radiosity, bool monochromatic, bool pretrace) :
    BasicRay(ov, dv),
    ticket(ticket)
{
    SetFlags(rt, shadowTest, photon, radiosity, monochromatic, pretrace);
    hollowRay = true;
    ClearInteriors();
}

Ray::~Ray()
{
}

void Ray::AppendInterior(Interior *i)
{
    interiors.push_back(i);
    hollowRay = hollowRay && i->hollow;
}

void Ray::AppendInteriors(RayInteriorVector& ii)
{
//  interiors.reserve(interiors.size() + ii.size()); // TODO FIXME - remove FixedSimpleVector from POV-Ray 3.7

    for(RayInteriorVector::iterator it(ii.begin()); it != ii.end(); it++)
    {
        interiors.push_back(*it);
        hollowRay = hollowRay && (*it)->hollow;
    }
}

bool Ray::RemoveInterior(const Interior *i)
{
    bool checkhollow = false;
    bool found = false;

    for(RayInteriorVector::iterator it(interiors.begin()); it != interiors.end(); it++)
    {
        if(*it == i)
        {
            checkhollow = ((*it)->hollow == false);
            interiors.erase(it);
            found = true;
            break;
        }
    }

    if(checkhollow == true)
    {
        hollowRay = true;

        for(RayInteriorVector::iterator it(interiors.begin()); it != interiors.end(); it++)
            hollowRay = hollowRay && (*it)->hollow;
    }

    return found;
}

bool Ray::IsInterior(const Interior *i) const
{
    for(RayInteriorVector::const_iterator it(interiors.begin()); it != interiors.end(); it++)
    {
        if(*it == i)
            return true;
    }

    return false;
}

void Ray::SetSpectralBand(const SpectralBand& sb)
{
    spectralBand = sb;
    monochromaticRay = true;
}

const SpectralBand& Ray::GetSpectralBand() const
{
    return spectralBand;
}

void Ray::SetFlags(RayType rt, bool shadowTest, bool photon, bool radiosity, bool monochromatic, bool pretrace)
{
    primaryRay = (rt == PrimaryRay);
    reflectionRay = (rt == ReflectionRay);
    refractionRay = (rt == RefractionRay);
    subsurfaceRay = (rt == SubsurfaceRay);
    shadowTestRay = shadowTest;
    photonRay = photon;
    radiosityRay = radiosity;
    monochromaticRay = monochromatic;
    pretraceRay = pretrace;
}

void Ray::SetFlags(RayType rt, const Ray& other)
{
    primaryRay = (rt == PrimaryRay);
    reflectionRay = (rt == ReflectionRay) || ((rt == RefractionRay) && other.IsReflectionRay()); // TODO FIXME - just a kludge for now! [CLi]
    refractionRay = (rt == RefractionRay) || ((rt == ReflectionRay) && other.IsRefractionRay()); // TODO FIXME - just a kludge for now! [CLi]
    subsurfaceRay = (rt == SubsurfaceRay);
    shadowTestRay = other.IsShadowTestRay();
    photonRay = other.IsPhotonRay();
    radiosityRay = other.IsRadiosityRay();
    monochromaticRay = other.IsMonochromaticRay();
    pretraceRay = other.IsPretraceRay();
}

}<|MERGE_RESOLUTION|>--- conflicted
+++ resolved
@@ -1,43 +1,3 @@
-<<<<<<< HEAD
-/*******************************************************************************
- * ray.cpp
- *
- * This module implements the code pertaining to rays.
- *
- * ---------------------------------------------------------------------------
- * UberPOV Raytracer version 1.37.
- * Portions Copyright 2013 Christoph Lipka.
- *
- * UberPOV 1.37 is an experimental unofficial branch of POV-Ray 3.7, and is
- * subject to the same licensing terms and conditions.
- * ---------------------------------------------------------------------------
- * Persistence of Vision Ray Tracer ('POV-Ray') version 3.7.
- * Copyright 1991-2013 Persistence of Vision Raytracer Pty. Ltd.
- *
- * POV-Ray is free software: you can redistribute it and/or modify
- * it under the terms of the GNU Affero General Public License as
- * published by the Free Software Foundation, either version 3 of the
- * License, or (at your option) any later version.
- *
- * POV-Ray is distributed in the hope that it will be useful,
- * but WITHOUT ANY WARRANTY; without even the implied warranty of
- * MERCHANTABILITY or FITNESS FOR A PARTICULAR PURPOSE.  See the
- * GNU Affero General Public License for more details.
- *
- * You should have received a copy of the GNU Affero General Public License
- * along with this program.  If not, see <http://www.gnu.org/licenses/>.
- * ---------------------------------------------------------------------------
- * POV-Ray is based on the popular DKB raytracer version 2.12.
- * DKBTrace was originally written by David K. Buck.
- * DKBTrace Ver 2.0-2.12 were written by David K. Buck & Aaron A. Collins.
- * ---------------------------------------------------------------------------
- * $File: N/A $
- * $Revision: N/A $
- * $Change: N/A $
- * $DateTime: N/A $
- * $Author: N/A $
- *******************************************************************************/
-=======
 //******************************************************************************
 ///
 /// @file backend/render/ray.cpp
@@ -46,6 +6,14 @@
 ///
 /// @copyright
 /// @parblock
+///
+/// UberPOV Raytracer version 1.37.
+/// Portions Copyright 2013 Christoph Lipka.
+///
+/// UberPOV 1.37 is an experimental unofficial branch of POV-Ray 3.7, and is
+/// subject to the same licensing terms and conditions.
+///
+/// ----------------------------------------------------------------------------
 ///
 /// Persistence of Vision Ray Tracer ('POV-Ray') version 3.7.
 /// Copyright 1991-2015 Persistence of Vision Raytracer Pty. Ltd.
@@ -72,7 +40,6 @@
 /// @endparblock
 ///
 //******************************************************************************
->>>>>>> 8f001a62
 
 // frame.h must always be the first POV file included (pulls in platform config)
 #include "backend/frame.h"
