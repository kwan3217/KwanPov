--- conflicted
+++ resolved
@@ -833,11 +833,7 @@
         else
         {
             // Store vital information for later reflection.
-<<<<<<< HEAD
             listWNRX->push_back(WNRX(new_Weight, layNormal, AttenuatingColour(), layer->Finish->Reflect_Exp, layer->Finish->Reflect_Blur, layer->Finish->Reflect_Count));
-=======
-            listWNRX->push_back(WNRX(new_Weight, layNormal, AttenuatingColour(), layer->Finish->Reflect_Exp));
->>>>>>> 70c5ab77
 
             // angle-dependent reflectivity
             cos_Angle_Incidence = -dot(ray.Direction, layNormal);
@@ -1100,7 +1096,6 @@
                 if(!(*listWNRX)[i].reflec.IsZero())
                 {
                     rflCol.Clear();
-<<<<<<< HEAD
 
                     if ((*listWNRX)[i].blur != 0.0)
                     {
@@ -1136,9 +1131,6 @@
                     {
                         ComputeReflection(rflCol, layer->Finish, isect.IPoint, ray, (*listWNRX)[i].normal, rawnormal, (*listWNRX)[i].weight);
                     }
-=======
-                    ComputeReflection(rflCol, layer->Finish, isect.IPoint, ray, (*listWNRX)[i].normal, rawnormal, (*listWNRX)[i].weight);
->>>>>>> 70c5ab77
 
                     if((*listWNRX)[i].reflex != 1.0)
                     {
@@ -1238,11 +1230,7 @@
     resultColour = tmpCol * refraction;
 }
 
-<<<<<<< HEAD
 void Trace::ComputeReflection(LightColour& colour, const FINISH* finish, const Vector3d& ipoint, Ray& ray, const Vector3d& normal, const Vector3d& rawnormal, COLC weight, double blur)
-=======
-void Trace::ComputeReflection(LightColour& colour, const FINISH* finish, const Vector3d& ipoint, Ray& ray, const Vector3d& normal, const Vector3d& rawnormal, COLC weight)
->>>>>>> 70c5ab77
 {
     Ray nray(ray);
     double n, n2;
@@ -1320,11 +1308,7 @@
         ColourChannel dummyTransm;
         TraceRay(nray, tmpCol, dummyTransm, weight, false);
         ComputeIridColour(tmpCol, ray.Direction, nray.Direction, normal, finish, ipoint);
-<<<<<<< HEAD
         colour = tmpCol;
-=======
-        colour += tmpCol;
->>>>>>> 70c5ab77
     }
     else
     {
@@ -1490,11 +1474,7 @@
         // Total internal reflection occures.
         threadData->Stats()[Internal_Reflected_Rays_Traced]++;
         ComputeReflection(tempcolour, finish, ipoint, ray, normal, rawnormal, weight);
-<<<<<<< HEAD
         colour = tempcolour;
-=======
-        colour += tempcolour;
->>>>>>> 70c5ab77
 
         return true;
     }
@@ -1743,26 +1723,10 @@
         axis2Temp *= axis1_Length;
     }
 
-<<<<<<< HEAD
     if (eye.GetTicket().stochasticCount > 0)
     {
         unsigned int sampleCount = lightsource.Area_Size2 * lightsource.Area_Size1;
         sampleCount = (sampleCount-1)/eye.GetTicket().stochasticCount + 1;
-=======
-    LightColour sampleLightcolour = lightcolour / (lightsource.Area_Size1 * lightsource.Area_Size2);
-    LightColour attenuatedLightcolour;
-
-    for(int v = 0; v < lightsource.Area_Size2; ++v)
-    {
-        for(int u = 0; u < lightsource.Area_Size1; ++u)
-        {
-            Vector3d jitterAxis1, jitterAxis2;
-            Ray lsr(lightsourceray);
-            double jitter_u = (double)u;
-            double jitter_v = (double)v;
-            bool backside = false;
-            LightColour tmpCol;
->>>>>>> 70c5ab77
 
         LightColour sampleLightcolour = lightcolour / sampleCount;
         LightColour attenuatedLightcolour;
@@ -1779,11 +1743,7 @@
             bool backside = false;
 
             // Recalculate the light source ray but not the colour
-<<<<<<< HEAD
             ComputeOneWhiteLightRay(lsr, lightsourcedepth, lightsource, ipoint, axis1Temp * uv.x() + axis2Temp * uv.y());
-=======
-            ComputeOneWhiteLightRay(lsr, lightsourcedepth, lightsource, ipoint, jitterAxis1 + jitterAxis2);
->>>>>>> 70c5ab77
             // Calculate distance- and angle-based light attenuation
             attenuatedLightcolour = sampleLightcolour * Attenuate_Light(&lightsource, lsr, lightsourcedepth);
 
@@ -1813,7 +1773,6 @@
         LightColour sampleLightcolour = lightcolour / (lightsource.Area_Size1 * lightsource.Area_Size2);
         LightColour attenuatedLightcolour;
 
-<<<<<<< HEAD
         for(int v = 0; v < lightsource.Area_Size2; ++v)
         {
             for(int u = 0; u < lightsource.Area_Size1; ++u)
@@ -1891,14 +1850,6 @@
                     // don't compute highlights for diffuse backside illumination
                     (lightsource.Light_Type != FILL_LIGHT_SOURCE) && !eye.IsRadiosityRay() && !backside);
             }
-=======
-            ComputeClassicColour(colour, attenuatedLightcolour, layer_pigment_colour, eye.Direction, lsr.Direction, layer_normal, finish, ipoint, relativeIor, attenuation, backside,
-                // NK rad - don't compute highlights for radiosity gather rays, since this causes
-                // problems with colors being far too bright
-                // TODO FIXME radiosity - is this really the right way to do it (speaking of realism)?
-                // don't compute highlights for diffuse backside illumination
-                (lightsource.Light_Type != FILL_LIGHT_SOURCE) && !eye.IsRadiosityRay() && !backside);
->>>>>>> 70c5ab77
         }
     }
 }
@@ -1908,15 +1859,12 @@
 {
     double attenuation;
     ComputeOneWhiteLightRay(lightsourceray, lightsourcedepth, lightsource, ipoint);
-<<<<<<< HEAD
 
     if (lightsourcedepth > lightsource.Max_Distance)
     {
         lightcolour.Clear();
         return;
     }
-=======
->>>>>>> 70c5ab77
 
     // Get the light source colour.
     lightcolour = lightsource.colour;
@@ -2049,15 +1997,9 @@
                     cacheObject = NULL;
             }
         }
-<<<<<<< HEAD
 
         foundTransparentObjects = false;
 
-=======
-
-        foundTransparentObjects = false;
-
->>>>>>> 70c5ab77
         while(true)
         {
             boundedIntersection.Object = boundedIntersection.Csg = NULL;
@@ -2075,15 +2017,9 @@
                 threadData->Stats()[Shadow_Rays_Succeeded]++;
 
                 ComputeShadowColour(colour, lightsource, boundedIntersection, lightsourceray);
-<<<<<<< HEAD
 
                 ObjectPtr testObject(boundedIntersection.Csg != NULL ? boundedIntersection.Csg : boundedIntersection.Object);
 
-=======
-
-                ObjectPtr testObject(boundedIntersection.Csg != NULL ? boundedIntersection.Csg : boundedIntersection.Object);
-
->>>>>>> 70c5ab77
                 if(colour.IsNearZero(EPSILON) &&
                    (Test_Flag(testObject, OPAQUE_FLAG)))
                 {
@@ -2178,7 +2114,6 @@
         axis2Temp *= axis1_Length;
     }
 
-<<<<<<< HEAD
     if (lightsourceray.GetTicket().stochasticCount > 0)
     {
         unsigned int sampleCount = 1u << (2*lightsource.Adaptive_Level); // TODO - this might not be the best solution
@@ -2206,9 +2141,6 @@
     {
         TraceAreaLightSubsetShadowRay(colour, lightsource, tmpDepth, lightsourceray, ipoint, 0, 0, lightsource.Area_Size1 - 1, lightsource.Area_Size2 - 1, 0, axis1Temp, axis2Temp);
     }
-=======
-    TraceAreaLightSubsetShadowRay(colour, lightsource, tmpDepth, lightsourceray, ipoint, 0, 0, lightsource.Area_Size1 - 1, lightsource.Area_Size2 - 1, 0, axis1Temp, axis2Temp);
->>>>>>> 70c5ab77
 }
 
 void Trace::TraceAreaLightSubsetShadowRay(LightColour& colour, const LightSource &lightsource, double lightSourceDepth, Ray& lightsourceray,
@@ -3971,12 +3903,8 @@
                     doubleRefractedEyeRay.Origin = unscatteredIn.IPoint;
                     doubleRefractedEyeRay.Direction = doubleRefractedEye;
                     TraceRay(doubleRefractedEyeRay, tempColour, tempTransm, weight, false);
-<<<<<<< HEAD
                     if (tempColour.IsSane())
                         Total_Colour += tempColour * att;
-=======
-                    Total_Colour += tempColour * att;
->>>>>>> 70c5ab77
                 }
             }
             else
