--- conflicted
+++ resolved
@@ -1,41 +1,3 @@
-<<<<<<< HEAD
-/*******************************************************************************
- * trace.cpp
- *
- * ---------------------------------------------------------------------------
- * UberPOV Raytracer version 1.37.
- * Portions Copyright 2013-2014 Christoph Lipka.
- *
- * UberPOV 1.37 is an experimental unofficial branch of POV-Ray 3.7, and is
- * subject to the same licensing terms and conditions.
- * ---------------------------------------------------------------------------
- * Persistence of Vision Ray Tracer ('POV-Ray') version 3.7.
- * Copyright 1991-2013 Persistence of Vision Raytracer Pty. Ltd.
- *
- * POV-Ray is free software: you can redistribute it and/or modify
- * it under the terms of the GNU Affero General Public License as
- * published by the Free Software Foundation, either version 3 of the
- * License, or (at your option) any later version.
- *
- * POV-Ray is distributed in the hope that it will be useful,
- * but WITHOUT ANY WARRANTY; without even the implied warranty of
- * MERCHANTABILITY or FITNESS FOR A PARTICULAR PURPOSE.  See the
- * GNU Affero General Public License for more details.
- *
- * You should have received a copy of the GNU Affero General Public License
- * along with this program.  If not, see <http://www.gnu.org/licenses/>.
- * ---------------------------------------------------------------------------
- * POV-Ray is based on the popular DKB raytracer version 2.12.
- * DKBTrace was originally written by David K. Buck.
- * DKBTrace Ver 2.0-2.12 were written by David K. Buck & Aaron A. Collins.
- * ---------------------------------------------------------------------------
- * $File: N/A $
- * $Revision: N/A $
- * $Change: N/A $
- * $DateTime: N/A $
- * $Author: N/A $
- *******************************************************************************/
-=======
 //******************************************************************************
 ///
 /// @file backend/render/trace.cpp
@@ -44,6 +6,14 @@
 ///
 /// @copyright
 /// @parblock
+///
+/// UberPOV Raytracer version 1.37.
+/// Portions Copyright 2013 Christoph Lipka.
+///
+/// UberPOV 1.37 is an experimental unofficial branch of POV-Ray 3.7, and is
+/// subject to the same licensing terms and conditions.
+///
+/// ----------------------------------------------------------------------------
 ///
 /// Persistence of Vision Ray Tracer ('POV-Ray') version 3.7.
 /// Copyright 1991-2014 Persistence of Vision Raytracer Pty. Ltd.
@@ -70,7 +40,6 @@
 /// @endparblock
 ///
 //******************************************************************************
->>>>>>> 58e27fe4
 
 #include <boost/thread.hpp>
 #include <boost/bind.hpp>
@@ -124,23 +93,6 @@
 
 Trace::Trace(shared_ptr<SceneData> sd, TraceThreadData *td, const QualityFlags& qf,
              CooperateFunctor& cf, MediaFunctor& mf, RadiosityFunctor& rf) :
-<<<<<<< HEAD
-	threadData(td),
-	sceneData(sd),
-	maxFoundTraceLevel(0),
-	qualityFlags(qf),
-	mailbox(0),
-	crandRandomNumberGenerator(0),
-	randomNumbers(0.0, 1.0, 32768),
-	randomNumberGenerator(&randomNumbers),
-	ssltUniformDirectionGenerator(GetSubRandomDirectionGenerator(0)),
-	stochasticDirectionGenerator(),
-	stochasticRandomGenerator(GetRandomDoubleGenerator(0.0, 1.0)),
-	cooperate(cf),
-	media(mf),
-	radiosity(rf),
-	lightColorCacheIndex(-1)
-=======
     threadData(td),
     sceneData(sd),
     maxFoundTraceLevel(0),
@@ -149,14 +101,13 @@
     crandRandomNumberGenerator(0),
     randomNumbers(0.0, 1.0, 32768),
     randomNumberGenerator(&randomNumbers),
-    ssltUniformDirectionGenerator(),
-    ssltUniformNumberGenerator(),
-    ssltCosWeightedDirectionGenerator(),
+    ssltUniformDirectionGenerator(GetSubRandomDirectionGenerator(0)),
+    stochasticDirectionGenerator(),
+    stochasticRandomGenerator(GetRandomDoubleGenerator(0.0, 1.0)),
     cooperate(cf),
     media(mf),
     radiosity(rf),
     lightColorCacheIndex(-1)
->>>>>>> 58e27fe4
 {
     lightSourceLevel1ShadowCache.resize(max(1, (int) threadData->lightSources.size()));
     for(vector<ObjectPtr>::iterator i(lightSourceLevel1ShadowCache.begin()); i != lightSourceLevel1ShadowCache.end(); i++)
@@ -775,425 +726,6 @@
 void Trace::ComputeLightedTexture(TransColour& resultcolour, const TEXTURE *texture, vector<const TEXTURE *>& warps, const Vector3d& ipoint,
                                   const Vector3d& rawnormal, Ray& ray, COLC weight, Intersection& isect)
 {
-<<<<<<< HEAD
-	Interior *interior;
-	const TEXTURE *layer;
-	int i;
-	bool radiosity_done, radiosity_back_done, radiosity_needed;
-	int layer_number;
-	double w1;
-	double new_Weight;
-	double att, trans, max_Radiosity_Contribution;
-	double cos_Angle_Incidence;
-	Vector3d layNormal, topNormal;
-	RGBColour attCol;
-	Colour layCol, rflCol, rfrCol;
-	RGBColour filCol;
-	RGBColour tmpCol, tmp;
-	RGBColour ambCol; // Note that there is no gathering of filter or transparency
-	RGBColour ambBackCol;
-	bool one_colour_found, colour_found;
-	bool tir_occured;
-	auto_ptr<PhotonGatherer> surfacePhotonGatherer(NULL); // TODO FIXME - auto_ptr why?  [CLi] why, to auto-destruct it of course! (e.g. in case of exception)
-
-	WNRXVector listWNRX(wnrxPool); // "Weight, Normal, Reflectivity, eXponent"
-	assert(listWNRX->empty()); // verify that the WNRXVector pulled from the pool is in a cleaned-up condition
-
-	// resultcolour builds up the apparent visible color of the point.
-	// Note that besides the RGB components, this also includes Transmission
-	// for alpha channel computation.
-	resultcolour.clear();
-
-	// filCol serves two purposes. It accumulates the filter properties
-	// of a multi-layer texture so that if a ray makes it all the way through
-	// all layers, the color of object behind is filtered by this object.
-	// It also is used to attenuate how much of an underlayer you
-	// can see in a layered texture.  Note that when computing the reflective
-	// properties of a layered texture, the upper layers don't filter the
-	// light from the lower layers -- the layer colors add together (even
-	// before we added additive transparency via the "transmit" 5th
-	// color channel).  However when computing the transmitted rays, all layers
-	// filter the light from any objects behind this object. [CY 1/95]
-
-	// NK layers - switched transmit component to zero
-	// [CLi] changed filCol to RGB, as filter and transmit were always pinned to 1.0 and 0.0 respectively anyway
-	filCol = RGBColour(1.0, 1.0, 1.0);
-
-	trans = 1.0;
-
-	// Add in radiosity (stochastic interreflection-based ambient light) if desired
-	radiosity_done = false;
-	radiosity_back_done = false;
-
-	// This block just sets up radiosity for the code inside the loop, which is first-time-through.
-	radiosity_needed = (sceneData->radiositySettings.radiosityEnabled == true) &&
-	                   (radiosity.CheckRadiosityTraceLevel(ticket) == true) &&
-	                   (Test_Flag(isect.Object, IGNORE_RADIOSITY_FLAG) == false);
-
-	// Loop through the layers and compute the ambient, diffuse,
-	// phong and specular for these textures.
-	one_colour_found = false;
-
-	if(sceneData->photonSettings.photonsEnabled && sceneData->surfacePhotonMap.numPhotons > 0)
-		surfacePhotonGatherer.reset(new PhotonGatherer(&sceneData->surfacePhotonMap, sceneData->photonSettings));
-
-	for(layer_number = 0, layer = texture; (layer != NULL) && (trans > ticket.adcBailout); layer_number++, layer = reinterpret_cast<const TEXTURE *>(layer->Next))
-	{
-		// Get perturbed surface normal.
-		layNormal = rawnormal;
-
-		if((qualityFlags & Q_NORMAL) && (layer->Tnormal != NULL))
-		{
-			for(vector<const TEXTURE *>::iterator i(warps.begin()); i != warps.end(); i++)
-				Warp_Normal(*layNormal, *layNormal, reinterpret_cast<const TPATTERN *>(*i), Test_Flag((*i), DONT_SCALE_BUMPS_FLAG));
-
-			Perturb_Normal(*layNormal, layer->Tnormal, *ipoint, &isect, &ray, threadData);
-
-			if((Test_Flag(layer->Tnormal, DONT_SCALE_BUMPS_FLAG)))
-				layNormal.normalize();
-
-			for(vector<const TEXTURE *>::reverse_iterator i(warps.rbegin()); i != warps.rend(); i++)
-				UnWarp_Normal(*layNormal, *layNormal, reinterpret_cast<const TPATTERN *>(*i), Test_Flag((*i), DONT_SCALE_BUMPS_FLAG));
-		}
-
-		// Store top layer normal.
-		if(layer_number == 0)
-			topNormal = layNormal;
-
-		// Get surface colour.
-		new_Weight = weight * trans;
-		colour_found = Compute_Pigment(layCol, layer->Pigment, *ipoint, &isect, &ray, threadData);
-
-		// If a valid color was returned set one_colour_found to true.
-		// An invalid color is returned if a surface point is outside
-		// an image map used just once.
-		one_colour_found = (one_colour_found || colour_found);
-
-		// This section of code used to be the routine Compute_Reflected_Colour.
-		// I copied it in here to rearrange some of it more easily and to
-		// see if we could eliminate passing a zillion parameters for no
-		// good reason. [CY 1/95]
-
-		if(qualityFlags & Q_FULL_AMBIENT)
-		{
-			// Only use top layer and kill transparency if low quality.
-			resultcolour = layCol;
-			resultcolour.filter() = 0.0;
-			resultcolour.transm() = 0.0;
-		}
-		else
-		{
-			// Store vital information for later reflection.
-			listWNRX->push_back(WNRX(new_Weight, layNormal, RGBColour(), layer->Finish->Reflect_Exp, layer->Finish->Reflect_Blur, layer->Finish->Reflect_Count));
-
-			// angle-dependent reflectivity
-			cos_Angle_Incidence = -dot(Vector3d(ray.Direction), layNormal);
-
-			if((isect.Object->interior != NULL) || (layer->Finish->Reflection_Type != 1))
-			{
-				ComputeReflectivity(listWNRX->back().weight, listWNRX->back().reflec,
-				                    layer->Finish->Reflection_Max, layer->Finish->Reflection_Min,
-				                    layer->Finish->Reflection_Type, layer->Finish->Reflection_Falloff,
-				                    cos_Angle_Incidence, ray, isect.Object->interior);
-			}
-			else
-				throw POV_EXCEPTION_STRING("Reflection_Type 1 used with no interior."); // TODO FIXME - wrong place to report this [trf]
-
-			// for metallic reflection, apply the surface color using the fresnel equation
-			// (use the same equaltion as "metallic" in phong and specular
-			if(layer->Finish->Reflect_Metallic != 0.0)
-			{
-				double R_M = layer->Finish->Reflect_Metallic;
-
-				double x = fabs(acos(cos_Angle_Incidence)) / M_PI_2;
-				double F = 0.014567225 / Sqr(x - 1.12) - 0.011612903;
-				F = min(1.0, max(0.0, F));
-
-				listWNRX->back().reflec.red()   *= (1.0 + R_M * (1.0 - F) * (layCol.red()   - 1.0));
-				listWNRX->back().reflec.green() *= (1.0 + R_M * (1.0 - F) * (layCol.green() - 1.0));
-				listWNRX->back().reflec.blue()  *= (1.0 + R_M * (1.0 - F) * (layCol.blue()  - 1.0));
-			}
-
-			// NK - I think we SHOULD do something like this: (to apply the layer's color) */
-			// listWNRX->back().reflec.red()   *= filCol.red();
-			// listWNRX->back().reflec.green() *= filCol.green();
-			// listWNRX->back().reflec.blue()  *= filCol.blue();
-
-			// We need to reduce the layer's own brightness if it is transparent.
-			if (sceneData->EffectiveLanguageVersion() < 370)
-				// this formula is bogus, but it has been around for a while so we're keeping it for compatibility with legacy scenes
-				att = (1.0 - (layCol.filter() * RGBColour(layCol).max() + layCol.transm()));
-			else
-				att = layCol.opacity();
-
-			// now compute the BRDF or BSSRDF contribution
-			tmpCol.clear();
-
-			if(sceneData->useSubsurface && layer->Finish->UseSubsurface && (qualityFlags & Q_SUBSURFACE))
-			{
-				// Add diffuse & single scattering contribution.
-				ComputeSubsurfaceScattering(layer->Finish, RGBColour(layCol), isect, ray, layNormal, tmpCol, att, ticket);
-				// [CLi] moved multiplication with filCol to further below
-
-				// Radiosity-style ambient may be subject to subsurface light transport.
-				// In that case, the respective computations are handled by the BSSRDF code already.
-				if (sceneData->subsurfaceUseRadiosity)
-					radiosity_needed = false;
-			}
-			// Add radiosity ambient contribution.
-			if(radiosity_needed)
-			{
-				// if radiosity calculation needed, but not yet done, do it now
-				// TODO FIXME - [CLi] with "normal on", shouldn't we compute radiosity for each layer separately (if it has pertubed normals)?
-				if(radiosity_done == false)
-				{
-					// calculate max possible contribution of radiosity, to see if calculating it is worthwhile
-					// TODO FIXME - other layers may see a higher weight!
-					// Maybe we should go along and compute *first* the total contribution radiosity will make,
-					// and at the *end* apply it.
-					max_Radiosity_Contribution = (filCol * RGBColour(layCol)).weightGreyscale() * att * layer->Finish->RawDiffuse;
-
-					if(max_Radiosity_Contribution > ticket.adcBailout)
-					{
-						radiosity.ComputeAmbient(Vector3d(isect.IPoint), rawnormal, layNormal, ambCol, weight * max_Radiosity_Contribution, ticket);
-						radiosity_done = true;
-					}
-				}
-
-				// [CLi] moved multiplication with filCol to further below
-				tmpCol += (RGBColour(layCol) * ambCol) * (att * layer->Finish->RawDiffuse);
-
-				// if backside radiosity calculation needed, but not yet done, do it now
-				// TODO FIXME - [CLi] with "normal on", shouldn't we compute radiosity for each layer separately (if it has pertubed normals)?
-				if(layer->Finish->DiffuseBack != 0.0)
-				{
-					if(radiosity_back_done == false)
-					{
-						// calculate max possible contribution of radiosity, to see if calculating it is worthwhile
-						// TODO FIXME - other layers may see a higher weight!
-						// Maybe we should go along and compute *first* the total contribution radiosity will make,
-						// and at the *end* apply it.
-						max_Radiosity_Contribution = (filCol * RGBColour(layCol)).weightGreyscale() * att * layer->Finish->RawDiffuseBack;
-
-						if(max_Radiosity_Contribution > ticket.adcBailout)
-						{
-							radiosity.ComputeAmbient(Vector3d(isect.IPoint), -rawnormal, -layNormal, ambBackCol, weight * max_Radiosity_Contribution, ticket);
-							radiosity_back_done = true;
-						}
-					}
-
-					// [CLi] moved multiplication with filCol to further below
-					tmpCol += (RGBColour(layCol) * ambBackCol) * (att * layer->Finish->RawDiffuseBack);
-				}
-			}
-
-			// Add emissive ("classic" ambient) contribution.
-			// [CLi] moved multiplication with filCol to further below
-			if (!sceneData->radiositySettings.radiosityEnabled || (sceneData->EffectiveLanguageVersion() < 370))
-				// only use "ambient" setting when radiosity is disabled (or in legacy scenes)
-				tmpCol += (RGBColour(layCol) * layer->Finish->Ambient * sceneData->ambientLight * att);
-			tmpCol += (RGBColour(layCol) * layer->Finish->Emission * att);
-
-			// set up the "litObjectIgnoresPhotons" flag (thread variable) so that
-			// ComputeShadowColour will know whether or not this lit object is
-			// ignoring photons, which affects partial-shadowing (i.e. filter and transmit)
-			threadData->litObjectIgnoresPhotons = Test_Flag(isect.Object,PH_IGNORE_PHOTONS_FLAG);
-
-			// Add diffuse, phong, specular, and iridescence contribution.
-			// (We don't need to do this for (non-radiosity) rays during pretrace, as it does not affect radiosity sampling)
-			if(!ray.IsPretraceRay())
-			{
-				Vector3d tmpIPoint(isect.IPoint);
-
-				if((layer->Finish->Diffuse != 0.0) || (layer->Finish->DiffuseBack != 0.0) || (layer->Finish->Specular != 0.0) || (layer->Finish->Phong != 0.0))
-					ComputeDiffuseLight(layer->Finish, tmpIPoint, ray, layNormal, RGBColour(layCol), tmpCol, att, isect.Object, ticket);
-			}
-
-			if(sceneData->photonSettings.photonsEnabled && sceneData->surfacePhotonMap.numPhotons > 0)
-			{
-				// NK phmap - now do the same for the photons in the area
-				if(!Test_Flag(isect.Object, PH_IGNORE_PHOTONS_FLAG))
-				{
-					Vector3d tmpIPoint(isect.IPoint);
-					ComputePhotonDiffuseLight(layer->Finish, tmpIPoint, ray, layNormal, rawnormal, RGBColour(layCol), tmpCol, att, isect.Object, *surfacePhotonGatherer);
-				}
-			}
-
-			tmpCol *= filCol;
-			resultcolour.addRGB(tmpCol);
-		}
-
-		// Get new filter color.
-		if(colour_found)
-		{
-			filCol *= layCol.rgbTransm();
-
-			if(layer->Finish->Conserve_Energy != 0 && listWNRX->empty() == false)
-			{
-				// adjust filCol based on reflection
-				// this would work so much better with r,g,b,rt,gt,bt
-				filCol *= RGBColour(min(1.0, 1.0 - listWNRX->back().reflec.red()),
-				                    min(1.0, 1.0 - listWNRX->back().reflec.green()),
-				                    min(1.0, 1.0 - listWNRX->back().reflec.blue()));
-			}
-		}
-
-		// Get new remaining translucency.
-		// [CLi] changed filCol to RGB, as filter and transmit were always pinned to 1.0 and 0.0, respectively anyway
-		// TODO CLARIFY - is this working properly if filCol.greyscale() is negative? (what would be the right thing then?)
-		trans = min(1.0, (double)fabs(filCol.greyscale()));
-	}
-
-	// Calculate transmitted component.
-	//
-	// If the surface is translucent a transmitted ray is traced
-	// and its contribution is added to the total ResCol after
-	// filtering it by filCol.
-	tir_occured = false;
-
-	if(((interior = isect.Object->interior) != NULL) && (trans > ticket.adcBailout) && (qualityFlags & Q_REFRACT))
-	{
-		// [CLi] changed filCol to RGB, as filter and transmit were always pinned to 1.0 and 0.0, respectively anyway
-		// TODO CLARIFY - is this working properly if some filCol component is negative? (what would be the right thing then?)
-		w1 = filCol.weightMaxAbs();
-		new_Weight = weight * w1;
-
-		// Trace refracted ray.
-		Vector3d tmpIPoint(isect.IPoint);
-		Colour tempcolor;
-
-		tir_occured = ComputeRefraction(texture->Finish, interior, tmpIPoint, ray, topNormal, rawnormal, tempcolor, new_Weight, ticket);
-
-		if(tir_occured == true)
-			rfrCol += tempcolor;
-		else
-			rfrCol = tempcolor;
-
-		// Get distance based attenuation.
-		// TODO - virtually the same code is used in ComputeShadowTexture().
-		attCol.set(interior->Old_Refract);
-
-		if((interior != NULL) && ray.IsInterior(interior) == true)
-		{
-			if(fabs(interior->Fade_Distance) > EPSILON)
-			{
-				// NK attenuate
-				if(interior->Fade_Power >= 1000)
-				{
-					double depth = isect.Depth / interior->Fade_Distance;
-					attCol *= exp(-(RGBColour(1.0) - interior->Fade_Colour) * depth);
-				}
-				else
-				{
-					att = 1.0 + pow(isect.Depth / interior->Fade_Distance, (double)interior->Fade_Power);
-					attCol *= (interior->Fade_Colour + (RGBColour(1.0) - interior->Fade_Colour) / att);
-				}
-			}
-		}
-
-		// If total internal reflection occured the transmitted light is not filtered.
-		if(tir_occured)
-		{
-			resultcolour.red()   += attCol.red()   * rfrCol.red();
-			resultcolour.green() += attCol.green() * rfrCol.green();
-			resultcolour.blue()  += attCol.blue()  * rfrCol.blue();
-			// NOTE: pTRANSM (alpha channel) stays zero
-		}
-		else
-		{
-			if(one_colour_found)
-			{
-				// [CLi] changed filCol to RGB, as filter and transmit were always pinned to 1.0 and 0.0, respectively anyway
-				resultcolour.red()   += attCol.red()   * rfrCol.red()   * filCol.red();
-				resultcolour.green() += attCol.green() * rfrCol.green() * filCol.green();
-				resultcolour.blue()  += attCol.blue()  * rfrCol.blue()  * filCol.blue();
-				// We need to know the transmittance value for the alpha channel. [DB]
-				resultcolour.transm() = attCol.greyscale() * rfrCol.transm() * trans;
-			}
-			else
-			{
-				resultcolour.red()   += attCol.red()   * rfrCol.red();
-				resultcolour.green() += attCol.green() * rfrCol.green();
-				resultcolour.blue()  += attCol.blue()  * rfrCol.blue();
-				// We need to know the transmittance value for the alpha channel. [DB]
-				resultcolour.transm() = attCol.greyscale() * rfrCol.transm();
-			}
-		}
-	}
-
-	// Calculate reflected component.
-	//
-	// If total internal reflection occured all reflections using
-	// TopNormal are skipped.
-	if(qualityFlags & Q_REFLECT)
-	{
-		layer = texture;
-		for(i = 0; i < layer_number; i++)
-		{
-			if((!tir_occured) ||
-			   (fabs(topNormal[X]-(*listWNRX)[i].normal[X]) > EPSILON) ||
-			   (fabs(topNormal[Y]-(*listWNRX)[i].normal[Y]) > EPSILON) ||
-			   (fabs(topNormal[Z]-(*listWNRX)[i].normal[Z]) > EPSILON))
-			{
-				if(!(*listWNRX)[i].reflec.isZero())
-				{
-					Vector3d tmpIPoint(isect.IPoint);
-
-					rflCol.clear();
-
-					if ((*listWNRX)[i].blur != 0.0)
-					{
-						Colour tempCol;
-						unsigned int n = (*listWNRX)[i].blurCount;
-						unsigned int saveStochasticCount = ticket.stochasticCount;
-						if (ticket.stochasticCount > 0)
-						{
-							n = ((n-1) / ticket.stochasticCount) + 1;
-							ticket.stochasticCount *= n;
-						}
-						else
-							ticket.stochasticCount = n;
-
-						ticket.stochasticDepth ++;
-						unsigned int numTraced = 0;
-						for (int j = 0; j < n; j ++)
-						{
-							tempCol.clear(); // TODO obsolete
-							ComputeReflection(layer->Finish, tmpIPoint, ray, (*listWNRX)[i].normal, rawnormal, tempCol, (*listWNRX)[i].weight, ticket, (*listWNRX)[i].blur);
-							if (tempCol.isSane())
-							{
-								rflCol += tempCol;
-								numTraced ++;
-							}
-						}
-						ticket.stochasticDepth --;
-						ticket.stochasticCount = saveStochasticCount;
-						if (numTraced > 0)
-							rflCol /= numTraced;
-					}
-					else
-					{
-						ComputeReflection(layer->Finish, tmpIPoint, ray, (*listWNRX)[i].normal, rawnormal, rflCol, (*listWNRX)[i].weight, ticket);
-					}
-
-					if((*listWNRX)[i].reflex != 1.0)
-					{
-						resultcolour.red()    += (*listWNRX)[i].reflec.red()   * pow(rflCol.red(),   (*listWNRX)[i].reflex);
-						resultcolour.green()  += (*listWNRX)[i].reflec.green() * pow(rflCol.green(), (*listWNRX)[i].reflex);
-						resultcolour.blue()   += (*listWNRX)[i].reflec.blue()  * pow(rflCol.blue(),  (*listWNRX)[i].reflex);
-					}
-					else
-					{
-						resultcolour.red()   += (*listWNRX)[i].reflec.red()   * rflCol.red();
-						resultcolour.green() += (*listWNRX)[i].reflec.green() * rflCol.green();
-						resultcolour.blue()  += (*listWNRX)[i].reflec.blue()  * rflCol.blue();
-					}
-				}
-			}
-			layer = reinterpret_cast<const TEXTURE *>(layer->Next);
-		}
-	}
-=======
     Interior *interior;
     const TEXTURE *layer;
     int i;
@@ -1304,7 +836,7 @@
         else
         {
             // Store vital information for later reflection.
-            listWNRX->push_back(WNRX(new_Weight, layNormal, RGBColour(), layer->Finish->Reflect_Exp));
+            listWNRX->push_back(WNRX(new_Weight, layNormal, RGBColour(), layer->Finish->Reflect_Exp, layer->Finish->Reflect_Blur, layer->Finish->Reflect_Count));
 
             // angle-dependent reflectivity
             cos_Angle_Incidence = -dot(ray.Direction, layNormal);
@@ -1449,7 +981,7 @@
 
         // Get new remaining translucency.
         // [CLi] changed filCol to RGB, as filter and transmit were always pinned to 1.0 and 0.0, respectively anyway
-        // TODO CLARIFY - is this working properly if filCol.greyscale() is negative? (what would be the right thing then?)
+        // TODO CLARIFY - is this working properly if filCol.Greyscale() is negative? (what would be the right thing then?)
         trans = min(1.0, (double)fabs(filCol.Greyscale()));
     }
 
@@ -1540,7 +1072,41 @@
                 if(!(*listWNRX)[i].reflec.IsZero())
                 {
                     rflCol.Clear();
-                    ComputeReflection(layer->Finish, isect.IPoint, ray, (*listWNRX)[i].normal, rawnormal, rflCol, (*listWNRX)[i].weight);
+
+                    if ((*listWNRX)[i].blur != 0.0)
+                    {
+                        TransColour tempCol;
+                        unsigned int n = (*listWNRX)[i].blurCount;
+                        unsigned int saveStochasticCount = ray.GetTicket().stochasticCount;
+                        if (ray.GetTicket().stochasticCount > 0)
+                        {
+                            n = ((n-1) / ray.GetTicket().stochasticCount) + 1;
+                            ray.GetTicket().stochasticCount *= n;
+                        }
+                        else
+                            ray.GetTicket().stochasticCount = n;
+
+                        ray.GetTicket().stochasticDepth ++;
+                        unsigned int numTraced = 0;
+                        for (int j = 0; j < n; j ++)
+                        {
+                            tempCol.Clear(); // TODO obsolete
+                            ComputeReflection(layer->Finish, isect.IPoint, ray, (*listWNRX)[i].normal, rawnormal, tempCol, (*listWNRX)[i].weight, (*listWNRX)[i].blur);
+                            if (tempCol.IsSane())
+                            {
+                                rflCol += tempCol;
+                                numTraced ++;
+                            }
+                        }
+                        ray.GetTicket().stochasticDepth --;
+                        ray.GetTicket().stochasticCount = saveStochasticCount;
+                        if (numTraced > 0)
+                            rflCol /= numTraced;
+                    }
+                    else
+                    {
+                        ComputeReflection(layer->Finish, isect.IPoint, ray, (*listWNRX)[i].normal, rawnormal, rflCol, (*listWNRX)[i].weight);
+                    }
 
                     if((*listWNRX)[i].reflex != 1.0)
                     {
@@ -1555,7 +1121,6 @@
             layer = layer->Next;
         }
     }
->>>>>>> 58e27fe4
 }
 
 void Trace::ComputeShadowTexture(TransColour& filtercolour, const TEXTURE *texture, vector<const TEXTURE *>& warps, const Vector3d& ipoint,
@@ -1642,103 +1207,32 @@
     filtercolour = TransColour(RGBFTColour(tmpCol * refraction, 1.0, 0.0)); // TODO - get rid of this use of RGBFTColour
 }
 
-<<<<<<< HEAD
-void Trace::ComputeReflection(const FINISH* finish, const Vector3d& ipoint, const Ray& ray, const Vector3d& normal, const Vector3d& rawnormal, Colour& colour, COLC weight, TraceTicket& ticket, double blur)
-{
-	Ray nray(ray);
-	double n, n2;
-
-	Vector3d norm(normal);
-	double u, v;
-	if (blur != 0.0)
-	{
-		Vector3d uAxis(norm.orthogonal());
-		Vector3d vAxis(cross(norm,uAxis));
-		double x = (*stochasticRandomGenerator)();
-		double blurExp = 1.0/(blur + 1);
-		double cosTheta = pow(x, blurExp);
-		double sinTheta = sqrt(1.0 - cosTheta*cosTheta);
-		double phi = (*stochasticRandomGenerator)() * 2*M_PI;
-		u = sin(phi) * sinTheta;
-		v = cos(phi) * sinTheta;
-		norm = norm * cosTheta + uAxis * u + vAxis * v;
-	}
-
-	nray.SetFlags(Ray::ReflectionRay, ray);
-
-	// The rest of this is essentally what was originally here, with small changes.
-	n = -2.0 * dot(Vector3d(ray.Direction), norm);
-	VAddScaled(nray.Direction, ray.Direction, n, *norm);
-
-	// Nathan Kopp & CEY 1998 - Reflection bugfix
-	// if the new ray is going the opposite direction as raw normal, we
-	// need to fix it.
-	n = dot(Vector3d(nray.Direction), rawnormal);
-
-	if(n < 0.0)
-	{
-		// It needs fixing. Which kind?
-		n2 = dot(Vector3d(nray.Direction), norm);
-
-		if(n2 < 0.0)
-		{
-			norm = rawnormal;
-
-			// reflected inside rear virtual surface. Reflect Ray using Raw_Normal
-			n = -2.0 * dot(Vector3d(ray.Direction), norm);
-			VAddScaled(nray.Direction, ray.Direction, n, *norm);
-
-			if (blur != 0.0)
-			{
-				// We're doing slightly different blur math here,
-				// so that the reflected ray is guaranteed to not point away from the normal.
-				Vector3d uAxis(norm.orthogonal());
-				Vector3d vAxis(cross(norm,uAxis));
-				VNormalizeEq(nray.Direction);
-				VAddScaledEq(nray.Direction, 2*u, *uAxis);
-				VAddScaledEq(nray.Direction, 2*v, *vAxis);
-			}
-		}
-		else
-		{
-			// Double reflect NRay using Raw_Normal
-			// n = dot(Vector3d(New_Ray.Direction),Vector3d(Jitter_Raw_Normal)); - kept the old n around
-			n *= -2.0;
-			VAddScaledEq(nray.Direction, n, *rawnormal);
-		}
-	}
-
-	VNormalizeEq(nray.Direction);
-	Assign_Vector(nray.Origin, *ipoint);
-	threadData->Stats()[Reflected_Rays_Traced]++;
-
-	// Trace reflected ray.
-	bool alphaBackground = ticket.alphaBackground;
-	ticket.alphaBackground = false;
-	if (!ray.IsPhotonRay() && (finish->Irid > 0.0))
-	{
-		Colour tmpCol;
-		TraceRay(nray, tmpCol, weight, ticket, false);
-		RGBColour tmpCol2(tmpCol);
-		ComputeIridColour(finish, Vector3d(nray.Direction), Vector3d(ray.Direction), normal, ipoint, tmpCol2);
-		colour = Colour(tmpCol2);
-	}
-	else
-	{
-		TraceRay(nray, colour, weight, ticket, false);
-	}
-	ticket.alphaBackground = alphaBackground;
-=======
-void Trace::ComputeReflection(const FINISH* finish, const Vector3d& ipoint, Ray& ray, const Vector3d& normal, const Vector3d& rawnormal, TransColour& colour, COLC weight)
+void Trace::ComputeReflection(const FINISH* finish, const Vector3d& ipoint, Ray& ray, const Vector3d& normal, const Vector3d& rawnormal, TransColour& colour, COLC weight, double blur)
 {
     Ray nray(ray);
     double n, n2;
 
+    Vector3d norm(normal);
+    double u, v;
+    if (blur != 0.0)
+    {
+        Vector3d uAxis(norm.orthogonal());
+        Vector3d vAxis(cross(norm,uAxis));
+        double x = (*stochasticRandomGenerator)();
+        double blurExp = 1.0/(blur + 1);
+        double cosTheta = pow(x, blurExp);
+        double sinTheta = sqrt(1.0 - cosTheta*cosTheta);
+        double phi = (*stochasticRandomGenerator)() * 2*M_PI;
+        u = sin(phi) * sinTheta;
+        v = cos(phi) * sinTheta;
+        norm = norm * cosTheta + uAxis * u + vAxis * v;
+    }
+
     nray.SetFlags(Ray::ReflectionRay, ray);
 
     // The rest of this is essentally what was originally here, with small changes.
-    n = -2.0 * dot(ray.Direction, normal);
-    nray.Direction = ray.Direction + n * normal;
+    n = -2.0 * dot(ray.Direction, norm);
+    nray.Direction = ray.Direction + n * norm;
 
     // Nathan Kopp & CEY 1998 - Reflection bugfix
     // if the new ray is going the opposite direction as raw normal, we
@@ -1748,13 +1242,26 @@
     if(n < 0.0)
     {
         // It needs fixing. Which kind?
-        n2 = dot(nray.Direction, normal);
+        n2 = dot(nray.Direction, norm);
 
         if(n2 < 0.0)
         {
+            norm = rawnormal;
+
             // reflected inside rear virtual surface. Reflect Ray using Raw_Normal
-            n = -2.0 * dot(ray.Direction, rawnormal);
-            nray.Direction = ray.Direction + n * rawnormal;
+            n = -2.0 * dot(ray.Direction, norm);
+            nray.Direction = ray.Direction + n * norm;
+
+            if (blur != 0.0)
+            {
+                // We're doing slightly different blur math here,
+                // so that the reflected ray is guaranteed to not point away from the normal.
+                Vector3d uAxis(norm.orthogonal());
+                Vector3d vAxis(cross(norm,uAxis));
+                nray.Direction.normalize();
+                nray.Direction += (2*u) * uAxis;
+                nray.Direction += (2*v) * vAxis;
+            }
         }
         else
         {
@@ -1777,155 +1284,17 @@
         TransColour tmpCol;
         TraceRay(nray, tmpCol, weight, false);
         ComputeIridColour(finish, nray.Direction, ray.Direction, normal, ipoint, tmpCol.colour());
-        colour.colour() += tmpCol.colour();
+        colour.colour() = tmpCol.colour();
     }
     else
     {
         TraceRay(nray, colour, weight, false);
     }
     ray.GetTicket().alphaBackground = alphaBackground;
->>>>>>> 58e27fe4
 }
 
 bool Trace::ComputeRefraction(const FINISH* finish, Interior *interior, const Vector3d& ipoint, Ray& ray, const Vector3d& normal, const Vector3d& rawnormal, TransColour& colour, COLC weight)
 {
-<<<<<<< HEAD
-	Ray nray(ray);
-	Vector3d localnormal;
-	double n, ior, dispersion;
-	unsigned int dispersionelements = interior->Disp_NElems;
-	bool havedispersion = (dispersionelements > 0);
-
-	nray.SetFlags(Ray::RefractionRay, ray);
-
-	// Set up new ray.
-	Assign_Vector(nray.Origin, *ipoint);
-
-	// Get ratio of iors depending on the interiors the ray is traversing.
-
-	// Note:
-	// For the purpose of refraction, the space occupied by "nested" objects is considered to be "outside" the containing objects,
-	// i.e. when encountering (A (B B) A) we pretend that it's (A A|B B|A A).
-	// (Here "(X" and "X)" denote the entering and leaving of object X, and "X|Y" denotes an interface between objects X and Y.)
-	// In case of overlapping objects, the intersecting region is considered to be part of whatever object is encountered last,
-	// i.e. when encountering (A (B A) B) we pretend that it's (A A|B B|B B).
-
-	if(nray.GetInteriors().empty())
-	{
-		// The ray is entering from the atmosphere.
-		nray.AppendInterior(interior);
-
-		ior = sceneData->atmosphereIOR / interior->IOR;
-		if(havedispersion == true)
-			dispersion = sceneData->atmosphereDispersion / interior->Dispersion;
-	}
-	else
-	{
-		// The ray is currently inside an object.
-		if(interior == nray.GetInteriors().back()) // The ray is leaving the "innermost" object
-		{
-			nray.RemoveInterior(interior);
-			if(nray.GetInteriors().empty())
-			{
-				// The ray is leaving into the atmosphere
-				ior = interior->IOR / sceneData->atmosphereIOR;
-				if(havedispersion == true)
-					dispersion = interior->Dispersion / sceneData->atmosphereDispersion;
-			}
-			else
-			{
-				// The ray is leaving into another object, i.e. (A (B B) ...
-				// For the purpose of refraction, pretend that we weren't inside that other object,
-				// i.e. pretend that we didn't encounter (A (B B) ... but (A A|B B|A ...
-				ior = interior->IOR / nray.GetInteriors().back()->IOR;
-				if(havedispersion == true)
-				{
-					dispersion = interior->Dispersion / nray.GetInteriors().back()->Dispersion;
-					dispersionelements = max(dispersionelements, (unsigned int)(nray.GetInteriors().back()->Disp_NElems));
-				}
-			}
-		}
-		else if(nray.RemoveInterior(interior) == true) // The ray is leaving the intersection of overlapping objects, i.e. (A (B A) ...
-		{
-			// For the purpose of refraction, pretend that we had already left the other member of the intersection when we entered the overlap,
-			// i.e. pretend that we didn't encounter (A (B A) ... but (A A|B B|B ...
-			ior = 1.0;
-			dispersion = 1.0;
-		}
-		else
-		{
-			// The ray is entering a new object.
-			// For the purpose of refraction, pretend that we're leaving any containing objects,
-			// i.e. pretend that we didn't encounter (A (B ... but (A A|B ...
-			ior = nray.GetInteriors().back()->IOR / interior->IOR;
-			if(havedispersion == true)
-				dispersion = nray.GetInteriors().back()->Dispersion / interior->Dispersion;
-
-			nray.AppendInterior(interior);
-		}
-	}
-
-	// Do the two mediums traversed have the same indices of refraction?
-	if((fabs(ior - 1.0) < EPSILON) && (fabs(dispersion - 1.0) < EPSILON))
-	{
-		// Only transmit the ray.
-		Assign_Vector(nray.Direction, ray.Direction);
-		// Trace a transmitted ray.
-		threadData->Stats()[Transmitted_Rays_Traced]++;
-
-		colour.clear();
-		TraceRay(nray, colour, weight, ticket, true);
-	}
-	else
-	{
-		// Refract the ray.
-		n = dot(Vector3d(ray.Direction), normal);
-
-		if(n <= 0.0)
-		{
-			localnormal = normal;
-			n = -n;
-		}
-		else
-			localnormal = -normal;
-
-
-		// TODO FIXME: also for first radiosity pass ? (see line 3272 of v3.6 lighting.cpp)
-		if(fabs (dispersion - 1.0) < EPSILON) // TODO FIXME - radiosity: || (!isFinalTrace)
-			return TraceRefractionRay(finish, ipoint, ray, nray, ior, n, normal, rawnormal, localnormal, colour, weight, ticket);
-		else if(ray.IsMonochromaticRay() == true)
-			return TraceRefractionRay(finish, ipoint, ray, nray, ray.GetSpectralBand().GetDispersionIOR(ior, dispersion), n, normal, rawnormal, localnormal, colour, weight, ticket);
-		else
-		{
-			RGBColour sumcol;
-			int numTraced = 0;
-
-			for(unsigned int i = 0; i < dispersionelements; i++)
-			{
-				Colour tempcolour;
-
-				// NB setting the dispersion factor also causes the MonochromaticRay flag to be set
-				SpectralBand spectralBand(i, dispersionelements);
-				nray.SetSpectralBand(spectralBand);
-
-				(void)TraceRefractionRay(finish, ipoint, ray, nray, spectralBand.GetDispersionIOR(ior, dispersion), n, normal, rawnormal, localnormal, tempcolour, weight, ticket);
-
-				if (tempcolour.isSane())
-				{
-					sumcol += RGBColour(tempcolour) * spectralBand.GetHue();
-					numTraced ++;
-				}
-			}
-
-			if (numTraced > 0)
-				colour = Colour(sumcol / double(numTraced));
-			else
-				colour.clear();
-		}
-	}
-
-	return false;
-=======
     Ray nray(ray);
     Vector3d localnormal;
     double n, ior, dispersion;
@@ -2034,6 +1403,7 @@
         else
         {
             RGBColour sumcol;
+            int numTraced = 0;
 
             for(unsigned int i = 0; i < dispersionelements; i++)
             {
@@ -2045,15 +1415,21 @@
 
                 (void)TraceRefractionRay(finish, ipoint, ray, nray, spectralBand.GetDispersionIOR(ior, dispersion), n, normal, rawnormal, localnormal, tempcolour, weight);
 
-                sumcol += tempcolour.colour() * spectralBand.GetHue();
-            }
-
-            colour = TransColour(sumcol / double(dispersionelements));
+                if (tempcolour.IsSane())
+                {
+                    sumcol += tempcolour.colour() * spectralBand.GetHue();
+                    numTraced ++;
+                }
+            }
+
+            if (numTraced > 0)
+                colour = TransColour(sumcol / double(numTraced));
+            else
+                colour.Clear();
         }
     }
 
     return false;
->>>>>>> 58e27fe4
 }
 
 bool Trace::TraceRefractionRay(const FINISH* finish, const Vector3d& ipoint, Ray& ray, Ray& nray, double ior, double n, const Vector3d& normal, const Vector3d& rawnormal, const Vector3d& localnormal, TransColour& colour, COLC weight)
@@ -2065,17 +1441,10 @@
     {
         TransColour tempcolour;
 
-<<<<<<< HEAD
-		// Total internal reflection occures.
-		threadData->Stats()[Internal_Reflected_Rays_Traced]++;
-		ComputeReflection(finish, ipoint, ray, normal, rawnormal, tempcolour, weight, ticket);
-		colour = tempcolour;
-=======
         // Total internal reflection occures.
         threadData->Stats()[Internal_Reflected_Rays_Traced]++;
         ComputeReflection(finish, ipoint, ray, normal, rawnormal, tempcolour, weight);
-        colour += tempcolour;
->>>>>>> 58e27fe4
+        colour = tempcolour;
 
         return true;
     }
@@ -2087,13 +1456,8 @@
     // Trace a refracted ray.
     threadData->Stats()[Refracted_Rays_Traced]++;
 
-<<<<<<< HEAD
-	colour.clear(); // TODO obsolete
-	TraceRay(nray, colour, weight, ticket, false);
-=======
-    colour.Clear();
+    colour.Clear(); // TODO obsolete
     TraceRay(nray, colour, weight, false);
->>>>>>> 58e27fe4
 
     return false;
 }
@@ -2251,97 +1615,6 @@
 void Trace::ComputeOneDiffuseLight(const LightSource &lightsource, const Vector3d& reye, const FINISH *finish, const Vector3d& ipoint, const Ray& eye, const Vector3d& layer_normal,
                                    const RGBColour& layer_pigment_colour, RGBColour& colour, double attenuation, ConstObjectPtr object, int light_index)
 {
-<<<<<<< HEAD
-	double lightsourcedepth, cos_shadow_angle;
-	Ray lightsourceray(eye);
-	RGBColour lightcolour;
-	bool backside = false;
-	RGBColour tmpCol;
-
-	// Get a colour and a ray.
-	ComputeOneLightRay(lightsource, lightsourcedepth, lightsourceray, ipoint, lightcolour);
-
-	// Don't calculate spotlights when outside of the light's cone.
-	if((fabs(lightcolour.red())   < EPSILON) &&
-	   (fabs(lightcolour.green()) < EPSILON) &&
-	   (fabs(lightcolour.blue())  < EPSILON))
-		return;
-
-	// See if light on far side of surface from camera.
-	if(!(Test_Flag(object, DOUBLE_ILLUMINATE_FLAG)) // NK 1998 double_illuminate - changed to Test_Flag
-	   && !lightsource.Use_Full_Area_Lighting) // JN2007: Easiest way of getting rid of sharp shadow lines
-	{
-		cos_shadow_angle = dot(layer_normal, Vector3d(lightsourceray.Direction));
-		if(cos_shadow_angle < EPSILON)
-		{
-			if (finish->DiffuseBack != 0.0)
-				backside = true;
-			else
-				return;
-		}
-	}
-
-	// If light source was not blocked by any intervening object, then
-	// calculate it's contribution to the object's overall illumination.
-	if ((qualityFlags & Q_SHADOW) && ((lightsource.Projected_Through_Object != NULL) || (lightsource.Light_Type != FILL_LIGHT_SOURCE)))
-	{
-		if (lightColorCacheIndex != -1 && light_index != -1)
-		{
-			if (lightColorCache[lightColorCacheIndex][light_index].tested == false)
-			{
-				// note that lightColorCache may be re-sized during trace, so we don't store a reference to it across the call
-				TraceShadowRay(lightsource, lightsourcedepth, lightsourceray, ipoint, lightcolour, ticket);
-				lightColorCache[lightColorCacheIndex][light_index].tested = true;
-				lightColorCache[lightColorCacheIndex][light_index].colour = lightcolour;
-			}
-			else
-				lightcolour = lightColorCache[lightColorCacheIndex][light_index].colour;
-		}
-		else
-			TraceShadowRay(lightsource, lightsourcedepth, lightsourceray, ipoint, lightcolour, ticket);
-	}
-
-	if((fabs(lightcolour.red())   > EPSILON) ||
-	   (fabs(lightcolour.green()) > EPSILON) ||
-	   (fabs(lightcolour.blue())  > EPSILON))
-	{
-		if(lightsource.Area_Light && lightsource.Use_Full_Area_Lighting &&
-			(qualityFlags & Q_AREA_LIGHT)) // JN2007: Full area lighting
-		{
-			ComputeFullAreaDiffuseLight(lightsource, reye, finish, ipoint, eye,
-				layer_normal, layer_pigment_colour, colour, attenuation,
-				lightsourcedepth, lightsourceray, lightcolour,
-				Test_Flag(object, DOUBLE_ILLUMINATE_FLAG), ticket);
-			return;
-		}
-
-		if(!(sceneData->useSubsurface && finish->UseSubsurface))
-			// (Diffuse contribution is not supported in combination with BSSRDF, to emphasize the fact that the BSSRDF
-			// model is intended to provide for all the diffuse term by default. If users want to add some additional
-			// surface-only diffuse term, they should use layered textures.
-			ComputeDiffuseColour(finish, lightsourceray, layer_normal, tmpCol, lightcolour, layer_pigment_colour, attenuation, backside);
-
-		// NK rad - don't compute highlights for radiosity gather rays, since this causes
-		// problems with colors being far too bright
-		// don't compute highlights for diffuse backside illumination
-		if((lightsource.Light_Type != FILL_LIGHT_SOURCE) && !eye.IsRadiosityRay() && !backside) // TODO FIXME radiosity - is this really the right way to do it (speaking of realism)?
-		{
-			if(finish->Phong > 0.0)
-			{
-				Vector3d ed(eye.Direction);
-				ComputePhongColour(finish, lightsourceray, ed, layer_normal, tmpCol, lightcolour, layer_pigment_colour);
-			}
-
-			if(finish->Specular > 0.0)
-				ComputeSpecularColour(finish, lightsourceray, reye, layer_normal, tmpCol, lightcolour, layer_pigment_colour);
-		}
-
-		if(finish->Irid > 0.0)
-			ComputeIridColour(finish, Vector3d(lightsourceray.Direction), Vector3d(eye.Direction), layer_normal, ipoint, tmpCol);
-	}
-
-	colour += tmpCol;
-=======
     double lightsourcedepth, cos_shadow_angle;
     Ray lightsourceray(eye);
     RGBColour lightcolour;
@@ -2426,219 +1699,13 @@
     }
 
     colour += tmpCol;
->>>>>>> 58e27fe4
 }
 
 // JN2007: Full area lighting:
 void Trace::ComputeFullAreaDiffuseLight(const LightSource &lightsource, const Vector3d& reye, const FINISH *finish, const Vector3d& ipoint, const Ray& eye,
                                         const Vector3d& layer_normal, const RGBColour& layer_pigment_colour, RGBColour& colour, double attenuation,
-                                        double lightsourcedepth, Ray& lightsourceray, const RGBColour& lightcolour, bool isDoubleIlluminated, TraceTicket& ticket)
-{
-<<<<<<< HEAD
-	Vector3d temp;
-	Vector3d axis1Temp, axis2Temp;
-	double axis1_Length, cos_shadow_angle;
-
-	axis1Temp = Vector3d(lightsource.Axis1);
-	axis2Temp = Vector3d(lightsource.Axis2);
-
-	if(lightsource.Orient == true)
-	{
-		// Orient the area light to face the intersection point [ENB 9/97]
-
-		// Do Light source to get the correct lightsourceray
-		ComputeOneWhiteLightRay(lightsource, lightsourcedepth, lightsourceray, ipoint);
-
-		// Save the lengths of the axises
-		axis1_Length = axis1Temp.length();
-
-		// Make axis 1 be perpendicular with the light-ray
-		if(fabs(fabs(lightsourceray.Direction[Z]) - 1.0) < 0.01)
-			// too close to vertical for comfort, so use cross product with horizon
-			temp = Vector3d(0.0, 1.0, 0.0);
-		else
-			temp = Vector3d(0.0, 0.0, 0.1);
-
-		axis1Temp = cross(Vector3d(lightsourceray.Direction), temp).normalized();
-
-		// Make axis 2 be perpendicular with the light-ray and with Axis1.  A simple cross-product will do the trick.
-		axis2Temp = cross(Vector3d(lightsourceray.Direction), axis1Temp).normalized();
-
-		// make it square
-		axis1Temp *= axis1_Length;
-		axis2Temp *= axis1_Length;
-	}
-
-	if (ticket.stochasticCount > 0)
-	{
-		unsigned int sampleCount = lightsource.Area_Size2 * lightsource.Area_Size1;
-		sampleCount = (sampleCount-1)/ticket.stochasticCount + 1;
-
-		RGBColour sampleLightcolour = lightcolour / sampleCount;
-		RGBColour attenuatedLightcolour;
-		Vector2d uv;
-
-		for (unsigned int i = 0; i < sampleCount; ++i)
-		{
-			if (lightsource.Circular)
-				uv = Uniform2dOnDisc(stochasticRandomGenerator) * 0.5;
-			else
-				uv = Uniform2dOnSquare(stochasticRandomGenerator) - 0.5;
-
-			Ray lsr(lightsourceray);
-			bool backside = false;
-			RGBColour tmpCol;
-
-			// Recalculate the light source ray but not the colour
-			ComputeOneWhiteLightRay(lightsource, lightsourcedepth, lsr, ipoint, axis1Temp * uv.x() + axis2Temp * uv.y());
-			// Calculate distance- and angle-based light attenuation
-			attenuatedLightcolour = sampleLightcolour * Attenuate_Light(&lightsource, lsr, lightsourcedepth);
-
-			// If not double-illuminated, check if the normal is pointing away:
-			if(!isDoubleIlluminated)
-			{
-				cos_shadow_angle = dot(layer_normal, Vector3d(lsr.Direction));
-				if(cos_shadow_angle < EPSILON)
-				{
-					if (finish->DiffuseBack != 0.0)
-						backside = true;
-					else
-						return;
-				}
-			}
-
-			if(!(sceneData->useSubsurface && finish->UseSubsurface))
-				// (Diffuse contribution is not supported in combination with BSSRDF, to emphasize the fact that the BSSRDF
-				// model is intended to provide for all the diffuse term by default. If users want to add some additional
-				// surface-only diffuse term, they should use layered textures.
-				ComputeDiffuseColour(finish, lsr, layer_normal, tmpCol, attenuatedLightcolour, layer_pigment_colour, attenuation, backside);
-
-			// NK rad - don't compute highlights for radiosity gather rays, since this causes
-			// problems with colors being far too bright
-			// don't compute highlights for diffuse backside illumination
-			if((lightsource.Light_Type != FILL_LIGHT_SOURCE) && !eye.IsRadiosityRay() && !backside) // TODO FIXME radiosity - is this really the right way to do it (speaking of realism)?
-			{
-				if(finish->Phong > 0.0)
-				{
-					Vector3d ed(eye.Direction);
-					ComputePhongColour(finish, lsr, ed, layer_normal, tmpCol, attenuatedLightcolour, layer_pigment_colour);
-				}
-
-				if(finish->Specular > 0.0)
-					ComputeSpecularColour(finish, lsr, reye, layer_normal, tmpCol, attenuatedLightcolour, layer_pigment_colour);
-			}
-
-			if(finish->Irid > 0.0)
-				ComputeIridColour(finish, Vector3d(lsr.Direction), Vector3d(eye.Direction), layer_normal, ipoint, tmpCol);
-
-			colour += tmpCol;
-		}
-	}
-	else
-	{
-		RGBColour sampleLightcolour = lightcolour / (lightsource.Area_Size1 * lightsource.Area_Size2);
-		RGBColour attenuatedLightcolour;
-
-		for(int v = 0; v < lightsource.Area_Size2; ++v)
-		{
-			for(int u = 0; u < lightsource.Area_Size1; ++u)
-			{
-				Vector3d jitterAxis1, jitterAxis2;
-				Ray lsr(lightsourceray);
-				double jitter_u = (double)u;
-				double jitter_v = (double)v;
-				bool backside = false;
-				RGBColour tmpCol;
-
-				if(lightsource.Jitter)
-				{
-					jitter_u += randomNumberGenerator() - 0.5;
-					jitter_v += randomNumberGenerator() - 0.5;
-				}
-
-				// Create circular are lights [ENB 9/97]
-				// First, make jitter_u and jitter_v be numbers from -1 to 1
-				// Second, set scaleFactor to the abs max (jitter_u,jitter_v) (for shells)
-				// Third, divide scaleFactor by the length of <jitter_u,jitter_v>
-				// Fourth, scale jitter_u & jitter_v by scaleFactor
-				// Finally scale Axis1 by jitter_u & Axis2 by jitter_v
-				if(lightsource.Circular == true)
-				{
-					jitter_u = jitter_u / (lightsource.Area_Size1 - 1) - 0.5 + 0.001;
-					jitter_v = jitter_v / (lightsource.Area_Size2 - 1) - 0.5 + 0.001;
-					double scaleFactor = ((fabs(jitter_u) > fabs(jitter_v)) ? fabs(jitter_u) : fabs(jitter_v));
-					scaleFactor /= sqrt(jitter_u * jitter_u + jitter_v * jitter_v);
-					jitter_u *= scaleFactor;
-					jitter_v *= scaleFactor;
-					jitterAxis1 = axis1Temp * jitter_u;
-					jitterAxis2 = axis2Temp * jitter_v;
-				}
-				else
-				{
-					if(lightsource.Area_Size1 > 1)
-					{
-						double scaleFactor = jitter_u / (double)(lightsource.Area_Size1 - 1) - 0.5;
-						jitterAxis1 = axis1Temp * scaleFactor;
-					}
-					else
-						jitterAxis1 = Vector3d(0.0, 0.0, 0.0);
-
-					if(lightsource.Area_Size2 > 1)
-					{
-						double scaleFactor = jitter_v / (double)(lightsource.Area_Size2 - 1) - 0.5;
-						jitterAxis2 = axis2Temp * scaleFactor;
-					}
-					else
-						jitterAxis2 = Vector3d(0.0, 0.0, 0.0);
-				}
-
-				// Recalculate the light source ray but not the colour
-				ComputeOneWhiteLightRay(lightsource, lightsourcedepth, lsr, ipoint, jitterAxis1 + jitterAxis2);
-				// Calculate distance- and angle-based light attenuation
-				attenuatedLightcolour = sampleLightcolour * Attenuate_Light(&lightsource, lsr, lightsourcedepth);
-
-				// If not double-illuminated, check if the normal is pointing away:
-				if(!isDoubleIlluminated)
-				{
-					cos_shadow_angle = dot(layer_normal, Vector3d(lsr.Direction));
-					if(cos_shadow_angle < EPSILON)
-					{
-						if (finish->DiffuseBack != 0.0)
-							backside = true;
-						else
-							continue;
-					}
-				}
-
-				if(!(sceneData->useSubsurface && finish->UseSubsurface))
-					// (Diffuse contribution is not supported in combination with BSSRDF, to emphasize the fact that the BSSRDF
-					// model is intended to provide for all the diffuse term by default. If users want to add some additional
-					// surface-only diffuse term, they should use layered textures.
-					ComputeDiffuseColour(finish, lsr, layer_normal, tmpCol, attenuatedLightcolour, layer_pigment_colour, attenuation, backside);
-
-				// NK rad - don't compute highlights for radiosity gather rays, since this causes
-				// problems with colors being far too bright
-				// don't compute highlights for diffuse backside illumination
-				if((lightsource.Light_Type != FILL_LIGHT_SOURCE) && !eye.IsRadiosityRay() && !backside) // TODO FIXME radiosity - is this really the right way to do it (speaking of realism)?
-				{
-					if(finish->Phong > 0.0)
-					{
-						Vector3d ed(eye.Direction);
-						ComputePhongColour(finish, lsr, ed, layer_normal, tmpCol, attenuatedLightcolour, layer_pigment_colour);
-					}
-
-					if(finish->Specular > 0.0)
-						ComputeSpecularColour(finish, lsr, reye, layer_normal, tmpCol, attenuatedLightcolour, layer_pigment_colour);
-				}
-
-				if(finish->Irid > 0.0)
-					ComputeIridColour(finish, Vector3d(lsr.Direction), Vector3d(eye.Direction), layer_normal, ipoint, tmpCol);
-
-				colour += tmpCol;
-			}
-		}
-	}
-=======
+                                        double lightsourcedepth, Ray& lightsourceray, const RGBColour& lightcolour, bool isDoubleIlluminated)
+{
     Vector3d temp;
     Vector3d axis1Temp, axis2Temp;
     double axis1_Length, cos_shadow_angle;
@@ -2673,77 +1740,41 @@
         axis2Temp *= axis1_Length;
     }
 
-    RGBColour sampleLightcolour = lightcolour / (lightsource.Area_Size1 * lightsource.Area_Size2);
-    RGBColour attenuatedLightcolour;
-
-    for(int v = 0; v < lightsource.Area_Size2; ++v)
-    {
-        for(int u = 0; u < lightsource.Area_Size1; ++u)
-        {
-            Vector3d jitterAxis1, jitterAxis2;
+    if (eye.GetTicket().stochasticCount > 0)
+    {
+        unsigned int sampleCount = lightsource.Area_Size2 * lightsource.Area_Size1;
+        sampleCount = (sampleCount-1)/eye.GetTicket().stochasticCount + 1;
+
+        RGBColour sampleLightcolour = lightcolour / sampleCount;
+        RGBColour attenuatedLightcolour;
+        Vector2d uv;
+
+        for (unsigned int i = 0; i < sampleCount; ++i)
+        {
+            if (lightsource.Circular)
+                uv = Uniform2dOnDisc(stochasticRandomGenerator) * 0.5;
+            else
+                uv = Uniform2dOnSquare(stochasticRandomGenerator) - 0.5;
+
             Ray lsr(lightsourceray);
-            double jitter_u = (double)u;
-            double jitter_v = (double)v;
             bool backside = false;
             RGBColour tmpCol;
 
-            if(lightsource.Jitter)
-            {
-                jitter_u += randomNumberGenerator() - 0.5;
-                jitter_v += randomNumberGenerator() - 0.5;
-            }
-
-            // Create circular are lights [ENB 9/97]
-            // First, make jitter_u and jitter_v be numbers from -1 to 1
-            // Second, set scaleFactor to the abs max (jitter_u,jitter_v) (for shells)
-            // Third, divide scaleFactor by the length of <jitter_u,jitter_v>
-            // Fourth, scale jitter_u & jitter_v by scaleFactor
-            // Finally scale Axis1 by jitter_u & Axis2 by jitter_v
-            if(lightsource.Circular == true)
-            {
-                jitter_u = jitter_u / (lightsource.Area_Size1 - 1) - 0.5 + 0.001;
-                jitter_v = jitter_v / (lightsource.Area_Size2 - 1) - 0.5 + 0.001;
-                double scaleFactor = ((fabs(jitter_u) > fabs(jitter_v)) ? fabs(jitter_u) : fabs(jitter_v));
-                scaleFactor /= sqrt(jitter_u * jitter_u + jitter_v * jitter_v);
-                jitter_u *= scaleFactor;
-                jitter_v *= scaleFactor;
-                jitterAxis1 = axis1Temp * jitter_u;
-                jitterAxis2 = axis2Temp * jitter_v;
-            }
-            else
-            {
-                if(lightsource.Area_Size1 > 1)
-                {
-                    double scaleFactor = jitter_u / (double)(lightsource.Area_Size1 - 1) - 0.5;
-                    jitterAxis1 = axis1Temp * scaleFactor;
-                }
-                else
-                    jitterAxis1 = Vector3d(0.0, 0.0, 0.0);
-
-                if(lightsource.Area_Size2 > 1)
-                {
-                    double scaleFactor = jitter_v / (double)(lightsource.Area_Size2 - 1) - 0.5;
-                    jitterAxis2 = axis2Temp * scaleFactor;
-                }
-                else
-                    jitterAxis2 = Vector3d(0.0, 0.0, 0.0);
-            }
-
             // Recalculate the light source ray but not the colour
-            ComputeOneWhiteLightRay(lightsource, lightsourcedepth, lsr, ipoint, jitterAxis1 + jitterAxis2);
+            ComputeOneWhiteLightRay(lightsource, lightsourcedepth, lsr, ipoint, axis1Temp * uv.x() + axis2Temp * uv.y());
             // Calculate distance- and angle-based light attenuation
             attenuatedLightcolour = sampleLightcolour * Attenuate_Light(&lightsource, lsr, lightsourcedepth);
 
             // If not double-illuminated, check if the normal is pointing away:
             if(!isDoubleIlluminated)
             {
-                cos_shadow_angle = dot(layer_normal, lsr.Direction);
+                cos_shadow_angle = dot(layer_normal, Vector3d(lsr.Direction));
                 if(cos_shadow_angle < EPSILON)
                 {
                     if (finish->DiffuseBack != 0.0)
                         backside = true;
                     else
-                        continue;
+                        return;
                 }
             }
 
@@ -2760,11 +1791,12 @@
             {
                 if(finish->Phong > 0.0)
                 {
-                    ComputePhongColour(finish, lsr.Direction, eye.Direction, layer_normal, tmpCol, attenuatedLightcolour, layer_pigment_colour);
+                    Vector3d ed(eye.Direction);
+                    ComputePhongColour(finish, lsr.Direction, ed, layer_normal, tmpCol, attenuatedLightcolour, layer_pigment_colour);
                 }
 
                 if(finish->Specular > 0.0)
-                    ComputeSpecularColour(finish, lsr.Direction, -eye.Direction, layer_normal, tmpCol, attenuatedLightcolour, layer_pigment_colour);
+                    ComputeSpecularColour(finish, lsr.Direction, reye, layer_normal, tmpCol, attenuatedLightcolour, layer_pigment_colour);
             }
 
             if(finish->Irid > 0.0)
@@ -2773,7 +1805,109 @@
             colour += tmpCol;
         }
     }
->>>>>>> 58e27fe4
+    else
+    {
+        RGBColour sampleLightcolour = lightcolour / (lightsource.Area_Size1 * lightsource.Area_Size2);
+        RGBColour attenuatedLightcolour;
+
+        for(int v = 0; v < lightsource.Area_Size2; ++v)
+        {
+            for(int u = 0; u < lightsource.Area_Size1; ++u)
+            {
+                Vector3d jitterAxis1, jitterAxis2;
+                Ray lsr(lightsourceray);
+                double jitter_u = (double)u;
+                double jitter_v = (double)v;
+                bool backside = false;
+                RGBColour tmpCol;
+
+                if(lightsource.Jitter)
+                {
+                    jitter_u += randomNumberGenerator() - 0.5;
+                    jitter_v += randomNumberGenerator() - 0.5;
+                }
+
+                // Create circular are lights [ENB 9/97]
+                // First, make jitter_u and jitter_v be numbers from -1 to 1
+                // Second, set scaleFactor to the abs max (jitter_u,jitter_v) (for shells)
+                // Third, divide scaleFactor by the length of <jitter_u,jitter_v>
+                // Fourth, scale jitter_u & jitter_v by scaleFactor
+                // Finally scale Axis1 by jitter_u & Axis2 by jitter_v
+                if(lightsource.Circular == true)
+                {
+                    jitter_u = jitter_u / (lightsource.Area_Size1 - 1) - 0.5 + 0.001;
+                    jitter_v = jitter_v / (lightsource.Area_Size2 - 1) - 0.5 + 0.001;
+                    double scaleFactor = ((fabs(jitter_u) > fabs(jitter_v)) ? fabs(jitter_u) : fabs(jitter_v));
+                    scaleFactor /= sqrt(jitter_u * jitter_u + jitter_v * jitter_v);
+                    jitter_u *= scaleFactor;
+                    jitter_v *= scaleFactor;
+                    jitterAxis1 = axis1Temp * jitter_u;
+                    jitterAxis2 = axis2Temp * jitter_v;
+                }
+                else
+                {
+                    if(lightsource.Area_Size1 > 1)
+                    {
+                        double scaleFactor = jitter_u / (double)(lightsource.Area_Size1 - 1) - 0.5;
+                        jitterAxis1 = axis1Temp * scaleFactor;
+                    }
+                    else
+                        jitterAxis1 = Vector3d(0.0, 0.0, 0.0);
+
+                    if(lightsource.Area_Size2 > 1)
+                    {
+                        double scaleFactor = jitter_v / (double)(lightsource.Area_Size2 - 1) - 0.5;
+                        jitterAxis2 = axis2Temp * scaleFactor;
+                    }
+                    else
+                        jitterAxis2 = Vector3d(0.0, 0.0, 0.0);
+                }
+
+                // Recalculate the light source ray but not the colour
+                ComputeOneWhiteLightRay(lightsource, lightsourcedepth, lsr, ipoint, jitterAxis1 + jitterAxis2);
+                // Calculate distance- and angle-based light attenuation
+                attenuatedLightcolour = sampleLightcolour * Attenuate_Light(&lightsource, lsr, lightsourcedepth);
+
+                // If not double-illuminated, check if the normal is pointing away:
+                if(!isDoubleIlluminated)
+                {
+                    cos_shadow_angle = dot(layer_normal, lsr.Direction);
+                    if(cos_shadow_angle < EPSILON)
+                    {
+                        if (finish->DiffuseBack != 0.0)
+                            backside = true;
+                        else
+                            continue;
+                    }
+                }
+
+                if(!(sceneData->useSubsurface && finish->UseSubsurface))
+                    // (Diffuse contribution is not supported in combination with BSSRDF, to emphasize the fact that the BSSRDF
+                    // model is intended to provide for all the diffuse term by default. If users want to add some additional
+                    // surface-only diffuse term, they should use layered textures.
+                    ComputeDiffuseColour(finish, lsr.Direction, layer_normal, tmpCol, attenuatedLightcolour, layer_pigment_colour, attenuation, backside);
+
+                // NK rad - don't compute highlights for radiosity gather rays, since this causes
+                // problems with colors being far too bright
+                // don't compute highlights for diffuse backside illumination
+                if((lightsource.Light_Type != FILL_LIGHT_SOURCE) && !eye.IsRadiosityRay() && !backside) // TODO FIXME radiosity - is this really the right way to do it (speaking of realism)?
+                {
+                    if(finish->Phong > 0.0)
+                    {
+                        ComputePhongColour(finish, lsr.Direction, eye.Direction, layer_normal, tmpCol, attenuatedLightcolour, layer_pigment_colour);
+                    }
+
+                    if(finish->Specular > 0.0)
+                        ComputeSpecularColour(finish, lsr.Direction, -eye.Direction, layer_normal, tmpCol, attenuatedLightcolour, layer_pigment_colour);
+                }
+
+                if(finish->Irid > 0.0)
+                    ComputeIridColour(finish, lsr.Direction, eye.Direction, layer_normal, ipoint, tmpCol);
+
+                colour += tmpCol;
+            }
+        }
+    }
 }
 
 // see do_light in version 3.6's lighting.cpp
@@ -2782,19 +1916,14 @@
     double attenuation;
     ComputeOneWhiteLightRay(lightsource, lightsourcedepth, lightsourceray, ipoint);
 
-<<<<<<< HEAD
-	if (lightsourcedepth > lightsource.Max_Distance)
-	{
-		lightcolour.clear();
-		return;
-	}
-
-	// Get the light source colour.
-	lightcolour = lightsource.colour;
-=======
+    if (lightsourcedepth > lightsource.Max_Distance)
+    {
+        lightcolour.Clear();
+        return;
+    }
+
     // Get the light source colour.
     lightcolour = lightsource.colour;
->>>>>>> 58e27fe4
 
     // Attenuate light source color.
     if (lightsource.Area_Light && lightsource.Use_Full_Area_Lighting && qualityFlags.areaLights && !forceAttenuate)
@@ -2997,82 +2126,6 @@
 void Trace::TraceAreaLightShadowRay(const LightSource &lightsource, double& lightsourcedepth, Ray& lightsourceray,
                                     const Vector3d& ipoint, RGBColour& lightcolour)
 {
-<<<<<<< HEAD
-	Vector3d temp;
-	Vector3d axis1Temp, axis2Temp;
-	double axis1_Length;
-
-	lightGrid.resize(lightsource.Area_Size1 * lightsource.Area_Size2);
-
-	// Flag uncalculated points with a negative value for Red
-	/*
-	for(i = 0; i < lightsource.Area_Size1; i++)
-	{
-		for(j = 0; j < lightsource.Area_Size2; j++)
-			lightGrid[i * lightsource.Area_Size2 + j].red() = -1.0; // TODO FIXME - Old bug: This will not work with negative color values! [trf]
-	}
-	*/
-	for(size_t ind = 0; ind < lightGrid.size(); ++ind)
-		lightGrid[ind].red() = -1.0;
-
-	axis1Temp = Vector3d(lightsource.Axis1);
-	axis2Temp = Vector3d(lightsource.Axis2);
-
-	if(lightsource.Orient == true)
-	{
-		// Orient the area light to face the intersection point [ENB 9/97]
-
-		// Do Light source to get the correct lightsourceray
-		ComputeOneWhiteLightRay(lightsource, lightsourcedepth, lightsourceray, ipoint);
-
-		// Save the lengths of the axes
-		axis1_Length = axis1Temp.length();
-
-		// Make axis 1 be perpendicular with the light-ray
-		if(fabs(fabs(lightsourceray.Direction[Z]) - 1.0) < 0.01)
-			// too close to vertical for comfort, so use cross product with horizon
-			temp = Vector3d(0.0, 1.0, 0.0);
-		else
-			temp = Vector3d(0.0, 0.0, 1.0);
-
-		axis1Temp = cross(Vector3d(lightsourceray.Direction), temp).normalized();
-
-		// Make axis 2 be perpendicular with the light-ray and with Axis1.  A simple cross-product will do the trick.
-		axis2Temp = cross(Vector3d(lightsourceray.Direction), axis1Temp).normalized();
-
-		// make it square
-		axis1Temp *= axis1_Length;
-		axis2Temp *= axis1_Length;
-	}
-
-	if (ticket.stochasticCount > 0)
-	{
-		unsigned int sampleCount = 1u << (2*lightsource.Adaptive_Level); // TODO - this might not be the best solution
-		sampleCount = (sampleCount-1)/ticket.stochasticCount + 1;
-		Vector2d uv;
-		RGBColour colourSum;
-
-		for (unsigned int i = 0; i < sampleCount; ++i)
-		{
-			if (lightsource.Circular)
-				uv = Uniform2dOnDisc(stochasticRandomGenerator);
-			else
-				uv = Uniform2dOnSquare(stochasticRandomGenerator);
-
-			Ray lsr(lightsourceray);
-
-			ComputeOneWhiteLightRay(lightsource, lightsourcedepth, lsr, ipoint, axis1Temp * uv.x() + axis2Temp * uv.y());
-			RGBColour tempColour(lightcolour);
-			TracePointLightShadowRay(lightsource, lightsourcedepth, lsr, tempColour, ticket);
-			colourSum += tempColour;
-		}
-		lightcolour = colourSum / sampleCount;
-	}
-	else
-	{
-		TraceAreaLightSubsetShadowRay(lightsource, lightsourcedepth, lightsourceray, ipoint, lightcolour, 0, 0, lightsource.Area_Size1 - 1, lightsource.Area_Size2 - 1, 0, axis1Temp, axis2Temp, ticket);
-	}
-=======
     Vector3d temp;
     Vector3d axis1Temp, axis2Temp;
     double axis1_Length;
@@ -3120,8 +2173,33 @@
         axis2Temp *= axis1_Length;
     }
 
-    TraceAreaLightSubsetShadowRay(lightsource, lightsourcedepth, lightsourceray, ipoint, lightcolour, 0, 0, lightsource.Area_Size1 - 1, lightsource.Area_Size2 - 1, 0, axis1Temp, axis2Temp);
->>>>>>> 58e27fe4
+    if (lightsourceray.GetTicket().stochasticCount > 0)
+    {
+        unsigned int sampleCount = 1u << (2*lightsource.Adaptive_Level); // TODO - this might not be the best solution
+        sampleCount = (sampleCount-1)/lightsourceray.GetTicket().stochasticCount + 1;
+        Vector2d uv;
+        RGBColour colourSum;
+
+        for (unsigned int i = 0; i < sampleCount; ++i)
+        {
+            if (lightsource.Circular)
+                uv = Uniform2dOnDisc(stochasticRandomGenerator);
+            else
+                uv = Uniform2dOnSquare(stochasticRandomGenerator);
+
+            Ray lsr(lightsourceray);
+
+            ComputeOneWhiteLightRay(lightsource, lightsourcedepth, lsr, ipoint, axis1Temp * uv.x() + axis2Temp * uv.y());
+            RGBColour tempColour(lightcolour);
+            TracePointLightShadowRay(lightsource, lightsourcedepth, lsr, tempColour);
+            colourSum += tempColour;
+        }
+        lightcolour = colourSum / sampleCount;
+    }
+    else
+    {
+        TraceAreaLightSubsetShadowRay(lightsource, lightsourcedepth, lightsourceray, ipoint, lightcolour, 0, 0, lightsource.Area_Size1 - 1, lightsource.Area_Size2 - 1, 0, axis1Temp, axis2Temp);
+    }
 }
 
 void Trace::TraceAreaLightSubsetShadowRay(const LightSource &lightsource, double& lightsourcedepth, Ray& lightsourceray,
@@ -4253,35 +3331,6 @@
     return (obj1 && obj2 && obj1->interior == obj2->interior);
 }
 
-<<<<<<< HEAD
-void Trace::ComputeDiffuseSampleBase(Vector3d& basePoint, const Intersection& out, const Vector3d& vOut, double avgFreeDist, const TraceTicket& ticket)
-{
-	Vector3d pOut(out.IPoint);
-	Vector3d nOut(out.INormal);
-
-	// make sure to get the normal right; obviously, the observer must be "outside".
-	// for algorithm simplicity, we want the normal to point inward
-	double cos_phi = dot(nOut, vOut);
-	if (cos_phi > 0)
-		nOut = -nOut;
-
-	// typically, place the base point the average free distance below the surface;
-	// however, never place it closer to the "back side" than to the front
-	Intersection backSide;
-	Ray ray(*pOut, *nOut); // we're shooting from the surface, so SubsurfaceRay would do us no good (as it would potentially "re-discover" the current surface)
-	ray.subFrameTime = ticket.subFrameTime;
-	backSide.Depth = avgFreeDist * 2; // max distance we're looking at
-	bool found = FindIntersection(backSide, ray);
-	if (found)
-	{
-		if (IsSameSSLTObject(out.Object, backSide.Object))
-			basePoint = pOut + nOut * (backSide.Depth / 2);
-		else
-			basePoint = pOut + nOut * min(avgFreeDist, backSide.Depth - EPSILON);
-	}
-	else
-		basePoint = pOut + nOut * avgFreeDist;
-=======
 void Trace::ComputeDiffuseSampleBase(Vector3d& basePoint, const Intersection& out, const Vector3d& vOut, double avgFreeDist, TraceTicket& ticket)
 {
     Vector3d pOut = out.IPoint;
@@ -4308,50 +3357,17 @@
     }
     else
         basePoint = pOut + nOut * avgFreeDist;
->>>>>>> 58e27fe4
 }
 
 void Trace::ComputeDiffuseSamplePoint(const Vector3d& basePoint, Intersection& in, double& sampleArea, TraceTicket& ticket)
 {
-<<<<<<< HEAD
-	// generate a vector in a random direction
-	// TODO FIXME - a suitably weighted distribution (oriented according to the surface normal) would possibly be better
-	Vector3d v;
-	if (ticket.stochasticDepth == 1)
-		v = (*ssltUniformDirectionGenerator)();
-	else
-		v = Uniform3dOnSphere(stochasticRandomGenerator);
-
-	Ray ray(*basePoint, *v, Ray::SubsurfaceRay);
-	ray.subFrameTime = ticket.subFrameTime;
-	bool found = FindIntersection(in, ray);
-
-	if (found)
-	{
-		ComputeSSLTNormal(in);
-
-		Vector3d vDelta = Vector3d(in.IPoint) - basePoint;
-		double dist = vDelta.length();
-		double cos_phi = abs(dot(vDelta / dist, Vector3d(in.INormal)));
-		if (cos_phi < 0)
-		{
-			VScaleEq(in.INormal, -1.0);
-			cos_phi = -cos_phi;
-		}
-		if (cos_phi < 0.01)
-			cos_phi = 0.01; // TODO FIXME - rather arbitrary limit
-		sampleArea = 4.0 * M_PI * Sqr(dist * sceneData->mmPerUnit) / cos_phi;
-	}
-	else
-	{
-		sampleArea = 0.0;
-	}
-=======
     // generate a vector in a random direction
     // TODO FIXME - a suitably weighted distribution (oriented according to the surface normal) would possibly be better
-    while (ssltUniformDirectionGenerator.size() <= ticket.subsurfaceRecursionDepth)
-        ssltUniformDirectionGenerator.push_back(GetSubRandomDirectionGenerator(0, 32767));
-    Vector3d v = (*(ssltUniformDirectionGenerator[ticket.subsurfaceRecursionDepth]))();
+    Vector3d v;
+    if (ticket.stochasticDepth == 1)
+        v = (*ssltUniformDirectionGenerator)();
+    else
+        v = Uniform3dOnSphere(stochasticRandomGenerator);
 
     Ray ray(ticket, basePoint, v, Ray::SubsurfaceRay);
     bool found = FindIntersection(in, ray);
@@ -4376,126 +3392,11 @@
     {
         sampleArea = 0.0;
     }
->>>>>>> 58e27fe4
 }
 
 void Trace::ComputeOneSingleScatteringContribution(const LightSource& lightsource, const Intersection& out, double sigma_t_xo, double sigma_s, double s_prime_out,
                                                    RGBColour& Lo, double eta, const Vector3d& bend_point, double phi_out, double cos_out_prime, TraceTicket& ticket)
 {
-<<<<<<< HEAD
-	// TODO FIXME - part of this code is very alike to ComputeOneDiffuseLight()
-
-	// Do Light source to get the correct lightsourceray
-	// (note that for now we're mainly interested in the direction)
-	Ray lightsourceray(Ray::SubsurfaceRay);
-	lightsourceray.subFrameTime = ticket.subFrameTime;
-	double lightsourcedepth;
-	ComputeOneWhiteLightRay(lightsource, lightsourcedepth, lightsourceray, bend_point);
-
-	// We're below the surface; determine where a light ray from the source would be intersecting this object's surface
-	// (and, more importantly, what the surface normal is there; notice that this intersection is an approximation,
-	// ignoring refraction)
-	Intersection xi;
-	if (!FindIntersection(xi, lightsourceray))
-		return;
-
-	if (!IsSameSSLTObject(xi.Object, out.Object))
-		return; // TODO - what if the other object is transparent?
-
-	ComputeSSLTNormal(xi);
-
-	// Get a colour and a ray (also recomputes all the lightsourceray stuff).
-	RGBColour lightcolour;
-	ComputeOneLightRay(lightsource, lightsourcedepth, lightsourceray, Vector3d(xi.IPoint), lightcolour, true);
-
-	// Don't calculate spotlights when outside of the light's cone.
-	if((fabs(lightcolour.red())   < EPSILON) &&
-	   (fabs(lightcolour.green()) < EPSILON) &&
-	   (fabs(lightcolour.blue())  < EPSILON))
-		return;
-
-	// See if light on far side of surface from camera.
-	// [CLi] double_illuminate and diffuse backside illumination don't seem to make much sense with BSSRDF, so we ignore them here.
-	// [CLi] BSSRDF always does "full area lighting", so we ignore it here.
-	double cos_in = dot(Vector3d(xi.INormal), Vector3d(lightsourceray.Direction));
-	// [CLi] we're coming from inside the object, so the surface /must/ be properly oriented towards the camera; if it isn't,
-	// it must be the normal's fault
-	if (cos_in < 0)
-	{
-		VScaleEq(xi.INormal, -1.0);
-		cos_in = -cos_in;
-	}
-	// [CLi] light coming in almost parallel to the surface is a problem though
-	if(cos_in < EPSILON)
-		return;
-
-	// If light source was not blocked by any intervening object, then
-	// calculate it's contribution to the object's overall illumination.
-	if ((qualityFlags & Q_SHADOW) && ((lightsource.Projected_Through_Object != NULL) || (lightsource.Light_Type != FILL_LIGHT_SOURCE)))
-	{
-		// [CLi] Not using lightColorCache because it's unsuited for BSSRDF
-		TraceShadowRay(lightsource, lightsourcedepth, lightsourceray, Vector3d(xi.IPoint), lightcolour, ticket);
-	}
-
-	// Don't calculate anything more if we're in full shadow
-	if((fabs(lightcolour.red())   < EPSILON) &&
-	   (fabs(lightcolour.green()) < EPSILON) &&
-	   (fabs(lightcolour.blue())  < EPSILON))
-		return;
-
-	double sigma_t_xi = sigma_t_xo; // TODO FIXME - theoretically this should be taken from point where light comes in
-
-	double cos_in_sqr       = Sqr(cos_in);
-	double sin_in_sqr       = 1 - cos_in_sqr;
-	double eta_sqr          = Sqr(eta);
-	double sin_in_prime_sqr = sin_in_sqr / eta_sqr;
-	double cos_in_prime_sqr = 1 - sin_in_prime_sqr;
-	if (cos_in_prime_sqr < 0.0)
-		return; // total reflection
-	double cos_in_prime  = sqrt(cos_in_prime_sqr);
-
-	if (cos_in_prime <= EPSILON)
-		return; // close enough to total reflection to give us trouble
-
-	//RGBColour lightColour = RGBColour(lightsource.colour);
-	lightcolour *= cos_in; // TODO VERIFY - is this right? Where does this term come from??
-
-	// compute si
-	double si = (bend_point - Vector3d(xi.IPoint)).length() * sceneData->mmPerUnit;
-
-	// calculate s_prime_i
-	double s_prime_i = si * cos_in / cos_in_prime;
-
-	// calculate F
-	double phi_in  = acos(cos_in);
-	double F = ComputeFt(phi_in, eta) * ComputeFt(phi_out, eta);
-
-	// calculate sigma_tc
-	double G = fabs(cos_out_prime / cos_in_prime); // TODO FIXME - theoretically this is only valid for comparatively flat surfaces
-	double sigma_tc = sigma_t_xo + G * sigma_t_xi;
-
-	// calculate the phase function
-	// NOTE: We're leaving out the 1/pi factor because in POV-Ray, by convention,
-	// light intensity is normalized to imply this factor already.
-	double p = 1.0 / 4.0; // asume isotropic scattering (normally this would be 1/(4*M_PI))
-
-	// multiply with the e terms
-	double eTerms = exp(-s_prime_i * sigma_t_xi) * exp(-s_prime_out * sigma_t_xo);    // TODO FIXME - theoretically first sigma_t should be taken from from xi.IPoint
-
-	double factor = (sigma_s * F * p / sigma_tc) * eTerms;
-	if (factor >= DBL_MAX)
-		factor = DBL_MAX;
-	assert ((factor >= 0.0) && (factor <= DBL_MAX)); // verify factor is a non-negative, finite value (no #INF, no #IND, no #NAN)
-
-	lightcolour *= factor;
-
-	assert ((lightcolour.red() >= 0) &&
-	        (lightcolour.green() >= 0) &&
-	        (lightcolour.blue() >= 0));
-
-	// add up the contribution
-	Lo += lightcolour;
-=======
     // TODO FIXME - part of this code is very alike to ComputeOneDiffuseLight()
 
     // Do Light source to get the correct lightsourceray
@@ -4603,7 +3504,6 @@
 
     // add up the contribution
     Lo += lightcolour;
->>>>>>> 58e27fe4
 }
 
 // call this once for each color
@@ -4611,45 +3511,10 @@
 void Trace::ComputeSingleScatteringContribution(const Intersection& out, double dist, double theta_out, double cos_out_prime, const Vector3d& refractedREye, double sigma_t_xo, double sigma_s, RGBColour& Lo, double eta,
                                                 TraceTicket& ticket)
 {
-<<<<<<< HEAD
-	Lo.clear();
-
-	// calculate s_prime_out
-	double epsilon = 1.0 - (*stochasticRandomGenerator)(); // epsilon is a random floating point value in the range (0,1] (i.e. not including 0, but including 1)
-	double s_prime_out = fabs(log(epsilon)) / sigma_t_xo;
-
-	if (s_prime_out >= dist)
-		return; // not within the object - this is covered by a "zero scattering" term instead
-
-	//compute bend_point wihch is s_prime_out distance away on refractedREye
-	Vector3d bend_point = Vector3d(out.IPoint) + refractedREye * (s_prime_out / sceneData->mmPerUnit);
-
-	// global light sources, if not turned off for this object
-	if((out.Object->Flags & NO_GLOBAL_LIGHTS_FLAG) != NO_GLOBAL_LIGHTS_FLAG)
-	{
-		for(int i = 0; i < threadData->lightSources.size(); i++)
-			ComputeOneSingleScatteringContribution(*threadData->lightSources[i], out, sigma_t_xo, sigma_s, s_prime_out, Lo, eta, bend_point, theta_out, cos_out_prime, ticket);
-	}
-
-	// local light sources from a light group, if any
-	if(!out.Object->LLights.empty())
-	{
-		for(int i = 0; i < out.Object->LLights.size(); i++)
-			ComputeOneSingleScatteringContribution(*out.Object->LLights[i], out, sigma_t_xo, sigma_s, s_prime_out, Lo, eta, bend_point, theta_out, cos_out_prime, ticket);
-	}
-
-	assert ((Lo.red()   >= 0) &&
-	        (Lo.green() >= 0) &&
-	        (Lo.blue()  >= 0));
-
-	// TODO FIXME - radiosity should also be taken into account
-=======
     Lo.Clear();
 
     // calculate s_prime_out
-    while (ssltUniformNumberGenerator.size() <= ticket.subsurfaceRecursionDepth)
-        ssltUniformNumberGenerator.push_back(GetRandomDoubleGenerator(0.0, 1.0, 32767));
-    double epsilon = 1.0 - (*(ssltUniformNumberGenerator[ticket.subsurfaceRecursionDepth]))(); // epsilon is a random floating point value in the range (0,1] (i.e. not including 0, but including 1)
+    double epsilon = 1.0 - (*stochasticRandomGenerator)(); // epsilon is a random floating point value in the range (0,1] (i.e. not including 0, but including 1)
     double s_prime_out = fabs(log(epsilon)) / sigma_t_xo;
 
     if (s_prime_out >= dist)
@@ -4677,7 +3542,6 @@
             (Lo.blue()  >= 0));
 
     // TODO FIXME - radiosity should also be taken into account
->>>>>>> 58e27fe4
 }
 
 bool Trace::SSLTComputeRefractedDirection(const Vector3d& v, const Vector3d& n, double eta, Vector3d& refracted)
@@ -4762,65 +3626,6 @@
 void Trace::ComputeDiffuseContribution1(const LightSource& lightsource, const Intersection& out, const Vector3d& vOut, const Intersection& in, RGBColour& Total_Colour,
                                         const PreciseRGBColour& sigma_prime_s, const PreciseRGBColour& sigma_a, double eta, double weight, TraceTicket& ticket)
 {
-<<<<<<< HEAD
-	// TODO FIXME - part of this code is very alike to ComputeOneDiffuseLight()
-
-	// Get a colour and a ray.
-	Ray lightsourceray;
-	lightsourceray.subFrameTime = ticket.subFrameTime;
-	double lightsourcedepth;
-	RGBColour lightcolour;
-	ComputeOneLightRay(lightsource, lightsourcedepth, lightsourceray, Vector3d(in.IPoint), lightcolour, true);
-
-	// Don't calculate spotlights when outside of the light's cone.
-	if((fabs(lightcolour.red())   < EPSILON) &&
-	   (fabs(lightcolour.green()) < EPSILON) &&
-	   (fabs(lightcolour.blue())  < EPSILON))
-		return;
-
-	Vector3d nIn = Vector3d(in.INormal);
-
-	// See if light on far side of surface from camera.
-	// [CLi] double_illuminate and diffuse backside illumination don't seem to make much sense with BSSRDF, so we ignore them here.
-	// [CLi] BSSRDF always does "full area lighting", so we ignore it here.
-	double cos_in = dot(nIn, Vector3d(lightsourceray.Direction));
-	// [CLi] we're coming from inside the object, so the surface /must/ be properly oriented towards the camera; if it isn't,
-	// it must be the normal's fault
-	if (cos_in < 0)
-	{
-		nIn    = -nIn;
-		cos_in = -cos_in;
-	}
-	// [CLi] light coming in almost parallel to the surface is a problem though
-	if(cos_in < EPSILON)
-		return;
-
-	// If light source was not blocked by any intervening object, then
-	// calculate it's contribution to the object's overall illumination.
-	if ((qualityFlags & Q_SHADOW) && ((lightsource.Projected_Through_Object != NULL) || (lightsource.Light_Type != FILL_LIGHT_SOURCE)))
-	{
-		// [CLi] Not using lightColorCache because it's unsuited for BSSRDF
-		TraceShadowRay(lightsource, lightsourcedepth, lightsourceray, Vector3d(in.IPoint), lightcolour, ticket);
-	}
-
-	// Don't calculate anything more if we're in full shadow
-	if((fabs(lightcolour.red())   < EPSILON) &&
-	   (fabs(lightcolour.green()) < EPSILON) &&
-	   (fabs(lightcolour.blue())  < EPSILON))
-		return;
-
-	lightcolour *= cos_in;
-	for (int j = 0; j < 3; j++)
-	{
-		double sd;
-		ComputeDiffuseContribution(out, vOut, Vector3d(in.IPoint), nIn, Vector3d(lightsourceray.Direction), sd, sigma_prime_s[j], sigma_a[j], eta);
-		sd *= weight;
-		assert (sd >= 0);
-		lightcolour[j] *= sd;
-		assert (lightcolour[j] >= 0);
-		Total_Colour[j] += lightcolour[j];
-	}
-=======
     // TODO FIXME - part of this code is very alike to ComputeOneDiffuseLight()
 
     // Get a colour and a ray.
@@ -4873,62 +3678,17 @@
         assert (lightcolour[j] >= 0);
         Total_Colour[j] += lightcolour[j];
     }
->>>>>>> 58e27fe4
 }
 
 void Trace::ComputeDiffuseAmbientContribution1(const Intersection& out, const Vector3d& vOut, const Intersection& in, RGBColour& Total_Colour,
                                                const PreciseRGBColour& sigma_prime_s, const PreciseRGBColour& sigma_a, double eta, double weight, TraceTicket& ticket)
 {
 #if 0
-<<<<<<< HEAD
-	// generate a random direction vector (using a distribution cosine-weighted along the normal)
-	Vector3d axisU, axisV;
-	ComputeSurfaceTangents(Vector3d(in.INormal), axisU, axisV);
-	while (ssltCosWeightedDirectionGenerator.size() <= ticket.subsurfaceRecursionDepth)
-		ssltCosWeightedDirectionGenerator.push_back(GetSubRandomCosWeightedDirectionGenerator(2));
-	Vector3d direction = (*(ssltCosWeightedDirectionGenerator[ticket.subsurfaceRecursionDepth]))();
-	double cos_in = direction.y(); // cosine of angle between normal and random vector
-	Vector3d vIn = Vector3d(in.INormal)*cos_in + axisU*direction.x() + axisV*direction.z();
-
-	assert(fabs(dot(Vector3d(in.INormal), axisU)) < EPSILON);
-	assert(fabs(dot(Vector3d(in.INormal), axisV)) < EPSILON);
-	assert(fabs(dot(axisU, axisV)) < EPSILON);
-
-	// [CLi] light coming in almost parallel to the surface is a problem
-	if(cos_in < EPSILON)
-		return;
-
-	Ray ambientray = Ray(in.IPoint, *vIn, Ray::OtherRay); // TODO FIXME - [CLi] check whether ray type is suitable
-	ambientray.subFrameTime = ticket.subFrameTime;
-	RGBColour ambientcolour;
-	TraceRay(ambientray, ambientcolour, weight, ticket, false);
-	if (!ambientcolour.isSane())
-		return;
-
-	// Don't calculate anything more if there's no light input
-	if((fabs(ambientcolour.red())   < EPSILON) &&
-	   (fabs(ambientcolour.green()) < EPSILON) &&
-	   (fabs(ambientcolour.blue())  < EPSILON))
-		return;
-
-	for (int j = 0; j < 3; j++)
-	{
-		double sd;
-		// Note: radiosity data is already cosine-weighted, so we're passing the surface normal as incident light direction
-		ComputeDiffuseContribution(out, vOut, Vector3d(in.IPoint), Vector3d(in.INormal),  vIn, sd, sigma_prime_s[j], sigma_a[j], eta);
-		sd *= 0.5/cos_in; // the distribution is cosine-weighted, but sd was computed assuming neutral weighting, so compensate
-		sd *= weight;
-		assert (sd >= 0);
-		ambientcolour[j] *= sd;
-		assert (ambientcolour[j] >= 0);
-		Total_Colour[j] += ambientcolour[j];
-	}
-=======
     // generate a random direction vector (using a distribution cosine-weighted along the normal)
     Vector3d axisU, axisV;
     ComputeSurfaceTangents(in.INormal, axisU, axisV);
     while (ssltCosWeightedDirectionGenerator.size() <= ticket.subsurfaceRecursionDepth)
-        ssltCosWeightedDirectionGenerator.push_back(GetSubRandomCosWeightedDirectionGenerator(2, 32767));
+        ssltCosWeightedDirectionGenerator.push_back(GetSubRandomCosWeightedDirectionGenerator(2));
     Vector3d direction = (*(ssltCosWeightedDirectionGenerator[ticket.subsurfaceRecursionDepth]))();
     double cos_in = direction.y(); // cosine of angle between normal and random vector
     Vector3d vIn = in.INormal*cos_in + axisU*direction.x() + axisV*direction.z();
@@ -4944,6 +3704,8 @@
     Ray ambientray = Ray(ticket, in.IPoint, vIn, Ray::OtherRay); // TODO FIXME - [CLi] check whether ray type is suitable
     RGBColour ambientcolour;
     TraceRay(ambientray, ambientcolour, weight, false);
+    if (!ambientcolour.IsSane())
+        return;
 
     // Don't calculate anything more if there's no light input
     if(ambientcolour.IsNearZero(EPSILON))
@@ -4961,7 +3723,6 @@
         assert (ambientcolour[j] >= 0);
         Total_Colour[j] += ambientcolour[j];
     }
->>>>>>> 58e27fe4
 #else
     RGBColour ambientcolour;
     // TODO FIXME - should support pertubed normals
@@ -4985,34 +3746,19 @@
     int NumSamplesDiffuse = sceneData->subsurfaceSamplesDiffuse;
     int NumSamplesSingle  = sceneData->subsurfaceSamplesSingle;
 
-<<<<<<< HEAD
-	if (Eye.IsPretraceRay())
-	{
-		NumSamplesDiffuse = 1;
-		NumSamplesSingle  = 1;
-	}
-	else if (ticket.stochasticCount > 0)
-	{
-		NumSamplesDiffuse = (NumSamplesDiffuse-1) / ticket.stochasticCount + 1;
-		NumSamplesSingle  = (NumSamplesSingle -1) / ticket.stochasticCount + 1;
-	}
-
-	ticket.subsurfaceRecursionDepth ++;
-	ticket.stochasticDepth ++;
-=======
-    // TODO FIXME - this is hard-coded for now
-    if (Eye.GetTicket().subsurfaceRecursionDepth >= 2)
-        return;
-    else if (Eye.GetTicket().subsurfaceRecursionDepth == 1)
+    if (Eye.IsPretraceRay())
     {
         NumSamplesDiffuse = 1;
         NumSamplesSingle  = 1;
-        //NumSamplesDiffuse = (int)ceil(sqrt(NumSamplesDiffuse));
-        //NumSamplesSingle  = (int)ceil(sqrt(NumSamplesSingle));
+    }
+    else if (Eye.GetTicket().stochasticCount > 0)
+    {
+        NumSamplesDiffuse = (NumSamplesDiffuse-1) / Eye.GetTicket().stochasticCount + 1;
+        NumSamplesSingle  = (NumSamplesSingle -1) / Eye.GetTicket().stochasticCount + 1;
     }
 
     Eye.GetTicket().subsurfaceRecursionDepth++;
->>>>>>> 58e27fe4
+    Eye.GetTicket().stochasticDepth ++;
 
     LightSource Light_Source;
 
@@ -5050,74 +3796,6 @@
 
 #if 1
 
-<<<<<<< HEAD
-	// colour dependent diffuse contribution
-
-	double      sampleArea;
-	double      weight;
-	double      weightSum;
-	double      sigma_a_mean        = sigma_a.greyscale(); // TODO FIXME - use a "fair" average of all three color channels
-	double      sigma_prime_s_mean  = sigma_prime_s.greyscale(); // TODO FIXME - use a "fair" average of all three color channels
-	double      sigma_prime_t_mean  = sigma_a_mean + sigma_prime_s_mean;
-	double      sigma_tr_mean_sqr   = sigma_a_mean * sigma_prime_t_mean * 3.0;
-	double      sigma_tr_mean       = sqrt(sigma_tr_mean_sqr);
-	int         trueNumSamples;
-
-	bool radiosity_needed = (sceneData->radiositySettings.radiosityEnabled == true) &&
-	                        (sceneData->subsurfaceUseRadiosity == true) &&
-	                        (radiosity.CheckRadiosityTraceLevel(ticket) == true) &&
-	                        (Test_Flag(out.Object, IGNORE_RADIOSITY_FLAG) == false);
-
-	Vector3d sampleBase;
-	ComputeDiffuseSampleBase(sampleBase, out, vOut, 1.0 / (sigma_prime_t_mean * sceneData->mmPerUnit), ticket);
-
-	weightSum = 0.0;
-	trueNumSamples = 0;
-
-	ticket.stochasticCount *= NumSamplesDiffuse;
-
-	for (int i = 0; i < NumSamplesDiffuse; i++)
-	{
-		Intersection in;
-		ComputeDiffuseSamplePoint(sampleBase, in, sampleArea, ticket);
-
-		// avoid pathological cases
-		if (sampleArea != 0)
-		{
-			weight = sampleArea;
-			weightSum += weight;
-			trueNumSamples ++;
-
-			if (IsSameSSLTObject(in.Object, out.Object))
-			{
-				// radiosity-alike ambient illumination
-				if (radiosity_needed)
-					// shoot just one random ray to account for ambient illumination (we're averaging stuff anyway)
-					ComputeDiffuseAmbientContribution1(out, vOut, in, Total_Colour, sigma_prime_s, sigma_a, eta, weight, ticket);
-
-				// global light sources, if not turned off for this object
-				if((out.Object->Flags & NO_GLOBAL_LIGHTS_FLAG) != NO_GLOBAL_LIGHTS_FLAG)
-				{
-					for(int k = 0; k < threadData->lightSources.size(); k++)
-						ComputeDiffuseContribution1(*threadData->lightSources[k], out, vOut, in, Total_Colour, sigma_prime_s, sigma_a, eta, weight, ticket);
-				}
-
-				// local light sources from a light group, if any
-				if(!out.Object->LLights.empty())
-				{
-					for(int k = 0; k < out.Object->LLights.size(); k++)
-						ComputeDiffuseContribution1(*out.Object->LLights[k], out, vOut, in, Total_Colour, sigma_prime_s, sigma_a, eta, weight, ticket);
-				}
-			}
-			else
-			{
-				// TODO - what's the proper thing to do?
-			}
-		}
-	}
-	if (trueNumSamples > 0)
-		Total_Colour /= trueNumSamples;
-=======
     // colour dependent diffuse contribution
 
     double      sampleArea;
@@ -5141,6 +3819,8 @@
     weightSum = 0.0;
     trueNumSamples = 0;
 
+    Eye.GetTicket().stochasticCount *= NumSamplesDiffuse;
+
     for (int i = 0; i < NumSamplesDiffuse; i++)
     {
         Intersection in;
@@ -5182,26 +3862,16 @@
     }
     if (trueNumSamples > 0)
         Total_Colour /= trueNumSamples;
->>>>>>> 58e27fe4
-
-	ticket.stochasticCount /= NumSamplesDiffuse;
+
+    Eye.GetTicket().stochasticCount /= NumSamplesDiffuse;
 
 #endif
 
-<<<<<<< HEAD
-	Vector3d refractedEye;
-	if (SSLTComputeRefractedDirection(Vector3d(Eye.Direction), Vector3d(out.INormal), 1.0/eta, refractedEye))
-	{
-		Ray refractedEyeRay(out.IPoint, *refractedEye);
-		refractedEyeRay.subFrameTime = ticket.subFrameTime;
-		Intersection unscatteredIn;
-=======
     Vector3d refractedEye;
     if (SSLTComputeRefractedDirection(Eye.Direction, out.INormal, 1.0/eta, refractedEye))
     {
         Ray refractedEyeRay(Eye.GetTicket(), out.IPoint, refractedEye);
         Intersection unscatteredIn;
->>>>>>> 58e27fe4
 
         double dist;
 
@@ -5221,19 +3891,8 @@
 
         // colour dependent single scattering contribution
 
-<<<<<<< HEAD
-		ticket.stochasticCount *= NumSamplesSingle;
-
-		for (int i = 0; i < NumSamplesSingle; i++)
-		{
-			for (int j = 0; j < 3; j ++)
-			{
-				RGBColour temp;
-				ComputeSingleScatteringContribution(out, dist, theta_out, cos_out_prime, refractedEye, sigma_t_xo[j], sigma_s[j], temp, eta, ticket);
-				Total_Colour[j] += temp[j] / NumSamplesSingle;
-			}
-		}
-=======
+        Eye.GetTicket().stochasticCount *= NumSamplesSingle;
+
         for (int i = 0; i < NumSamplesSingle; i++)
         {
             for (int j = 0; j < 3; j ++)
@@ -5243,52 +3902,13 @@
                 Total_Colour[j] += temp[j] / NumSamplesSingle;
             }
         }
->>>>>>> 58e27fe4
-
-		ticket.stochasticCount /= NumSamplesSingle;
+
+        Eye.GetTicket().stochasticCount /= NumSamplesSingle;
 
 #endif
 
 #if 1
 
-<<<<<<< HEAD
-		// colour dependent unscattered contribution
-
-		// Trace refracted ray.
-		RGBColour tempcolor;
-
-		// TODO FIXME - account for fresnel attenuation at interfaces
-		DblRGBColour att = exp(-sigma_prime_t * dist); // TODO should be sigma_t
-		weight = att.weightMax();
-		if (weight > ticket.adcBailout)
-		{
-			if (!found)
-			{
-				// TODO - trace the ray to the background?
-			}
-			else if (IsSameSSLTObject(unscatteredIn.Object, out.Object))
-			{
-				unscatteredIn.Object->Normal(unscatteredIn.INormal, &unscatteredIn, threadData);
-				if (dot(refractedEye, Vector3d(unscatteredIn.INormal)) > 0)
-					VScaleEq(unscatteredIn.INormal, -1.0);
-				Vector3d doubleRefractedEye;
-				if (SSLTComputeRefractedDirection(refractedEye, Vector3d(unscatteredIn.INormal), eta, doubleRefractedEye))
-				{
-					Ray doubleRefractedEyeRay(refractedEyeRay);
-					doubleRefractedEyeRay.SetFlags(Ray::RefractionRay, refractedEyeRay);
-					Assign_Vector(doubleRefractedEyeRay.Origin, unscatteredIn.IPoint);
-					Assign_Vector(doubleRefractedEyeRay.Direction, *(doubleRefractedEye));
-					TraceRay(doubleRefractedEyeRay, tempcolor, weight, ticket, false);
-					if (tempcolor.isSane())
-						Total_Colour += RGBColour(DblRGBColour(tempcolor) * att);
-				}
-			}
-			else
-			{
-				// TODO - trace the ray into that object (if it is transparent)
-			}
-		}
-=======
         // colour dependent unscattered contribution
 
         // Trace refracted ray.
@@ -5316,7 +3936,8 @@
                     doubleRefractedEyeRay.Origin = unscatteredIn.IPoint;
                     doubleRefractedEyeRay.Direction = doubleRefractedEye;
                     TraceRay(doubleRefractedEyeRay, tempcolor, weight, false);
-                    Total_Colour += RGBColour(PreciseRGBColour(tempcolor) * att);
+                    if (tempcolor.IsSane())
+                        Total_Colour += RGBColour(PreciseRGBColour(tempcolor) * att);
                 }
             }
             else
@@ -5324,7 +3945,6 @@
                 // TODO - trace the ray into that object (if it is transparent)
             }
         }
->>>>>>> 58e27fe4
 
 #endif
 
@@ -5332,12 +3952,8 @@
 
     Final_Colour += Total_Colour;
 
-<<<<<<< HEAD
-	ticket.subsurfaceRecursionDepth --;
-	ticket.stochasticDepth --;
-=======
     Eye.GetTicket().subsurfaceRecursionDepth--;
->>>>>>> 58e27fe4
+    Eye.GetTicket().stochasticDepth --;
 }
 
 } // end of namespace