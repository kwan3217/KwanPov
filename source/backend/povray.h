--- conflicted
+++ resolved
@@ -8,7 +8,8 @@
 /// Rendering is controlled by the classes provided in the frontend
 /// files.
 ///
-<<<<<<< HEAD
+/// This file also contains version information strings.
+///
 /// @copyright
 /// @parblock
 ///
@@ -16,26 +17,11 @@
 /// Copyright 2013-2014 Christoph Lipka.
 ///
 /// UberPOV is free software: you can redistribute it and/or modify
-=======
-/// This file also contains version information strings.
-///
-/// @copyright
-/// @parblock
-///
-/// Persistence of Vision Ray Tracer ('POV-Ray') version 3.7.
-/// Copyright 1991-2014 Persistence of Vision Raytracer Pty. Ltd.
-///
-/// POV-Ray is free software: you can redistribute it and/or modify
->>>>>>> 70c5ab77
 /// it under the terms of the GNU Affero General Public License as
 /// published by the Free Software Foundation, either version 3 of the
 /// License, or (at your option) any later version.
 ///
-<<<<<<< HEAD
 /// UberPOV is distributed in the hope that it will be useful,
-=======
-/// POV-Ray is distributed in the hope that it will be useful,
->>>>>>> 70c5ab77
 /// but WITHOUT ANY WARRANTY; without even the implied warranty of
 /// MERCHANTABILITY or FITNESS FOR A PARTICULAR PURPOSE.  See the
 /// GNU Affero General Public License for more details.
@@ -43,15 +29,12 @@
 /// You should have received a copy of the GNU Affero General Public License
 /// along with this program.  If not, see <http://www.gnu.org/licenses/>.
 ///
-<<<<<<< HEAD
 /// ---------------------------------------------------------------------------
 ///
 /// UberPOV is based on the popular Persistence of Vision Ray Tracer
 /// ('POV-Ray') version 3.7, Copyright 1991-2013 Persistence of Vision
 /// Raytracer Pty. Ltd.
 ///
-=======
->>>>>>> 70c5ab77
 /// ----------------------------------------------------------------------------
 ///
 /// POV-Ray is based on the popular DKB raytracer version 2.12.
@@ -60,15 +43,11 @@
 ///
 /// @endparblock
 ///
-<<<<<<< HEAD
 //******************************************************************************
-=======
-//*******************************************************************************
 
 /// @file
 /// @todo   Maybe we want to move the version information stuff to a separate file,
 ///         preferably in the `base` directory.
->>>>>>> 70c5ab77
 
 #ifndef POVRAY_BACKEND_POVRAY_H
 #define POVRAY_BACKEND_POVRAY_H
@@ -112,26 +91,15 @@
 
 // POV-Ray version and copyright message macros
 
+#if POV_RAY_IS_OFFICIAL == 1
+#define POV_RAY_VERSION "3.7.0"
+#else
+#define POV_RAY_VERSION "3.7.0.unofficial"
+#endif
+
 #define POV_RAY_COPYRIGHT "Copyright 1991-2013 Persistence of Vision Raytracer Pty. Ltd."
-#define OFFICIAL_VERSION_STRING "3.7.1"
-#define OFFICIAL_VERSION_NUMBER 371
-#define OFFICIAL_VERSION_NUMBER_HEX 0x0371
-
-#define POV_RAY_PRERELEASE "alpha.7681844"
-
-#if POV_RAY_IS_OFFICIAL == 1
-#ifdef POV_RAY_PRERELEASE
-#define POV_RAY_VERSION OFFICIAL_VERSION_STRING "-" POV_RAY_PRERELEASE
-#else
-#define POV_RAY_VERSION OFFICIAL_VERSION_STRING
-#endif
-#else
-#ifdef POV_RAY_PRERELEASE
-#define POV_RAY_VERSION OFFICIAL_VERSION_STRING "-" POV_RAY_PRERELEASE ".unofficial"
-#else
-#define POV_RAY_VERSION OFFICIAL_VERSION_STRING "-unofficial"
-#endif
-#endif
+#define OFFICIAL_VERSION_NUMBER 370
+#define OFFICIAL_VERSION_NUMBER_HEX 0x0370
 
 
 #ifdef BRANCH_NAME
