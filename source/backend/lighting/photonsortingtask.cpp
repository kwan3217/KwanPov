--- conflicted
+++ resolved
@@ -10,11 +10,7 @@
 /// @parblock
 ///
 /// UberPOV Raytracer version 1.37.
-<<<<<<< HEAD
-/// Portions Copyright 2013-2014 Christoph Lipka.
-=======
 /// Portions Copyright 2013-2015 Christoph Lipka.
->>>>>>> 0049910b
 ///
 /// UberPOV 1.37 is an experimental unofficial branch of POV-Ray 3.7, and is
 /// subject to the same licensing terms and conditions.
@@ -22,11 +18,7 @@
 /// ----------------------------------------------------------------------------
 ///
 /// Persistence of Vision Ray Tracer ('POV-Ray') version 3.7.
-<<<<<<< HEAD
-/// Copyright 1991-2013 Persistence of Vision Raytracer Pty. Ltd.
-=======
 /// Copyright 1991-2015 Persistence of Vision Raytracer Pty. Ltd.
->>>>>>> 0049910b
 ///
 /// POV-Ray is free software: you can redistribute it and/or modify
 /// it under the terms of the GNU Affero General Public License as
@@ -50,29 +42,17 @@
 /// @endparblock
 ///
 //*******************************************************************************
-<<<<<<< HEAD
-=======
 
 #include <algorithm>
->>>>>>> 0049910b
 
 // frame.h must always be the first POV file included (pulls in platform config)
 #include "backend/frame.h"
 #include "backend/lighting/photonsortingtask.h"
 
-<<<<<<< HEAD
-#include "base/povms.h"
-#include "base/povmsgid.h"
-#include "backend/bounding/bbox.h"
-#include "backend/lighting/point.h"
-#include "backend/lighting/photonshootingstrategy.h"
-#include "backend/math/vector.h"
-=======
 
 #include "backend/bounding/bbox.h"
 #include "backend/lighting/photonshootingstrategy.h"
 #include "backend/lighting/point.h"
->>>>>>> 0049910b
 #include "backend/math/matrices.h"
 #include "backend/render/rendertask.h"
 #include "backend/scene/objects.h"
@@ -100,18 +80,10 @@
       4) clean up memory (delete the non-merged maps and delete the strategy)
 */
 PhotonSortingTask::PhotonSortingTask(ViewData *vd, const vector<PhotonMap*>& surfaceMaps, const vector<PhotonMap*>& mediaMaps, PhotonShootingStrategy* strategy, size_t seed) :
-<<<<<<< HEAD
-    RenderTask(vd, seed),
-    surfaceMaps(surfaceMaps),
-    mediaMaps(mediaMaps),
-    strategy(strategy),
-    messageFactory(10, 370, "Photon", vd->GetSceneData()->backendAddress, vd->GetSceneData()->frontendAddress, vd->GetSceneData()->sceneId, 0), // TODO FIXME - Values need to come from the correct place!
-=======
     RenderTask(vd, seed, "Photon"),
     surfaceMaps(surfaceMaps),
     mediaMaps(mediaMaps),
     strategy(strategy),
->>>>>>> 0049910b
     cooperate(*this)
 {
 }
@@ -235,21 +207,13 @@
             /* status bar for user */
 //          Send_Progress("Saving Photon Maps", PROGRESS_SAVING_PHOTON_MAPS);
             if (!this->save())
-<<<<<<< HEAD
-                messageFactory.Warning(0,"Could not save photon map.");
-=======
                 messageFactory.Warning(kWarningGeneral,"Could not save photon map.");
->>>>>>> 0049910b
         }
     }
     else
     {
         if (GetSceneData()->photonSettings.fileName && !GetSceneData()->photonSettings.loadFile)
-<<<<<<< HEAD
-            messageFactory.Warning(0,"Could not save photon map - no photons!");
-=======
             messageFactory.Warning(kWarningGeneral,"Could not save photon map - no photons!");
->>>>>>> 0049910b
     }
 }
 
@@ -377,11 +341,7 @@
 
     if (!GetSceneData()->photonSettings.photonsEnabled) return 0;
 
-<<<<<<< HEAD
-    messageFactory.Warning(0,"Starting the load of photon file %s\n",GetSceneData()->photonSettings.fileName);
-=======
     messageFactory.Warning(kWarningGeneral,"Starting the load of photon file %s\n",GetSceneData()->photonSettings.fileName);
->>>>>>> 0049910b
 
     f = fopen(GetSceneData()->photonSettings.fileName, "rb");
     if (!f) return 0;
