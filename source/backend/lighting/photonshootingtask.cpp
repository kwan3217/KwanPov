--- conflicted
+++ resolved
@@ -8,11 +8,7 @@
 /// @parblock
 ///
 /// UberPOV Raytracer version 1.37.
-<<<<<<< HEAD
-/// Portions Copyright 2013-2014 Christoph Lipka.
-=======
 /// Portions Copyright 2013-2015 Christoph Lipka.
->>>>>>> 0049910b
 ///
 /// UberPOV 1.37 is an experimental unofficial branch of POV-Ray 3.7, and is
 /// subject to the same licensing terms and conditions.
@@ -74,11 +70,7 @@
 {
 
 PhotonShootingTask::PhotonShootingTask(ViewData *vd, PhotonShootingStrategy* strategy, size_t seed) :
-<<<<<<< HEAD
-    RenderTask(vd, seed),
-=======
     RenderTask(vd, seed, "Photon"),
->>>>>>> 0049910b
     trace(vd->GetSceneData(), GetViewDataPtr(), vd->GetSceneData()->photonSettings.Max_Trace_Level,
           vd->GetSceneData()->photonSettings.adcBailout, vd->GetQualityFeatureFlags(), cooperate),
     rands(0.0, 1.0, 32768),
