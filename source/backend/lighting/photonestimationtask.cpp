//******************************************************************************
///
/// @file backend/lighting/photonestimationtask.cpp
///
/// This module implements Photon Mapping.
///
/// @author Nathan Kopp
///
/// @copyright
/// @parblock
///
/// UberPOV Raytracer version 1.37.
<<<<<<< HEAD
/// Portions Copyright 2013-2014 Christoph Lipka.
=======
/// Portions Copyright 2013-2015 Christoph Lipka.
>>>>>>> 0049910b
///
/// UberPOV 1.37 is an experimental unofficial branch of POV-Ray 3.7, and is
/// subject to the same licensing terms and conditions.
///
/// ----------------------------------------------------------------------------
///
/// Persistence of Vision Ray Tracer ('POV-Ray') version 3.7.
<<<<<<< HEAD
/// Copyright 1991-2013 Persistence of Vision Raytracer Pty. Ltd.
=======
/// Copyright 1991-2015 Persistence of Vision Raytracer Pty. Ltd.
>>>>>>> 0049910b
///
/// POV-Ray is free software: you can redistribute it and/or modify
/// it under the terms of the GNU Affero General Public License as
/// published by the Free Software Foundation, either version 3 of the
/// License, or (at your option) any later version.
///
/// POV-Ray is distributed in the hope that it will be useful,
/// but WITHOUT ANY WARRANTY; without even the implied warranty of
/// MERCHANTABILITY or FITNESS FOR A PARTICULAR PURPOSE.  See the
/// GNU Affero General Public License for more details.
///
/// You should have received a copy of the GNU Affero General Public License
/// along with this program.  If not, see <http://www.gnu.org/licenses/>.
///
/// ----------------------------------------------------------------------------
///
/// POV-Ray is based on the popular DKB raytracer version 2.12.
/// DKBTrace was originally written by David K. Buck.
/// DKBTrace Ver 2.0-2.12 were written by David K. Buck & Aaron A. Collins.
///
/// @endparblock
///
//*******************************************************************************
<<<<<<< HEAD
=======

#include <algorithm>
>>>>>>> 0049910b

// frame.h must always be the first POV file included (pulls in platform config)
#include "backend/frame.h"
#include "backend/lighting/photonestimationtask.h"

<<<<<<< HEAD
#include "base/povms.h"
#include "base/povmsgid.h"
=======
>>>>>>> 0049910b
#include "backend/bounding/bbox.h"
#include "backend/lighting/point.h"
#include "backend/math/matrices.h"
#include "backend/math/vector.h"
#include "backend/scene/objects.h"
#include "backend/scene/scene.h"
#include "backend/scene/threaddata.h"
#include "backend/scene/view.h"
#include "backend/shape/csg.h"
#include "backend/support/msgutil.h"
#include "backend/support/octree.h"
<<<<<<< HEAD
=======
#include "base/povms.h"
#include "base/povmsgid.h"
>>>>>>> 0049910b
#include "lightgrp.h"

// this must be the last file included
#include "base/povdebug.h"

namespace pov
{

PhotonEstimationTask::PhotonEstimationTask(ViewData *vd, size_t seed) :
<<<<<<< HEAD
    RenderTask(vd, seed),
=======
    RenderTask(vd, seed, "Photon"),
>>>>>>> 0049910b
    cooperate(*this)
{
    photonCountEstimate = 0;
}

PhotonEstimationTask::~PhotonEstimationTask()
{
}


void PhotonEstimationTask::Run()
{
    // quit right away if photons not enabled
    if (!GetSceneData()->photonSettings.photonsEnabled) return;

    if (GetSceneData()->photonSettings.surfaceCount==0) return;

    Cooperate();

    //  COUNT THE PHOTONS
    DBL factor;
    photonCountEstimate = 0.0;

    // global lights
    GetViewDataPtr()->Light_Is_Global = true;
    for(vector<LightSource *>::iterator Light = GetSceneData()->lightSources.begin(); Light != GetSceneData()->lightSources.end(); Light++)
    {
        if((*Light)->Light_Type != FILL_LIGHT_SOURCE)
            SearchThroughObjectsEstimatePhotons(GetSceneData()->objects, *Light);
    }

    // light_group lights
    /*
    TODO
    renderer->sceneData->photonSettings.Light_Is_Global = false;
    for(vector<LightSource *>::iterator Light_Group_Light = renderer->sceneData->lightGroupLights.begin(); Light_Group_Light != renderer->sceneData->lightGroupLights.end(); Light_Group_Light++)
    {
        Light = Light_Group_Light->Light;
        if (Light->Light_Type != FILL_LightSource)
        {
            SearchThroughObjectsEstimatePhotons(GetSceneData()->objects, *Light);
        }
    }
    */

    factor = (DBL)photonCountEstimate/GetSceneData()->photonSettings.surfaceCount;
    factor = sqrt(factor);
    GetSceneData()->photonSettings.surfaceSeparation *= factor;


    // good idea to make sure all warnings and errors arrive frontend now [trf]
    Cooperate();
}

void PhotonEstimationTask::Stopped()
{
    // nothing to do for now [trf]
}

void PhotonEstimationTask::Finish()
{
    GetViewDataPtr()->timeType = SceneThreadData::kPhotonTime;
    GetViewDataPtr()->realTime = ConsumedRealTime();
    GetViewDataPtr()->cpuTime = ConsumedCPUTime();
}


void PhotonEstimationTask::SearchThroughObjectsEstimatePhotons(vector<ObjectPtr>& Objects, LightSource *Light)
{
    ViewThreadData *renderDataPtr = GetViewDataPtr();
    shared_ptr<SceneData> sceneData = GetSceneData();

    /* check this object and all siblings */
    for(vector<ObjectPtr>::iterator Sib = Objects.begin(); Sib != Objects.end(); Sib++)
    {
        if(Test_Flag((*Sib), PH_TARGET_FLAG) &&
            !((*Sib)->Type & LIGHT_SOURCE_OBJECT))
        {
            /* do not shoot photons if global lights are turned off for ObjectPtr */
            if(!Test_Flag((*Sib), NO_GLOBAL_LIGHTS_FLAG))
            {
                EstimatePhotonsForObjectAndLight((*Sib), Light);
            }

            Cooperate();
        }
        /* if it has children, check them too */
        else if(((*Sib)->Type & IS_COMPOUND_OBJECT))
        {
            SearchThroughObjectsEstimatePhotons((reinterpret_cast<CSG *>(*Sib))->children, Light);
        }
    }
}

void PhotonEstimationTask::EstimatePhotonsForObjectAndLight(ObjectPtr Object, LightSource *Light)
{
    int mergedFlags=0;             /* merged flags to see if we should shoot photons */
    ViewThreadData *renderDataPtr = GetViewDataPtr();

    /* first, check on various flags... make sure all is a go for this ObjectPtr */
    LightTargetCombo combo(Light,Object);
    mergedFlags = combo.computeMergedFlags();

    if (!( ((mergedFlags & PH_RFR_ON_FLAG) && !(mergedFlags & PH_RFR_OFF_FLAG)) ||
           ((mergedFlags & PH_RFL_ON_FLAG) && !(mergedFlags & PH_RFL_OFF_FLAG)) ))
        /* it is a no-go for this object... bail out now */
        return;

    if(!Object) return;

    ShootingDirection shootingDirection(Light,Object);
    shootingDirection.compute();

    /* calculate the spacial separation (spread) */
    renderDataPtr->photonSpread = combo.target->Ph_Density*GetSceneData()->photonSettings.surfaceSeparation;

    /* if rays aren't parallel, divide by dist so we get separation at a distance of 1 unit */
    if (!combo.light->Parallel)
    {
        renderDataPtr->photonSpread /= shootingDirection.dist;
    }

    /* try to guess the number of photons */
    DBL x=shootingDirection.rad / (combo.target->Ph_Density*GetSceneData()->photonSettings.surfaceSeparation);
    x=x*x*M_PI;

    if ( ((mergedFlags & PH_RFR_ON_FLAG) && !(mergedFlags & PH_RFR_OFF_FLAG)) &&
         ((mergedFlags & PH_RFL_ON_FLAG) && !(mergedFlags & PH_RFL_OFF_FLAG)) )
    {
        x *= 1.5;  /* assume 2 times as many photons with both reflection & refraction */
    }

    if ( !Test_Flag(combo.target, PH_IGNORE_PHOTONS_FLAG) )
    {
        if ( ((mergedFlags & PH_RFR_ON_FLAG) && !(mergedFlags & PH_RFR_OFF_FLAG)) )
        {
            if ( ((mergedFlags & PH_RFL_ON_FLAG) && !(mergedFlags & PH_RFL_OFF_FLAG)) )
                x *= 3;  /* assume 3 times as many photons if ignore_photons not used */
            else
                x *= 2;  /* assume less for only refraction */
        }
    }

    x *= 0.5;  /* assume 1/2 of photons hit target ObjectPtr */

    photonCountEstimate += x;
}

}<|MERGE_RESOLUTION|>--- conflicted
+++ resolved
@@ -10,11 +10,7 @@
 /// @parblock
 ///
 /// UberPOV Raytracer version 1.37.
-<<<<<<< HEAD
-/// Portions Copyright 2013-2014 Christoph Lipka.
-=======
 /// Portions Copyright 2013-2015 Christoph Lipka.
->>>>>>> 0049910b
 ///
 /// UberPOV 1.37 is an experimental unofficial branch of POV-Ray 3.7, and is
 /// subject to the same licensing terms and conditions.
@@ -22,11 +18,7 @@
 /// ----------------------------------------------------------------------------
 ///
 /// Persistence of Vision Ray Tracer ('POV-Ray') version 3.7.
-<<<<<<< HEAD
-/// Copyright 1991-2013 Persistence of Vision Raytracer Pty. Ltd.
-=======
 /// Copyright 1991-2015 Persistence of Vision Raytracer Pty. Ltd.
->>>>>>> 0049910b
 ///
 /// POV-Ray is free software: you can redistribute it and/or modify
 /// it under the terms of the GNU Affero General Public License as
@@ -50,25 +42,16 @@
 /// @endparblock
 ///
 //*******************************************************************************
-<<<<<<< HEAD
-=======
 
 #include <algorithm>
->>>>>>> 0049910b
 
 // frame.h must always be the first POV file included (pulls in platform config)
 #include "backend/frame.h"
 #include "backend/lighting/photonestimationtask.h"
 
-<<<<<<< HEAD
-#include "base/povms.h"
-#include "base/povmsgid.h"
-=======
->>>>>>> 0049910b
 #include "backend/bounding/bbox.h"
 #include "backend/lighting/point.h"
 #include "backend/math/matrices.h"
-#include "backend/math/vector.h"
 #include "backend/scene/objects.h"
 #include "backend/scene/scene.h"
 #include "backend/scene/threaddata.h"
@@ -76,11 +59,8 @@
 #include "backend/shape/csg.h"
 #include "backend/support/msgutil.h"
 #include "backend/support/octree.h"
-<<<<<<< HEAD
-=======
 #include "base/povms.h"
 #include "base/povmsgid.h"
->>>>>>> 0049910b
 #include "lightgrp.h"
 
 // this must be the last file included
@@ -90,11 +70,7 @@
 {
 
 PhotonEstimationTask::PhotonEstimationTask(ViewData *vd, size_t seed) :
-<<<<<<< HEAD
-    RenderTask(vd, seed),
-=======
     RenderTask(vd, seed, "Photon"),
->>>>>>> 0049910b
     cooperate(*this)
 {
     photonCountEstimate = 0;
