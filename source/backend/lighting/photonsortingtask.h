//******************************************************************************
///
/// @file backend/lighting/photonsortingtask.h
///
/// @todo   What's in here?
///
/// @copyright
/// @parblock
///
/// UberPOV Raytracer version 1.37.
<<<<<<< HEAD
/// Portions Copyright 2013-2014 Christoph Lipka.
=======
/// Portions Copyright 2013-2015 Christoph Lipka.
>>>>>>> 0049910b
///
/// UberPOV 1.37 is an experimental unofficial branch of POV-Ray 3.7, and is
/// subject to the same licensing terms and conditions.
///
/// ----------------------------------------------------------------------------
///
/// Persistence of Vision Ray Tracer ('POV-Ray') version 3.7.
<<<<<<< HEAD
/// Copyright 1991-2013 Persistence of Vision Raytracer Pty. Ltd.
=======
/// Copyright 1991-2015 Persistence of Vision Raytracer Pty. Ltd.
>>>>>>> 0049910b
///
/// POV-Ray is free software: you can redistribute it and/or modify
/// it under the terms of the GNU Affero General Public License as
/// published by the Free Software Foundation, either version 3 of the
/// License, or (at your option) any later version.
///
/// POV-Ray is distributed in the hope that it will be useful,
/// but WITHOUT ANY WARRANTY; without even the implied warranty of
/// MERCHANTABILITY or FITNESS FOR A PARTICULAR PURPOSE.  See the
/// GNU Affero General Public License for more details.
///
/// You should have received a copy of the GNU Affero General Public License
/// along with this program.  If not, see <http://www.gnu.org/licenses/>.
///
/// ----------------------------------------------------------------------------
///
/// POV-Ray is based on the popular DKB raytracer version 2.12.
/// DKBTrace was originally written by David K. Buck.
/// DKBTrace Ver 2.0-2.12 were written by David K. Buck & Aaron A. Collins.
///
/// @endparblock
///
//*******************************************************************************

#ifndef PHOTONSORTINGTASK_H
#define PHOTONSORTINGTASK_H

#include "backend/frame.h"
<<<<<<< HEAD
#include "backend/colour/colutils.h"
#include "backend/control/messagefactory.h"
#include "backend/lighting/photons.h"
#include "backend/parser/parse.h"
=======
>>>>>>> 0049910b
#include "backend/render/rendertask.h"
#include "backend/render/trace.h"

namespace pov
{

using namespace pov_base;

class PhotonMap;
class PhotonShootingStrategy;

class PhotonSortingTask : public RenderTask
{
    public:
<<<<<<< HEAD
        MessageFactory messageFactory;
=======
>>>>>>> 0049910b
        Timer timer;

        vector<PhotonMap*> surfaceMaps;
        vector<PhotonMap*> mediaMaps;
        PhotonShootingStrategy* strategy;

        PhotonSortingTask(ViewData *vd, const vector<PhotonMap*>& surfaceMaps, const vector<PhotonMap*>& mediaMaps, PhotonShootingStrategy* strategy, size_t seed);
        ~PhotonSortingTask();

        void Run();
        void Stopped();
        void Finish();

        void SendProgress();

        void sortPhotonMap();
        int save();
        int load();
    private:
        class CooperateFunction : public Trace::CooperateFunctor
        {
            public:
                CooperateFunction(Task& t) : task(t) { }
                virtual void operator()() { task.Cooperate(); }
            private:
                Task& task;
        };

        CooperateFunction cooperate;
};

}
#endif<|MERGE_RESOLUTION|>--- conflicted
+++ resolved
@@ -8,11 +8,7 @@
 /// @parblock
 ///
 /// UberPOV Raytracer version 1.37.
-<<<<<<< HEAD
-/// Portions Copyright 2013-2014 Christoph Lipka.
-=======
 /// Portions Copyright 2013-2015 Christoph Lipka.
->>>>>>> 0049910b
 ///
 /// UberPOV 1.37 is an experimental unofficial branch of POV-Ray 3.7, and is
 /// subject to the same licensing terms and conditions.
@@ -20,11 +16,7 @@
 /// ----------------------------------------------------------------------------
 ///
 /// Persistence of Vision Ray Tracer ('POV-Ray') version 3.7.
-<<<<<<< HEAD
-/// Copyright 1991-2013 Persistence of Vision Raytracer Pty. Ltd.
-=======
 /// Copyright 1991-2015 Persistence of Vision Raytracer Pty. Ltd.
->>>>>>> 0049910b
 ///
 /// POV-Ray is free software: you can redistribute it and/or modify
 /// it under the terms of the GNU Affero General Public License as
@@ -53,13 +45,6 @@
 #define PHOTONSORTINGTASK_H
 
 #include "backend/frame.h"
-<<<<<<< HEAD
-#include "backend/colour/colutils.h"
-#include "backend/control/messagefactory.h"
-#include "backend/lighting/photons.h"
-#include "backend/parser/parse.h"
-=======
->>>>>>> 0049910b
 #include "backend/render/rendertask.h"
 #include "backend/render/trace.h"
 
@@ -74,10 +59,6 @@
 class PhotonSortingTask : public RenderTask
 {
     public:
-<<<<<<< HEAD
-        MessageFactory messageFactory;
-=======
->>>>>>> 0049910b
         Timer timer;
 
         vector<PhotonMap*> surfaceMaps;
