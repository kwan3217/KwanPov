<<<<<<< HEAD
/*******************************************************************************
 * radiosity.cpp
 *
 * This file contains radiosity computation task code.
 *
 * ---------------------------------------------------------------------------
 * UberPOV Raytracer version 1.37.
 * Portions Copyright 2013-2014 Christoph Lipka.
 *
 * UberPOV 1.37 is an experimental unofficial branch of POV-Ray 3.7, and is
 * subject to the same licensing terms and conditions.
 * ---------------------------------------------------------------------------
 * Persistence of Vision Ray Tracer ('POV-Ray') version 3.7.
 * Copyright 1991-2013 Persistence of Vision Raytracer Pty. Ltd.
 *
 * POV-Ray is free software: you can redistribute it and/or modify
 * it under the terms of the GNU Affero General Public License as
 * published by the Free Software Foundation, either version 3 of the
 * License, or (at your option) any later version.
 *
 * POV-Ray is distributed in the hope that it will be useful,
 * but WITHOUT ANY WARRANTY; without even the implied warranty of
 * MERCHANTABILITY or FITNESS FOR A PARTICULAR PURPOSE.  See the
 * GNU Affero General Public License for more details.
 *
 * You should have received a copy of the GNU Affero General Public License
 * along with this program.  If not, see <http://www.gnu.org/licenses/>.
 * ---------------------------------------------------------------------------
 * POV-Ray is based on the popular DKB raytracer version 2.12.
 * DKBTrace was originally written by David K. Buck.
 * DKBTrace Ver 2.0-2.12 were written by David K. Buck & Aaron A. Collins.
 * ---------------------------------------------------------------------------
 * $File: N/A $
 * $Revision: N/A $
 * $Change: N/A $
 * $DateTime: N/A $
 * $Author: N/A $
 *******************************************************************************/
=======
//******************************************************************************
///
/// @file backend/lighting/radiosity.cpp
///
/// This file contains radiosity computation task code.
///
/// @copyright
/// @parblock
///
/// Persistence of Vision Ray Tracer ('POV-Ray') version 3.7.
/// Copyright 1991-2014 Persistence of Vision Raytracer Pty. Ltd.
///
/// POV-Ray is free software: you can redistribute it and/or modify
/// it under the terms of the GNU Affero General Public License as
/// published by the Free Software Foundation, either version 3 of the
/// License, or (at your option) any later version.
///
/// POV-Ray is distributed in the hope that it will be useful,
/// but WITHOUT ANY WARRANTY; without even the implied warranty of
/// MERCHANTABILITY or FITNESS FOR A PARTICULAR PURPOSE.  See the
/// GNU Affero General Public License for more details.
///
/// You should have received a copy of the GNU Affero General Public License
/// along with this program.  If not, see <http://www.gnu.org/licenses/>.
///
/// ----------------------------------------------------------------------------
///
/// POV-Ray is based on the popular DKB raytracer version 2.12.
/// DKBTrace was originally written by David K. Buck.
/// DKBTrace Ver 2.0-2.12 were written by David K. Buck & Aaron A. Collins.
///
/// @endparblock
///
//*******************************************************************************
>>>>>>> 58e27fe4

/************************************************************************
*  Radiosity calculation routies.
*
*  (This does not work the way that most radiosity programs do, but it accomplishes
*  the diffuse interreflection integral the hard way and produces similar results. It
*  is called radiosity here to avoid confusion with ambient and diffuse, which
*  already have well established meanings within POV).
*  Inspired by the paper "A Ray Tracing Solution for Diffuse Interreflection"
*  by Ward, Rubinstein, and Clear, in Siggraph '88 proceedings.
*
*  Basic Idea:  Never use a constant ambient term.  Instead,
*     - For first pixel, cast a whole bunch of rays in different directions
*       from the object intersection point to see what the diffuse illumination
*       really is.  Save this value, after estimating its
*       degree of reusability.  (Method 1)
*     - For second and subsequent pixels,
*         - If there are one or more nearby values already computed,
*           average them and use the result (Method 2), else
*         - Use method 1.
*
*  Implemented by and (c) 1994-6 Jim McElhiney, mcelhiney@acm.org or 71201,1326
*  All standard POV distribution rights granted.  All other rights reserved.
*************************************************************************/

#include <cstring>
#include <algorithm>
#include <boost/thread.hpp>

// frame.h must always be the first POV file included (pulls in platform config)
#include "backend/frame.h"
#include "backend/lighting/radiosity.h"

#include "backend/lighting/photons.h"
#include "backend/math/vector.h"
#include "backend/render/tracetask.h"
#include "backend/scene/view.h"
#include "backend/support/fileutil.h"
#include "backend/support/octree.h"

// this must be the last file included
#include "base/povdebug.h"

namespace pov
{

using namespace pov_base;

extern BYTE_XYZ rad_samples[];

// #define RAD_GRADIENT 1 // [CLi] gradient seems to provide no gain at best, and may actually cause artifacts
// #define SAW_METHOD 1
// #define SAW_METHOD_ROOT 2
// #define SIGMOID_METHOD 1
#define PSEUDO_SIGMOID_METHOD 1
#define IN_FRONT_LIMIT (-0.05)

// #define SHOW_SAMPLE_SPOTS 1 // try this!  bright spots at sample pts
// #define LOW_COUNT_BRIGHT 1  // this will highlight areas of low density if no extra samples are taken in the final pass

// #define RADDEBUG 1

#define OCTREE_PERFORMANCE_DEBUG 1

const DBL AVG_NEAR_EPSILON = 0.000001;
const DBL RAD_EPSILON = 0.001;
const DBL WEIGHT_ERROR_BOUND_OFFSET = 0.25;

const int PRETRACE_STEP_FINAL  = 0;         // dummy value to use instead of pretrace step during final render
const int PRETRACE_STEP_LOADED = SCHAR_MAX; // dummy value to use instead of pretrace step for samples loaded from file

// structure used to gather weighted average during tree traversal
struct WT_AVG
{
    RGBColour Weights_Times_Illuminances; // Aggregates during traversal
    DBL Weights;                          // Aggregates during traversal
    int Weights_Count;                    // Count of points used, aggregates during trav
    int Good_Count;                       // Count of points used, aggregates during trav
    Vector3d P, N;                        // Point and Normal:  input to traverse
    DBL Current_Error_Bound;              // see Radiosity_Error_Bound
    int Pass;                             // Current pass (FINAL_TRACE for final render)
    int TileId;                           // Current tile

    /* [CLi] obsolete
    RGBColour Weight_Times_Illuminance[MAX_NEAREST_COUNT];
    DBL Weight[MAX_NEAREST_COUNT];
    DBL Distance[MAX_NEAREST_COUNT];
    */

#ifdef OCTREE_PERFORMANCE_DEBUG
    int Lookup_Count;           // Count of points supplied by tree lookup
    int AcceptPass_Count;       // Count of points accepted by test for pass & tile ID
    int AcceptQuick_Count;      // Count of points accepted by quick range test
    int AcceptGeometry_Count;   // Count of points accepted by test for interfering geometry
    int AcceptNormal_Count;     // Count of points accepted by surface curvature test
    int AcceptInFront_Count;    // Count of points accepted by "in front" test
    int AcceptEpsilon_Count;    // Count of points accepted by borderline-case test (weight < EPSILON)
#endif
};

inline QualityFlags GetRadiosityQualityFlags(const SceneRadiositySettings& rs, const QualityFlags& basicQualityFlags)
{
    QualityFlags qf = basicQualityFlags;

    qf.areaLights = false; // TODO - in some cases we might want this anyway

    if(!rs.media)
        qf.media = false;

    if(!rs.subsurface)
        qf.subsurface = false;

    return qf;
}

static const unsigned int BLOCK_POOL_UNIT_SIZE = 32;

struct RadiosityCache::BlockPool::PoolUnit
{
    PoolUnit *next;
    ot_block_struct blocks[BLOCK_POOL_UNIT_SIZE];
    PoolUnit(PoolUnit *n) : next(n) { }
};


// --------------------------------------------------------------------------------
//  Compute secondary parameters for the radiosity algorithm
// --------------------------------------------------------------------------------

RadiosityRecursionSettings* SceneRadiositySettings::GetRecursionSettings(bool final) const
{
    RadiosityRecursionSettings* recSettings = new RadiosityRecursionSettings[recursionLimit];

    for (unsigned int depth = 0; depth < recursionLimit; depth ++)
    {
        // --------------------------------------------------------------------------------
        // Number of rays to shoot per sample:
        //  Reduce by factor of 2 per recursion; shoot at least 5 rays
        // Rationale:
        //  The deeper we recurse, the higher the error we can accept; the original paper
        //  by Ward et al. suggests to reduce the number of rays by 50% per bounce, based
        //  on an estimated average reflectivity of 50% throughout the scene; the version
        //  3.6 code enforced a minimum of 5 rays, possibly for some hidden reason, so we
        //  follow this example.
        // Compatibility:
        //  POV-Ray 3.6 reduced by factor 3 for 1st recursion, and again by factor 2 for
        //  2nd recursion, using that same value for all consecutive recursions; in any
        //  case, at least 5 rays were shot.

        recSettings[depth].raysPerSample = max(5, int(count * pow(0.5, (double)depth)));

        // --------------------------------------------------------------------------------
        // Minimum number of samples to re-use to compute a point's diffuse illumination:
        //  Reduce to 2 for 1st recursion, to 1 for all consecutive recursions
        // Rationale:
        //  The rays picking up deeper bounce samples will be more or less random and
        //  averaged anyway, so we can be lazy about this at deeper bounces.
        // Compatibility:
        //  POV-Ray 3.6 reduced to 2 for 1st recursion, 1 for all consecutive recursions

        switch (depth)
        {
            case 0:     recSettings[depth].reuseCount = nearestCount;             break;
            case 1:     recSettings[depth].reuseCount = min(2,(int)nearestCount); break;
            default:    recSettings[depth].reuseCount = 1;                        break;
        }

        // --------------------------------------------------------------------------------
        // Factor governing spacing of samples in general:
        //  Increase by factor of 2.0 per recursion
        // Rationale:
        //  The deeper we recurse, the higher the error we can accept; the original paper
        //  from Ward et al. suggests to increase the error bound by 40% per bounce, based
        //  on an estimated average reflectivity of 50% throughout the scene; however, we
        //  follow the more radical example of POV-Ray 3.6.
        // Compatibility:
        //  POV-Ray 3.6 increased by factor 2 per recursion

        recSettings[depth].errorBoundFactor = 1.0 * pow(2.0, (double)depth);

        // --------------------------------------------------------------------------------
        // Factor governing minimum & maximum spacing of samples:
        //  Increase by factor of 2.0 per recursion
        // Rationale:
        //  The deeper we recurse, the less we want to go into details; The factor is an
        //  arbitrary value. (NOTE: The effect of this *multiplies* with that of
        //  errorBoundFactor!)
        // Compatibility:
        //  POV-Ray 3.6 increased by factor 2 per recursion

        recSettings[depth].minReuseFactor = minimumReuse * pow(2.0, (double)depth);
        recSettings[depth].maxReuseFactor = maximumReuse * pow(2.0, (double)depth);

        // --------------------------------------------------------------------------------
        // Factor governing octree lookup performance:
        //  Set to 1 for top-level samples; set to 8 for 1st and higher recursion
        // Rationale:
        //  Octree lookup performance must be well-balanced between "false positives"
        //  (samples produced by lookup but actually unsuitable for re-use) and "false
        //  negatives" (re-usable samples not found by lookup); false positives will cost
        //  performance, while false negatives will cause artifacts at octree cell bounds.
        //  The higher this number, the more false negatives (but the fewer false positives)
        //  will occur; the lowest sensible value is 1, preventing false negatives
        //  altogether.
        //  For top-level samples we are going for artifact-free render; for any other
        //  recursion depth, we are going for optimum performance. 8 has proven a good
        //  value in this respect.
        // Compatibility:
        //  POV-Ray 3.6 used 1 for top-level samples, increasing by factor of 2 [?] per
        //  recursion; there is reason to believe that this was unintentional.

        if (depth == 0)
            recSettings[depth].octreeOverfillFactor = 1.0;
        else
            recSettings[depth].octreeOverfillFactor = 8.0;

        // --------------------------------------------------------------------------------
        // Base trace level to use for secondary rays:
        //  Set to ~1.5 for top-level samples; increase by ~1.5 per recursion
        // Base weight to use for secondary rays:
        //  Set to 50% * brightness for top-level samples; reduce by factor of
        //  50% * brightness per recursion
        // Rationale:
        //  Radiosity secondary rays should take into account trace level and weight of
        //  primary rays; however, these may be different depending on the path the primary
        //  ray has taken, so estimates must be used instead of the actual values.
        //  Primary rays are expected to come in after 0 or 1 reflections on average, at
        //  an average weight of 50%. The values additionally take into account one trace
        //  level increment per radiosity recursion, and the basic radiosity brightness
        //  factor.
        // Compatibility:
        //  POV-Ray 3.6 used the trace level of the primary ray that happened to cause the
        //  sample to be taken, causing artifacts in scenes with reflective surfaces.

        recSettings[depth].traceLevel = int((1.5 * ((double)depth + 1)));
        recSettings[depth].weight     = pow(0.5 * brightness, (double)depth + 1);

        // --------------------------------------------------------------------------------
        // Precomputed Values:
        //  These are not "tweakables", but instead are just values pre-computed from the
        //  above settings

        recSettings[depth].maxErrorBound       = errorBound * recSettings[depth].errorBoundFactor;
        recSettings[depth].octreeAddressFactor = recSettings[depth].maxErrorBound / recSettings[depth].octreeOverfillFactor;
    }

    return recSettings;
}

RadiosityFunction::RadiosityFunction(shared_ptr<SceneData> sd, TraceThreadData *td, const SceneRadiositySettings& rs,
                                     RadiosityCache& rc, Trace::CooperateFunctor& cf, bool ft, const Vector3d& camera) :
    threadData(td),
    trace(sd, td, GetRadiosityQualityFlags(rs, QualityFlags(9)), cf, media, *this), // TODO FIXME - we can only use hard-coded Level-9 quality because Radiosity happens to be disabled at lower settings!
    media(td, &trace, &photonGatherer),
    photonGatherer(&sd->surfacePhotonMap, sd->photonSettings),
    radiosityCache(rc),
    errorBound(rs.errorBound),
    isFinalTrace(ft),
    cameraPosition(camera),
    pretraceStep(PRETRACE_INVALID),
    recursionParameters(new RecursionParameters[rs.recursionLimit]),
    topLevelQueryCount(0),
    topLevelReuse(0.0),
    tileId(0),
    cacheBlockPool(NULL),
    settings(rs),
    recursionSettings(rs.GetRecursionSettings(ft))
{
    if (!isFinalTrace)
        errorBound *= rs.lowErrorFactor;
}

RadiosityFunction::~RadiosityFunction()
{
    if (cacheBlockPool != NULL) // shouldn't happen normally, but does happen when render is aborted
    {
        radiosityCache.ReleaseBlockPool(cacheBlockPool);
        cacheBlockPool = NULL;
    }

    delete[] recursionSettings;
    delete[] recursionParameters;
}

void RadiosityFunction::GetTopLevelStats(long& queryCount, float& reuse)
{
    queryCount = topLevelQueryCount;
    reuse      = topLevelReuse;
}

void RadiosityFunction::ResetTopLevelStats()
{
    topLevelQueryCount = 0;
    topLevelReuse      = 0.0;
}

void RadiosityFunction::BeforeTile(int id, unsigned int pts)
{
    // TODO - find out why this assertion does not hold true when mosaic pretrace is enabled
    /*
    if (isFinalTrace)
        assert( pts == FINAL_TRACE );
    else
        assert( (pts >= PRETRACE_FIRST) && (pts <= PRETRACE_MAX) );
    */

    // different pretrace step than last tile
    if (pts != pretraceStep)
    {
        // Recursion Level 0
        recursionParameters[0].statsId              = (isFinalTrace ? Radiosity_SamplesTaken_Final_R0 : (IntStatsIndex)(Radiosity_SamplesTaken_PTS1_R0 + min(4u,pts-PRETRACE_FIRST)*5));
        recursionParameters[0].queryCountStatsId    = Radiosity_QueryCount_R0;
        recursionParameters[0].weightStatsId        = Radiosity_Weight_R0;
        // Recursion Level 1+
        for (unsigned int depth = 1; depth < settings.recursionLimit; depth ++)
        {
            recursionParameters[depth].statsId              = (IntStatsIndex)(recursionParameters[0].statsId            + min(4u,depth));
            recursionParameters[depth].queryCountStatsId    = (IntStatsIndex)(recursionParameters[0].queryCountStatsId  + min(4u,depth));
            recursionParameters[depth].weightStatsId        = (FPStatsIndex) (recursionParameters[0].weightStatsId      + min(4u,depth));
        }
    }

    pretraceStep = pts;
    tileId = id;

    // next tile, so we start the sample direction pattern all over again
    for (unsigned int depth = 0; depth < settings.recursionLimit; depth ++)
        recursionParameters[depth].directionGenerator.Reset(settings.directionPoolSize);

    assert (cacheBlockPool == NULL);
    cacheBlockPool = radiosityCache.AcquireBlockPool();
}

void RadiosityFunction::AfterTile()
{
    // release block pool, just in case this happens to be the last tile for this thread
    radiosityCache.ReleaseBlockPool(cacheBlockPool);
    cacheBlockPool = NULL;
}

void RadiosityFunction::ComputeAmbient(const Vector3d& ipoint, const Vector3d& raw_normal, const Vector3d& layer_normal, RGBColour& ambient_colour, DBL weight, TraceTicket& ticket)
{
    DBL temp_error_bound = errorBound;
    const RecursionParameters& param = recursionParameters[ticket.radiosityRecursionDepth];
    const RadiosityRecursionSettings& recSettings = recursionSettings[ticket.radiosityRecursionDepth];
    DBL reuse;

    Vector3d effectiveNormal(settings.normal ? layer_normal : raw_normal);

    threadData->Stats()[param.queryCountStatsId]    ++;
    threadData->Stats()[param.weightStatsId]        += weight;

    // TODO CLARIFY - what exactly is the rationale behind this formula?
    if(weight < WEIGHT_ERROR_BOUND_OFFSET)
        temp_error_bound += (WEIGHT_ERROR_BOUND_OFFSET - weight);

    reuse = radiosityCache.FindReusableBlock(threadData->Stats(), temp_error_bound * recSettings.errorBoundFactor, ipoint, effectiveNormal, ambient_colour, ticket.radiosityRecursionDepth, pretraceStep, tileId);

    if (ticket.radiosityRecursionDepth == 0)
    {
        topLevelQueryCount ++;
        topLevelReuse += reuse*4;
    }

    // allow more samples on final trace (rather than radiosity pretrace) - unless user says not to
    if((reuse*4 >= recSettings.reuseCount) || ((isFinalTrace == true) && (settings.alwaysSample == false) && (reuse > 0)))
    {
        threadData->Stats()[Radiosity_ReuseCount]++;
        if (ticket.radiosityRecursionDepth == 0)
        {
            threadData->Stats()[Radiosity_TopLevel_ReuseCount]++;
        }
        if (isFinalTrace)
        {
            threadData->Stats()[Radiosity_Final_ReuseCount]++;
        }

        #ifdef LOW_COUNT_BRIGHT // this will highlight areas of low density if no extra samples are taken in the final pass - not on by default [trf]
            // use this for testing - it will tell you where too few are found
            if(reuse*4 < param.reuseCount)
                ambient_colour.set(4.0f);
        #endif
    }
    else
    {
        RGBColour tmpColour;
        double quality = GatherLight(ipoint, raw_normal, effectiveNormal, tmpColour, ticket);

        // If we already found samples nearby (and we just decided to take more), make use of them.
        if (reuse > 0)
            ambient_colour = (ambient_colour * reuse + tmpColour * quality) / (reuse + quality);
        else
            ambient_colour = tmpColour;

        reuse += quality;

        threadData->Stats()[Radiosity_GatherCount]++;
        threadData->Stats()[param.statsId]++;
        if (ticket.radiosityRecursionDepth == 0)
        {
            threadData->Stats()[Radiosity_TopLevel_GatherCount]++;
        }
        if (isFinalTrace)
        {
            threadData->Stats()[Radiosity_Final_GatherCount]++;
        }
    }

    ticket.radiosityQuality = min((float)(4*reuse)/recSettings.reuseCount, ticket.radiosityQuality);

    // note grey spelling:  american options structure with worldbeat calculations!
    ambient_colour = (ambient_colour * (1.0f - settings.grayThreshold)) + (settings.grayThreshold * ambient_colour.Greyscale());

    // Scale up by current brightness factor prior to return
    ambient_colour *= settings.brightness;
}

// returns true if radiosity can be traced, false otherwise (that is, if the radiosity max trace level was already reached)
bool RadiosityFunction::CheckRadiosityTraceLevel(const TraceTicket& ticket)
{
    return (ticket.radiosityRecursionDepth < settings.recursionLimit);
}

/*****************************************************************************
*
* FUNCTION
*
*   ra_gather
*
* INPUT
*   ipoint - a point at which the illumination is needed
*   raw_normal - the surface normal (not perturbed by the current layer) at that point
*   illuminance - a place to put the return result
*   weight - the weight of this point in final output, to drive ADC_Bailout
*
* OUTPUT
*   The average colour of light of objects visible from the specified point.
*   The colour is returned in the illuminance parameter.
*
*
* RETURNS
*
* AUTHOUR
*
*   Jim McElhiney
*
* DESCRIPTION
*    Gather up the incident light and average it.
*    Return the results in illuminance, and also cache them for later.
*    Note that last parameter is similar to weight parameter used
*    to control ADC_Bailout as a parameter to Trace(), but it also
*    takes into account that this subsystem calculates only ambient
*    values.  Therefore, coming in at the top level, the value might
*    be 0.3 if the first object hit had an ambient of 0.3, whereas
*    Trace() would have been passed a parameter of 1.0 (since it
*    calculates the whole pixel value).
*
* CHANGES
*
*   --- 1994 : Creation.
*
******************************************************************************/

double RadiosityFunction::GatherLight(const Vector3d& ipoint, const Vector3d& raw_normal, const Vector3d& layer_normal, RGBColour& illuminance, TraceTicket& ticket)
{
<<<<<<< HEAD
	unsigned int cur_sample_count;

	Vector3d direction, up, min_dist_vec;
	int save_Max_Trace_Level;
	RGBColour dxs, dys, dzs;
	RGBColour colour_sums, temp_colour;
	DBL inverse_distance_sum, mean_dist,
	    smallest_dist,
	    sum_of_inverse_dist, sum_of_dist, gradient_count;
	DBL save_adc_bailout;
	DBL save_radiosityQuality;
	unsigned int save_trace_level;
	unsigned int save_stochasticCount;
	unsigned int save_stochasticDepth;
	unsigned int save_subFrameTime;
	RecursionParameters& param = recursionParameters[ticket.radiosityRecursionDepth];
	const RadiosityRecursionSettings& recSettings = recursionSettings[ticket.radiosityRecursionDepth];

	DBL to_eye = Vector3d(this->cameraPosition - ipoint).length();
	DBL reuse_dist_min      = to_eye * recSettings.minReuseFactor;
	DBL maximum_distance    = to_eye * recSettings.maxReuseFactor;
	if (recSettings.maxReuseFactor >= HUGE_VAL)
		maximum_distance = HUGE_VAL;

	cur_sample_count        = recSettings.raysPerSample;

	/* Save some global stuff which we have to change for now */
	save_Max_Trace_Level    = ticket.maxAllowedTraceLevel;
	save_trace_level        = ticket.traceLevel;
	save_adc_bailout        = ticket.adcBailout;
	save_radiosityQuality   = ticket.radiosityQuality;
	save_stochasticCount    = ticket.stochasticCount;
	save_stochasticDepth    = ticket.stochasticDepth;
	save_subFrameTime       = ticket.subFrameTime;

	// adjust the max_trace_level
	// [CLi] Set max trace level to a value independent of "ray history" (except for the current radiosity bounce depth of course),
	// and basically start a new ray from scratch
	ticket.traceLevel           = recSettings.traceLevel;
	ticket.maxAllowedTraceLevel = max(ticket.maxAllowedTraceLevel, ticket.traceLevel + 1);
	ticket.adcBailout           = settings.adcBailout;
	ticket.stochasticDepth      = 1;                // TODO: Review this choice
	ticket.stochasticCount      = cur_sample_count; // TODO: Review this choice

	// Since we'll be calculating averages, zero the accumulators
	inverse_distance_sum = 0.0;

	smallest_dist = BOUND_HUGE;

	DBL weight = max(ticket.adcBailout + EPSILON, recSettings.weight);

	// Initialized the accumulators for the integrals which will be come the rad gradient
	sum_of_inverse_dist = sum_of_dist = gradient_count = 0.0;

	unsigned int okCount = 0;
	unsigned int okCountRaw = 0;
	bool use_raw_normal = similar(raw_normal, layer_normal); // if the normal isn't pertubed, go for the raw normal right away because it makes life easier
	double qualitySum = 0.0;
	param.directionGenerator.InitSequence(cur_sample_count, raw_normal, layer_normal, use_raw_normal);
	for(unsigned int i = 0, hit = 0; i < cur_sample_count; i++)
	{
		bool ray_ok = param.directionGenerator.GetDirection(direction);
		if (!ray_ok && !use_raw_normal)
		{
			// out of good sample directions, but we may still re-try with the raw normal
			use_raw_normal = true;
			param.directionGenerator.InitSequence(cur_sample_count, raw_normal, layer_normal, use_raw_normal);
			ray_ok = param.directionGenerator.GetDirection(direction);
		}
		if (!ray_ok)
			// out of good sample directions, this time really
			break;
		okCount ++;
		if (use_raw_normal) okCountRaw ++;
		ticket.radiosityQuality = 1.0;
		Ray nray(*ipoint, *direction, Ray::OtherRay, false, false, true); // Build a ray pointing in the chosen direction
		ticket.radiosityRecursionDepth++;
		ticket.subFrameTime = 0.5; // TODO - should be random
		ticket.radiosityImportanceQueried = (float)i / (float)(cur_sample_count-1);
		bool alphaBackground = ticket.alphaBackground;
		ticket.alphaBackground = false;
		Colour temp_full_colour;
		nray.subFrameTime = ticket.subFrameTime;
		DBL depth = trace.TraceRay(nray, temp_full_colour, weight, ticket, false); // Go down in recursion, trace the result, and come back up
		RGBColour temp_colour = RGBColour(temp_full_colour);
		ticket.radiosityRecursionDepth--;
		ticket.alphaBackground = alphaBackground;

		// only post-process the current sample ray if it has the appropriate importance (and hasn't returned a bogus colour)
		if ((ticket.radiosityImportanceFound >= ticket.radiosityImportanceQueried)  && temp_colour.isSane())
		{
			DBL quality = ticket.radiosityQuality;
			if (ticket.radiosityImportanceFound < 1.0)
			{
				unsigned int lastI = floor(ticket.radiosityImportanceFound * (cur_sample_count-1));
				quality *= (float)(cur_sample_count) / (float)(lastI+1);
			}

			// NK rad - each sample is limited to a user-specified brightness
			// this is necessary to fix problems splotchiness caused by very
			// bright objects
			// changed lighting.c to ignore phong/specular if tracing radiosity beam
			// TODO FIXME - while the following line is required for backward compatibility, we might consider replacing .max() with .weight(), .weightMax() or .weightMaxAbs() for v3.7.x
			COLC max_ill = temp_colour.max();

			if((max_ill > settings.maxSample) && (settings.maxSample > 0.0))
				temp_colour *= (settings.maxSample / max_ill);

			// suppress rays having encountered low-quality radiosity samples
			qualitySum += quality;
			temp_colour *= quality;
=======
    unsigned int cur_sample_count;

    Vector3d direction, up, min_dist_vec;
    int save_Max_Trace_Level;
    RGBColour dxs, dys, dzs;
    RGBColour colour_sums, temp_colour;
    DBL inverse_distance_sum, mean_dist,
        smallest_dist,
        sum_of_inverse_dist, sum_of_dist, gradient_count;
    DBL save_adc_bailout;
    DBL save_radiosityQuality;
    unsigned int save_trace_level;
    RecursionParameters& param = recursionParameters[ticket.radiosityRecursionDepth];
    const RadiosityRecursionSettings& recSettings = recursionSettings[ticket.radiosityRecursionDepth];

    DBL to_eye = (this->cameraPosition - ipoint).length();
    DBL reuse_dist_min      = to_eye * recSettings.minReuseFactor;
    DBL maximum_distance    = to_eye * recSettings.maxReuseFactor;
    if (recSettings.maxReuseFactor >= HUGE_VAL)
        maximum_distance = HUGE_VAL;

    cur_sample_count        = recSettings.raysPerSample;

    /* Save some global stuff which we have to change for now */
    save_Max_Trace_Level    = ticket.maxAllowedTraceLevel;
    save_trace_level        = ticket.traceLevel;
    save_adc_bailout        = ticket.adcBailout;
    save_radiosityQuality   = ticket.radiosityQuality;

    // adjust the max_trace_level
    // [CLi] Set max trace level to a value independent of "ray history" (except for the current radiosity bounce depth of course),
    // and basically start a new ray from scratch
    ticket.traceLevel           = recSettings.traceLevel;
    ticket.maxAllowedTraceLevel = max(ticket.maxAllowedTraceLevel, ticket.traceLevel + 1);
    ticket.adcBailout           = settings.adcBailout;

    // Since we'll be calculating averages, zero the accumulators
    inverse_distance_sum = 0.0;

    smallest_dist = BOUND_HUGE;

    DBL weight = max(ticket.adcBailout + EPSILON, recSettings.weight);

    // Initialized the accumulators for the integrals which will be come the rad gradient
    sum_of_inverse_dist = sum_of_dist = gradient_count = 0.0;

    unsigned int okCount = 0;
    unsigned int okCountRaw = 0;
    bool use_raw_normal = similar(raw_normal, layer_normal); // if the normal isn't pertubed, go for the raw normal right away because it makes life easier
    double qualitySum = 0.0;
    param.directionGenerator.InitSequence(cur_sample_count, raw_normal, layer_normal, use_raw_normal);
    for(unsigned int i = 0, hit = 0; i < cur_sample_count; i++)
    {
        bool ray_ok = param.directionGenerator.GetDirection(direction);
        if (!ray_ok && !use_raw_normal)
        {
            // out of good sample directions, but we may still re-try with the raw normal
            use_raw_normal = true;
            param.directionGenerator.InitSequence(cur_sample_count, raw_normal, layer_normal, use_raw_normal);
            ray_ok = param.directionGenerator.GetDirection(direction);
        }
        if (!ray_ok)
            // out of good sample directions, this time really
            break;
        okCount ++;
        if (use_raw_normal) okCountRaw ++;
        ticket.radiosityQuality = 1.0;
        Ray nray(ticket, ipoint, direction, Ray::OtherRay, false, false, true); // Build a ray pointing in the chosen direction
        ticket.radiosityRecursionDepth++;
        ticket.radiosityImportanceQueried = (float)i / (float)(cur_sample_count-1);
        bool alphaBackground = ticket.alphaBackground;
        ticket.alphaBackground = false;
        TransColour temp_full_colour;
        DBL depth = trace.TraceRay(nray, temp_full_colour, weight, false); // Go down in recursion, trace the result, and come back up
        RGBColour temp_colour = temp_full_colour.colour();
        ticket.radiosityRecursionDepth--;
        ticket.alphaBackground = alphaBackground;

        // only post-process the current sample ray if it has the appropriate importance
        if (ticket.radiosityImportanceFound >= ticket.radiosityImportanceQueried)
        {
            DBL quality = ticket.radiosityQuality;
            if (ticket.radiosityImportanceFound < 1.0)
            {
                unsigned int lastI = floor(ticket.radiosityImportanceFound * (cur_sample_count-1));
                quality *= (float)(cur_sample_count) / (float)(lastI+1);
            }

            // NK rad - each sample is limited to a user-specified brightness
            // this is necessary to fix problems splotchiness caused by very
            // bright objects
            // changed lighting.c to ignore phong/specular if tracing radiosity beam
            // TODO FIXME - while the following line is required for backward compatibility, we might consider replacing .max() with .weight(), .weightMax() or .weightMaxAbs() for v3.7.x
            ColourChannel max_ill = temp_colour.Max();

            if((max_ill > settings.maxSample) && (settings.maxSample > 0.0))
                temp_colour *= (settings.maxSample / max_ill);

            // suppress rays having encountered low-quality radiosity samples
            qualitySum += quality;
            temp_colour *= quality;
>>>>>>> 58e27fe4

#ifdef RAD_GRADIENT
            // Add into illumination gradient integrals
            double deemed_depth = depth;
            if(deemed_depth < maximum_distance * 10.0)
            {
                DBL depth_weight_for_this_gradient = 1.0 / deemed_depth;

                sum_of_inverse_dist += 1.0 / deemed_depth;
                sum_of_dist += deemed_depth;
                gradient_count++;

                dxs += (temp_colour * depth_weight_for_this_gradient * direction[X] * fabs(direction[X]));
                dys += (temp_colour * depth_weight_for_this_gradient * direction[Y] * fabs(direction[Y]));
                dzs += (temp_colour * depth_weight_for_this_gradient * direction[Z] * fabs(direction[Z]));
            }
#endif

            // Add into total illumination integral
            colour_sums += temp_colour;
        }

        // we always get the distance, so we'll use it
        if(depth > HUGE_VAL)
            depth = HUGE_VAL;
        else
        {
#ifdef RADSTATS
            hit++;
#endif
        }

        if(depth < smallest_dist)
        {
            smallest_dist = depth;
            min_dist_vec = direction;
        }
        inverse_distance_sum += 1.0 / depth;

    } // end ray sampling loop

    threadData->Stats()[Radiosity_RayCount] += okCount;
    if (ticket.radiosityRecursionDepth == 0)
        threadData->Stats()[Radiosity_TopLevel_RayCount] += okCount;
    if (isFinalTrace)
        threadData->Stats()[Radiosity_Final_RayCount] += okCount;

    // Use the accumulated values to calculate the averages needed. The sphere
    // of influence of this primary-method sample point is based on the
    // harmonic mean distance to the points encountered. (An harmonic mean is
    // the inverse of the mean of the inverses).
    if (qualitySum == 0)
        illuminance = colour_sums;
    else
        illuminance = colour_sums / qualitySum;

    mean_dist = okCount / inverse_distance_sum;

    // Keep a running total of the final Illuminances we calculated
    if(ticket.radiosityRecursionDepth == 0)
    {
        // TODO FIXME - stats: Gather_Total += illuminance;
        // TODO FIXME - stats: Gather_Total_Count++;
    }

    // We want to cached this block for later reuse.  But,
    // if ground units not big enough, meaning that the value has very
    // limited reuse potential, forget it.
    // [CLi] an exceptionally low distance indicates that we've almost hit two objects at once,
    // so that the sampled rays may be flawed with numeric precision issues
    if(smallest_dist > (maximum_distance * 0.0001)) // TODO FIXME - Should this be similar to RAD_EPSILON? Otherwise select some other *meaningful* constant! [trf]
    {
        // Theory:  We don't want to calculate a primary method ray loop at every
        // point along the inside edges, so a minimum effectivity is practical.
        // It is expressed as a fraction of the distance to the eyepoint.  1/2%
        // is a good number.  This enhancement was Greg Ward's idea, but the use
        // of % units is my idea.  [JDM]

        if(mean_dist < reuse_dist_min)
            mean_dist = reuse_dist_min;
        if(mean_dist > maximum_distance)
            mean_dist = maximum_distance;

#ifdef RADSTATS
        ot_blockcount++; // TODO FIXME - I guess this is duplicate
#endif

#ifdef RAD_GRADIENT
        // beta
        // TODO FIXME - this has gradient kick in abruptly
        if(gradient_count > 10)
        {
            DBL constant_term = gradient_count / (sum_of_inverse_dist * sum_of_dist); // TODO - check validity of this change [trf]

            dxs *= constant_term;
            dys *= constant_term;
            dzs *= constant_term;
        }
        else
        {
            dxs = 0;
            dys = 0;
            dzs = 0;
        }
#endif

<<<<<<< HEAD
		// After end of ray loop, we've decided that this point is worth storing
		// Allocate a block, and fill it with values for reuse in cacheing later

		// TODO CLARIFY - [CLi] not perfectly sure yet when to use raw_normal instead of layer_normal; maybe just interpolate
		unsigned int okCountNonRaw = okCount - okCountRaw;
		bool fileUnderRawNormal = (okCountRaw > okCountNonRaw);
		radiosityCache.AddBlock(cacheBlockPool, &(threadData->Stats()), ipoint, (fileUnderRawNormal ? raw_normal : layer_normal), min_dist_vec,
		                        dxs, dys, dzs, illuminance, mean_dist, smallest_dist, qualitySum/okCount,
		                        ticket.radiosityRecursionDepth, pretraceStep, tileId);
	}
	else
	{
		threadData->Stats()[Radiosity_UnsavedCount]++;
	}

	// Put things back where they were in recursion depth
	ticket.maxAllowedTraceLevel = save_Max_Trace_Level;
	ticket.traceLevel           = save_trace_level;
	ticket.adcBailout           = save_adc_bailout;
	ticket.radiosityQuality     = max(save_radiosityQuality, qualitySum/okCount);
	ticket.stochasticDepth      = save_stochasticDepth;
	ticket.stochasticCount      = save_stochasticCount;
	ticket.subFrameTime         = save_subFrameTime;

	return qualitySum/okCount;
=======
        // After end of ray loop, we've decided that this point is worth storing
        // Allocate a block, and fill it with values for reuse in cacheing later

        // TODO CLARIFY - [CLi] not perfectly sure yet when to use raw_normal instead of layer_normal; maybe just interpolate
        unsigned int okCountNonRaw = okCount - okCountRaw;
        bool fileUnderRawNormal = (okCountRaw > okCountNonRaw);
        radiosityCache.AddBlock(cacheBlockPool, &(threadData->Stats()), ipoint, (fileUnderRawNormal ? raw_normal : layer_normal), min_dist_vec,
                                dxs, dys, dzs, illuminance, mean_dist, smallest_dist, qualitySum/okCount,
                                ticket.radiosityRecursionDepth, pretraceStep, tileId);
    }
    else
    {
        threadData->Stats()[Radiosity_UnsavedCount]++;
    }

    // Put things back where they were in recursion depth
    ticket.maxAllowedTraceLevel = save_Max_Trace_Level;
    ticket.traceLevel           = save_trace_level;
    ticket.adcBailout           = save_adc_bailout;
    ticket.radiosityQuality     = max(save_radiosityQuality, qualitySum/okCount);

    return qualitySum/okCount;
>>>>>>> 58e27fe4
}

/*****************************************************************************
*
* DESCRIPTION
*    A bit of theory: The goal is to create a set of "random" direction rays
*    so that the probability of close-to-normal versus close-to-tangent rolls
*    off in a cos-theta curve, where theta is the deviation from normal.
*    That is, lots of rays close to normal, and very few close to tangent.
*    You also want to have all of the rays be evenly spread, no matter how
*    many you want to use.  The lookup array has an array of points carefully
*    chosen to meet all of these criteria.
*
******************************************************************************/

RadiosityFunction::SampleDirectionGenerator::SampleDirectionGenerator() :
    rawNormalMode(false),
    rawNormal(0,1,0),
    frameX(1,0,0),
    frameY(0,1,0),
    frameZ(0,0,1)
{}

void RadiosityFunction::SampleDirectionGenerator::Reset(unsigned int samplePoolCount)
{
    if (!sampleDirections)
        sampleDirections = GetSubRandomCosWeightedDirectionGenerator(0, samplePoolCount);
}

void RadiosityFunction::SampleDirectionGenerator::InitSequence(unsigned int& sample_count, const Vector3d& raw_normal, const Vector3d& layer_normal, bool use_raw_normal)
{
    size_t sequenceSize = sampleDirections->CycleLength();
    sample_count = (unsigned int)min((size_t)sample_count, sequenceSize);

    if (use_raw_normal)
        // when working with the raw normal, everything should work smooth (and we don't have any fallback solution anyway). No limits.
        remainingDirections = sequenceSize;
    else
        // when working with the pertubed normal, in pathological cases we may want to abort and try with the raw normal instead,
        // so limit the number of tries to something sensible.
        // TODO OPTIMIZE
        //  Is it really possible that we find less than (sample_count) "good" directions among (sample_count*5) directions?
        //  By how much can raw_normal and layer_normal differ? Even at 90 degree tilt, we could expect to find (sample_count)
        //  "good" directions among (sample_count*2).
        remainingDirections = min(((size_t)sample_count) * 5, sequenceSize);

    rawNormalMode = use_raw_normal;
    rawNormal = raw_normal;

    // set up a co-ordinate system to map our pre-computed sampling directions to:
    // - pre-computed "X" will be mapped to some direction we'll call "frameX"
    // - pre-computed "Y" will be mapped to layer_normal ("frameY")
    // - pre-computed "Z" will be mapped to some direction we'll call "frameZ"
    // we choose "frameX" and "frameZ" as follows:
    // - "frameX" to be perpendicular to layer_normal and Z axis
    // - "frameZ" to be perpendicular to layer_normal and "frameX"
    // in case layer_normal and Z axis are uncomfortably close, we fallback to the following choice:
    // - "frameX" to be perpendicular to layer_normal and Y axis
    // - "frameZ" to be perpendicular to layer_normal and "frameX"

    frameY = (use_raw_normal ? raw_normal : layer_normal);
    Vector3d offY;
    if(fabs(frameY[Z]) > 0.9)
        offY = Vector3d(0,1,0); // too close to "Z" for comfort
    else
        offY = Vector3d(0,0,1);
    frameX = cross(frameY, offY).normalized();
    frameZ = cross(frameX, frameY).normalized();
}

bool RadiosityFunction::SampleDirectionGenerator::GetDirection(Vector3d& direction)
{
    if (!remainingDirections)
        // we're out of samples for sure
        return false;

    Vector3d random_vec;
    DBL ray_ok = -1.0;

    // loop through here choosing rays until we get one that is not behind the surface
    // TODO OPTIMIZE
    //  - Checking for almost-exact match with other axes might be beneficial as well, because we could just swap the co-ordinates;
    //    the -Y direction would be the "hottest" candidate again (think roofs); the others might be more common than other directions
    //    as well (think walls or boxes)
    do
    {
        ///Increase_Counter(stats[Gather_Performed_Count]);
        random_vec = (*sampleDirections)();
        if(frameY[Y] > 1.0 - RAD_EPSILON)
            // within 2.56 degree of Y, so we'll cheat a bit by using precomputed vectors as-is
            direction = random_vec;
        else if(frameY[Y] < -1.0 + RAD_EPSILON)
            // within 2.56 degree of -Y, so we'll cheat a bit by using precomputed vectors simply inverted
            direction = -random_vec;
        else
            // somewhere else, we need to do some math
            direction = ((frameX * random_vec[X]) + (frameY * random_vec[Y]) + (frameZ * random_vec[Z]));

        if (rawNormalMode)
            ray_ok = 1.0; // no need to check - we know it's good
        else
            ray_ok = dot(direction, rawNormal); // make sure we don't go behind raw_normal
        remainingDirections --;
    }
    while((ray_ok <= 0.0) && (remainingDirections));

    return (ray_ok > 0.0);
}


/*****************************************************************************
*
* FUNCTION  Initialize_Radiosity_Code
*
* INPUT     Nothing.
*
* OUTPUT    Sets various global states used by radiosity.  Notably,
*           ot_fd - the file identifier of the file used to save radiosity values
*
* RETURNS   1 for Success, 0 for failure  (e.g., could not open cache file)
*
* AUTHOUR   Jim McElhiney
*
* DESCRIPTION
*
* CHANGES
*
*   --- Jan 1996 : Creation.
*
******************************************************************************/

RadiosityCache::RadiosityCache(const SceneRadiositySettings& radset) :
    ra_reuse_count(0),
    ra_gather_count(0),
    ot_fd(NULL),
    Gather_Total_Count(0),
    recursionSettings(radset.GetRecursionSettings(true)) // be prepared for the main render
{
    #ifdef RADSTATS
        ot_seenodecount = 0;
        ot_seeblockcount = 0;
        ot_doblockcount = 0;
        ot_dotokcount = 0;
        ot_lastcount = 0;
        ot_lowerrorcount = 0;
    #endif
}

bool RadiosityCache::Load(const Path& inputFile)
{
    bool ok = false;
    IStream* fd = NewIStream(inputFile, POV_File_Data_RCA);
    if(fd != NULL)
    {
        BlockPool* pool = AcquireBlockPool();

        bool got_eof;
        int line_num = 0;
        int depth, tx, ty, tz;
        Vector3d point;
        Vector3d normal;
        Vector3d to_nearest;
        RGBColour dx, dy, dz;
        RGBColour illuminance;
        double harmonic_mean;
        double nearest;
        int goodreads = 0;
        int count;
        bool goodparse = true;
        DBL brightness;
        char normal_string[30], to_nearest_string[30];
        char line[101];

        //info->Gather_Total.clear();
        //info->Gather_Total_Count = 0;

        while (!(got_eof = fd->getline (line, 99).eof ()) && goodparse)
        {
            switch ( line[0] )
            {
                case 'B':    // the file contains the old radiosity_brightness value
                {
                    if ( sscanf(line, "B%lf\n", &brightness) == 1 )
                    {
                        //info->Brightness = brightness;
                    }
                    break;
                }
                case 'P':    // the file made it to the point that the Preview was done
                {
                    //info->FirstRadiosityPass = true;
                    break;
                }
                case 'C':
                {
                    count = sscanf(line, "C%d %lf %lf %lf %s %f %f %f %lf %lf %s\n", // tw
                        &depth,
                        &point[X], &point[Y], &point[Z],
                        normal_string,
                        &illuminance.red(), &illuminance.green(), &illuminance.blue(),
                        &harmonic_mean,
                        &nearest, to_nearest_string
                    );
                    if ( count == 11 )
                    {
                        depth = depth - 1; // file format still uses 1-based bounce depth counting

                        // normals aren't very critical for direction precision, so they are packed
                        sscanf(normal_string, "%02x%02x%02x", &tx, &ty, &tz);
                        normal[X] = ((double)tx * (1./ 254.))*2.-1.;
                        normal[Y] = ((double)ty * (1./ 254.))*2.-1.;
                        normal[Z] = ((double)tz * (1./ 254.))*2.-1.;
                        normal.normalize();

                        sscanf(to_nearest_string, "%02x%02x%02x", &tx, &ty, &tz);
                        to_nearest[X] = ((double)tx * (1./ 254.))*2.-1.;
                        to_nearest[Y] = ((double)ty * (1./ 254.))*2.-1.;
                        to_nearest[Z] = ((double)tz * (1./ 254.))*2.-1.;
                        to_nearest.normalize();

                        line_num++;

                        AddBlock(pool, NULL, point, normal, to_nearest, dx, dy, dz, illuminance, harmonic_mean, nearest, 1.0 /* TODO FIXME */, depth, PRETRACE_STEP_LOADED, 0);
                        goodreads++;
                    }
                    break;
                }

                default:
                {
                // wrong leading character on line, just try again on next line
                }

            } // end switch
        } // end while-reading loop

        if ( !got_eof  || !goodparse )
        {
            ;// TODO MESSAGE      PossibleError("Cannot process radiosity cache file at line %d.", (int)line_num);
            ok = false;
        }
        else
        {
            if ( goodreads > 0 )
                ;// TODO MESSAGE         Debug_Info("Reloaded %d values from radiosity cache file.\n", goodreads);
            else
                ;// TODO MESSAGE         PossibleError("Unable to read any values from the radiosity cache file.");
            ok = true;
        }

        ReleaseBlockPool(pool);

        delete fd;
    }
    return ok;
}

void RadiosityCache::InitAutosave(const Path& outputFile, bool append)
{
    ot_fd = NewOStream(outputFile, POV_File_Data_RCA, append);
}

/*****************************************************************************
*
* FUNCTION  Deinitialize_Radiosity_Code()
*
* INPUT     Nothing.
*
* OUTPUT    Sets various global states used by radiosity.  Notably,
*           ot_fd - the file identifier of the file used to save radiosity values
*
* RETURNS   1 for total success, 0 otherwise (e.g., could not save cache tree)
*
* AUTHOUR   Jim McElhiney
*
* DESCRIPTION
*   Wrap up and free any radiosity-specific features.
*   Note that this function is safe to call even if radiosity was not on.
*
* CHANGES
*
*   --- Jan 1996 : Creation.
*
******************************************************************************/

RadiosityCache::~RadiosityCache()
{
    // TODO FIXME - I guess the mutexing shouldn't be necessary here

    { // mutex scope
        boost::mutex::scoped_lock lock(fileMutex);
        // finish up cache file
        if(ot_fd != NULL)
        {
            // close cache file
            ot_fd->close();
            delete ot_fd;
            ot_fd = NULL;
        }
    }

    { // mutex scope
        boost::mutex::scoped_lock lockTree(octree.treeMutex);
        boost::mutex::scoped_lock lockBlock(octree.blockMutex);
        if (octree.root != NULL)
            ot_free_tree(&octree.root);
    }

    { // mutex scope
        boost::mutex::scoped_lock lock(blockPoolsMutex);
        while (!blockPools.empty())
        {
            delete blockPools.back();
            blockPools.pop_back();
        }
    }

    delete[] recursionSettings;
}


RadiosityCache::BlockPool* RadiosityCache::AcquireBlockPool()
{
    boost::mutex::scoped_lock lock(blockPoolsMutex);
    if (blockPools.empty())
        return new BlockPool();
    else
    {
        BlockPool* pool = blockPools.back();
        blockPools.pop_back();
        return pool;
    }
}

void RadiosityCache::ReleaseBlockPool(RadiosityCache::BlockPool* pool)
{
    { // mutex scope
        boost::mutex::scoped_lock lock(fileMutex);
        pool->Save(ot_fd);
    }

    { // mutex scope
        boost::mutex::scoped_lock lock(blockPoolsMutex);
        blockPools.push_back(pool);
    }
}

ot_block_struct *RadiosityCache::BlockPool::NewBlock()
{
    ot_block_struct *block = NULL;

    if(head == NULL || nextFreeBlock >= BLOCK_POOL_UNIT_SIZE)
    {
        head = new PoolUnit(head);
        nextFreeBlock = 0;
    }

    block = &(head->blocks[nextFreeBlock]);

    nextFreeBlock++;

    return block;
}

RadiosityCache::BlockPool::BlockPool() :
    head(NULL),
    savedHead(NULL),
    nextFreeBlock(0),
    nextUnsavedBlock(0)
{
    // nothing else to do
}

void RadiosityCache::BlockPool::Save(OStream* fd)
{
    if (fd != NULL)
    {
        PoolUnit* unit = head;
        while (unit != NULL && unit != savedHead)
        {
            unsigned int from = 0;
            unsigned int to   = BLOCK_POOL_UNIT_SIZE;
            if (unit->next == savedHead)
                // last unsaved pool unit in chain, maybe already partially saved
                from = nextUnsavedBlock;
            if (unit == head)
                // first pool unit in chain, maybe only partially filled
                to = nextFreeBlock;

            // save current pool unit
            for (int i = from; i < to; i ++)
                ot_write_block(&(unit->blocks[i]), fd);

            unit = unit->next;
        }
    }
    // no else; if we're not writing to a file, still pretend we saved so the destructor doesn't assert

    if (head != NULL)
    {
        // update the variables indicating how far we have saved
        savedHead = head->next; // the head is incomplete, so it cannot be saved completely...
        nextUnsavedBlock = nextFreeBlock; // ... but all blocks in it so far have been saved.
    }
    else
    {
        assert(savedHead == NULL);
        assert(nextUnsavedBlock == 0);
    }
}

RadiosityCache::BlockPool::~BlockPool()
{
    // require that block has been saved by now
    assert (head == NULL || ((savedHead == head->next) && (nextUnsavedBlock == nextFreeBlock)));

    while(head != NULL)
    {
        PoolUnit *b = head;
        head = head->next;
        delete b;
    }
}


void RadiosityCache::AddBlock(BlockPool* pool, RenderStatistics* stats, const Vector3d& point, const Vector3d& normal, const Vector3d& toNearestSurface,
                              const RGBColour& dx, const RGBColour& dy, const RGBColour& dz, const RGBColour& illuminance,
                              DBL harmonicMeanDistance, DBL nearestDistance, DBL quality, int bounceDepth, int pretraceStep, int tileId)
{
    ot_block_struct*    block = pool->NewBlock();
    ot_id_struct        id;
    ot_node_struct*     node;
    const RadiosityRecursionSettings& recSettings = recursionSettings[bounceDepth];

    assert((bounceDepth >= 0) && (bounceDepth  <= OT_DEPTH_MAX));
    assert(((pretraceStep >= OT_PASS_FIRST) && (pretraceStep <= OT_PASS_MAX)) || (pretraceStep == OT_PASS_FINAL));
    // An overflow in tileId will only impact reproducibility, so we're not asserting on it.

    block->Illuminance = illuminance;
    block->To_Nearest_Surface = toNearestSurface;
#ifdef RAD_GRADIENT
    block->dx = dx;
    block->dy = dy;
    block->dz = dz;
#endif
    block->Harmonic_Mean_Distance = SNGL(harmonicMeanDistance);
    block->Nearest_Distance = SNGL(nearestDistance);
    block->Quality = SNGL(quality);
    block->Bounce_Depth = OT_DEPTH(bounceDepth);
    block->Pass = OT_PASS(pretraceStep);
    block->TileId = OT_TILE(tileId);
    block->Point = point;
    block->S_Normal = normal;
    block->next = NULL;

    // figure out the block id
    ot_index_sphere(point, harmonicMeanDistance * recSettings.octreeAddressFactor, &id);

    // get the corresponding node
    node = RadiosityCache::GetNode(stats, id);

    // add the info block
    InsertBlock(node, block);
}

ot_node_struct *RadiosityCache::GetNode(RenderStatistics* stats, const ot_id_struct& id)
{
    int target_size, dx, dy, dz, index;
    ot_node_struct *temp_node, *this_node, *temp_root;
    ot_id_struct temp_id;

    boost::mutex::scoped_lock treeLock(octree.treeMutex, boost::defer_lock_t()); // we may need to lock this mutex - but not now.

#ifdef RADSTATS
    ot_inscount++;
#endif

    // If there is no root yet, create one.  This is a first-time-through
    if (octree.root == NULL)
    {
        // CLi moved C99_COMPATIBLE_RADIOSITY check from ot_newroot() to ot_ins() NULL root handling section
        // (no need to do this again and again for every new node inserted)
#if(C99_COMPATIBLE_RADIOSITY == 0)
        if((sizeof(int) != 4) || (sizeof(float) != 4))
        {
            throw POV_EXCEPTION_STRING("Radiosity is not available in this unofficial version because\n"
                "the person who made this unofficial version available did not\n"
                "properly check for compatibility on your platform.\n"
                "Look for C99_COMPATIBLE_RADIOSITY in the source code to find\n"
                "out how to correct this.");
        }
#endif

        // now is the time to lock the tree for modification
        treeLock.lock();

        // Now that we have exclusive write access, make sure we REALLY don't have a root
        // (some other thread might have created it just as we were waiting to get the lock)
        if (octree.root == NULL)
        {
            octree.root = reinterpret_cast<ot_node_struct *>(POV_CALLOC(1, sizeof(ot_node_struct), "octree node"));
#ifdef OCTREE_PERFORMANCE_DEBUG
            if (stats != NULL) (*stats)[Radiosity_OctreeNodes]++;
#endif

#ifdef RADSTATS
            ot_nodecount = 1;
#endif

            // Might as well make it the right size for our first data block
            octree.root->Id = id;

            // Having constructed the node to match our needs, we're already in the right place;
            // let's take the shortest route out of here
            return octree.root;
        }
        // no else

        // Still here? Well, fooled by the pitfalls of multithreading, are we!
        // The root is there now, but we didn't create it ourselves, so we need to go the long way

        // As this is an exceptional case (happens at most once per task), we pay the price of releasing
        // and possibly re-acquiring the lock, for the sake of code simplicity
    }
    // no else

    // What if the thing we're inserting is bigger than the biggest node in the
    // existing tree?  Add a new top to the tree till it's big enough.

    if (octree.root->Id.Size < id.Size)
    {
        // now is the time to lock the tree for modification, in case we haven't yet
        if (!treeLock.owns_lock())
            treeLock.lock();

        // (Note that the following can't be a do...while() loop because we may not have had a lock when we first tested,
        // and some other task may have modified the root while we were not looking)
        while (octree.root->Id.Size < id.Size)
        {
            // root too small
            ot_newroot(&octree.root);
        }
    }

    // What if the new block is the right size, but for an area of space which
    // does not overlap with the current tree?  New bigger root, until the
    // areas overlap.

    // Build a temp id, like a cursor to move around with
    temp_id = id;

    // make sure we're using a stable root to work with
    temp_root = octree.root;

    // First, find the parent of our new node which is as big as root
    while (temp_id.Size < temp_root->Id.Size)
    {
        ot_parent(&temp_id, &temp_id);
    }

    if((temp_id.x != temp_root->Id.x) ||
       (temp_id.y != temp_root->Id.y) ||
       (temp_id.z != temp_root->Id.z))
    {
        // now is the time to lock the tree for modification, in case we haven't yet
        if (!treeLock.owns_lock())
        {
            treeLock.lock();

            // Acquired the lock just now, so some other task may have changed the root since last time we looked
            while (temp_id.Size < octree.root->Id.Size)
            {
                ot_parent(&temp_id, &temp_id);
            }
        }

        // (Note that the following can't be a do...while() loop because we may not have had a lock when we first tested,
        // and some other task may have modified the root while we were not looking)
        while((temp_id.x != octree.root->Id.x) ||
              (temp_id.y != octree.root->Id.y) ||
              (temp_id.z != octree.root->Id.z))
        {
            // while separate subtrees...
            ot_newroot(&octree.root);           // create bigger root
            ot_parent(&temp_id, &temp_id);  // and move cursor up one, too
        }
    }

    // At this point, the new node is known to fit under the current tree
    // somewhere.  Go back down the tree to the right level, making new nodes
    // as you go.

    this_node = octree.root; // start at the root

    while (this_node->Id.Size > id.Size)
    {
        // First, pick the node id of the child we are talking about

        target_size = this_node->Id.Size - 1;       // this is the size we want

        temp_id = id;  // start with the new one

        while (temp_id.Size < target_size)
        {
            ot_parent(&temp_id, &temp_id);    // climb up till one below here
        }

        // Now we have to pick which child number we are talking about

        dx = (temp_id.x & 1) * 4;
        dy = (temp_id.y & 1) * 2;
        dz = (temp_id.z & 1);

        index = dx + dy + dz;

        if (this_node->Kids[index] == NULL)
        {
            // Next level down doesn't exist yet, so create it

            // now is the time to lock the tree for modification, in case we haven't yet
            if (!treeLock.owns_lock())
                treeLock.lock();

            // We may have acquired the lock just now, so some other task may have changed the root since last time we looked
            if (this_node->Kids[index] == NULL)
            {
                temp_node = reinterpret_cast<ot_node_struct *>(POV_CALLOC(1, sizeof(ot_node_struct), "octree node"));
#ifdef OCTREE_PERFORMANCE_DEBUG
                if (stats!= NULL) (*stats)[Radiosity_OctreeNodes]++;
#endif

#ifdef RADSTATS
                ot_nodecount++;
#endif

                // Fill in the data
                temp_node->Id = temp_id;
                // (all other data fields are automatically zeroed by the allocation function)

                // Add it onto the tree
                this_node->Kids[index] = temp_node;
            }
        }

        // Now follow it down and repeat
        this_node = this_node->Kids[index];
    }

    // Finally, we're in the right place, so return a pointer to the block
    return this_node;
}

void RadiosityCache::InsertBlock(ot_node_struct *node, ot_block_struct *block)
{
    boost::mutex::scoped_lock lock(octree.blockMutex);

    block->next = node->Values;
    node->Values = block;
}

/*****************************************************************************
*
* FUNCTION
*
*   ra_reuse
*
* INPUT
*
* OUTPUT
*
* RETURNS
*
* AUTHOUR
*
*   Jim McElhiney
*
* DESCRIPTION
*
*   Returns whether or not there were some prestored values close enough to
*   reuse.
*
* CHANGES
*
*   --- 1994 : Creation.
*
******************************************************************************/

DBL RadiosityCache::FindReusableBlock(RenderStatistics& stats, DBL errorbound, const Vector3d& ipoint, const Vector3d& snormal, RGBColour& illuminance, int recursionDepth, int pretraceStep, int tileId)
{
    if(octree.root != NULL)
    {
        WT_AVG gather;

        gather.Weights = 0.0;

        gather.P = ipoint;
        gather.N = snormal;

        gather.Weights_Count = 0;
        gather.Good_Count = 0;
        gather.Current_Error_Bound = errorbound;
        gather.Pass = pretraceStep;
        gather.TileId = tileId;

#ifdef OCTREE_PERFORMANCE_DEBUG
        gather.Lookup_Count = 0;
        gather.AcceptPass_Count = 0;
        gather.AcceptQuick_Count = 0;
        gather.AcceptGeometry_Count = 0;
        gather.AcceptNormal_Count = 0;
        gather.AcceptInFront_Count = 0;
        gather.AcceptEpsilon_Count = 0;
#endif

        // Go through the tree calculating a weighted average of all of the usable points near this one
        // [CLi] inspection of octree.cpp tree code indicates that tree traversal is perfectly safe
        // regarding insertions by other threads, so no locking is needed
        ot_dist_traverse(octree.root, ipoint, recursionDepth, AverageNearBlock, reinterpret_cast<void *>(&gather));

#ifdef OCTREE_PERFORMANCE_DEBUG
        stats[Radiosity_OctreeLookups]  += gather.Lookup_Count;
        stats[Radiosity_OctreeAccepts0] += gather.AcceptPass_Count;
        stats[Radiosity_OctreeAccepts1] += gather.AcceptQuick_Count;
        stats[Radiosity_OctreeAccepts2] += gather.AcceptGeometry_Count;
        stats[Radiosity_OctreeAccepts3] += gather.AcceptNormal_Count;
        stats[Radiosity_OctreeAccepts4] += gather.AcceptInFront_Count;
        stats[Radiosity_OctreeAccepts5] += gather.AcceptEpsilon_Count;
#endif

        // Did we get any nearby points we could reuse?
        if(gather.Weights > 0)
        {
            // NK rad - Average together all of the samples (sums were returned by
            // ot_dist_traverse).  We are using nearest_count as a lower bound,
            // not an upper bound.
            illuminance = gather.Weights_Times_Illuminances / gather.Weights;
        }

        return gather.Weights;
    }
    else
    {
        return 0; // No tree, so no reused values
    }
}

/*****************************************************************************
*
* FUNCTION
*
*   ra_average_near
*
* INPUT
*
* OUTPUT
*
* RETURNS
*
* AUTHOUR
*
*   Jim McElhiney
*
* DESCRIPTION
*
*   Tree traversal function used by ra_reuse()
*   Calculate the weight of this cached value, taking into account how far
*   it is from our test point, and the difference in surface normal angles.
*
*   Given a node with an old cached value, check to see if it is reusable, and
*   aggregate its info into the weighted average being built during the tree
*   traversal. block contains Point, Normal, Illuminance,
*   Harmonic_Mean_Distance
*
* CHANGES
*
*   --- 1994 : Creation.
*
******************************************************************************/

bool RadiosityCache::AverageNearBlock(ot_block_struct *block, void *void_info)
{
    WT_AVG *info = reinterpret_cast<WT_AVG *>(void_info);

#ifdef OCTREE_PERFORMANCE_DEBUG
    info->Lookup_Count ++;
#endif

    // for the sake of reproducibility, do not use samples gathered during the same pass in other tiles
    if ((block->Pass == info->Pass) && (block->TileId != info->TileId))
        return true; // we always return true

    Vector3d delta(info->P - block->Point);   // a = b - c, which is test p minus old pt
    DBL square_dist = delta.lengthSqr();
    DBL quickcheck_rad = (DBL)block->Harmonic_Mean_Distance * info->Current_Error_Bound;

#ifdef RADSTATS
    ot_doblockcount++;
#endif

#ifdef OCTREE_PERFORMANCE_DEBUG
    info->AcceptPass_Count ++;
#endif

    // first we do a tuning test--this func gets called a LOT
    if(square_dist < (quickcheck_rad * quickcheck_rad))
    {
#ifdef OCTREE_PERFORMANCE_DEBUG
        info->AcceptQuick_Count ++;
#endif

        DBL dist = sqrt(square_dist);
        DBL ri = (DBL)block->Harmonic_Mean_Distance;
        bool dist_greater_epsilon = (dist > AVG_NEAR_EPSILON);
        Vector3d delta_unit;

        if(dist_greater_epsilon == true)
        {
            delta_unit = delta / dist; // normalise

            // This block reduces the radius of influence when it points near the nearest
            // surface found during sampling.
            // TODO FIXME
            //  This is a good idea, but what if there are multiple objects that close?
            //  This is probably what leads to light seeping through walls at corners.
            //  Maybe a well-chosen mean (arithmetic? geometric? harmonic?) of all the sample vectors
            //  will give us a better idea what directions to be careful about.
            DBL cos_diff_from_nearest = dot(block->To_Nearest_Surface, delta_unit);
            if(cos_diff_from_nearest > 0.0)
                ri = (cos_diff_from_nearest * (DBL)block->Nearest_Distance) + ((1.0 - cos_diff_from_nearest) * ri);
        }

        if(dist < (ri * info->Current_Error_Bound))
        {
#ifdef OCTREE_PERFORMANCE_DEBUG
            info->AcceptGeometry_Count ++;
#endif

            DBL dir_diff = dot(info->N, block->S_Normal);

            // NB error_reuse varies from 0 to 3.82 (1+ 2 root 2)
            DBL error_reuse_translate = dist / ri;
            DBL error_reuse_rotate = 2.0 * sqrt(fabs(1.0 - dir_diff));
            DBL error_reuse = error_reuse_translate + error_reuse_rotate;

            // is this old point within a reasonable error distance?
            if(error_reuse < info->Current_Error_Bound)
            {
#ifdef OCTREE_PERFORMANCE_DEBUG
                info->AcceptNormal_Count ++;
#endif

                DBL in_front = 1.0;

#ifdef RADSTATS
                ot_lowerrorcount++;
#endif

                // TODO
                //  The test for "in-front" points, as described by Greg Ward et al.,
                //  seems to be problematic in practice; can a better solution be found
                //  to address the "potentially shadowed" issue?

                if(dist_greater_epsilon == true)
                {
                    // Make sure that the old point is not in front of this point, the
                    // old surface might shadow this point and make the result  meaningless
                    Vector3d half(info->N + block->S_Normal);

                    // [CLi] the following statement is equivalent to normalizing "half", then computing the dot product with "delta_unit",
                    // making sure that in_front is in the range of -1..1:
                    in_front = dot(delta_unit, half) / half.length();
                }

                // Theory:        eliminate the use of old points well in front of our
                // new point we are calculating, but not ones which are just a little
                // tiny bit in front.  This (usually) avoids eliminating points on the
                // same surface by accident.

                if(in_front > IN_FRONT_LIMIT)
                {
#ifdef OCTREE_PERFORMANCE_DEBUG
                    info->AcceptInFront_Count ++;
#endif

                    DBL weight;

#ifdef RADSTATS
                    ot_dotokcount++;
#endif

                    if(info->Pass != RadiosityFunction::FINAL_TRACE || block->Bounce_Depth > 0)
                    {
                        // this is not final trace recursion 0, so a simple averaging method will do - use linear averaging.
                        weight = 1.0 - (error_reuse / info->Current_Error_Bound); // 0 < t < 1
                    }
                    else
                    {

                        // this is final trace recursion 0, so we want a nice and smooth averaging.
#ifdef SIGMOID_METHOD
                        weight = error_reuse / info->Current_Error_Bound;  // 0 < t < 1
                        weight = (cos(weight * M_PI) + 1.0) * 0.5;         // 0 < w < 1
#endif

#ifdef PSEUDO_SIGMOID_METHOD
                        weight = error_reuse / info->Current_Error_Bound;  // 0 < t < 1
                        if (weight < 0.5)
                            weight = 1.0 - Sqr(weight*2.0)/2.0;
                        else
                            weight = Sqr(( 1.0-weight )*2.0)/2.0;
#endif

#ifdef SAW_METHOD
                        weight = 1.0 - (error_reuse / info->Current_Error_Bound); // 0 < t < 1
#ifdef SAW_METHOD_ROOT
#if (SAW_METHOD_ROOT == 1)
                        // no modification
#elif (SAW_METHOD_ROOT == 2)
                        weight = sqrt(weight);
#elif (SAW_METHOD_ROOT == 4)
                        // TODO OPTIMIZE - maybe pow(weight,1.0/4) is more efficient here
                        weight = sqrt(sqrt(weight));  // less splotchy
#elif (SAW_METHOD_ROOT == 8)
                        // TODO OPTIMIZE - maybe pow(weight,1.0/8) is more efficient here
                        weight = sqrt(sqrt(sqrt(weight)));   // maybe even less splotchy
#else
                        weight = pow(weight, 1.0/SAW_METHOD_ROOT);
#endif
#endif
                        //weight = weight*weight*weight*weight*weight;  more splotchy
#endif
                    }

                    if (in_front <= 0) // avoid hard break at in_front value of -0.05
                    {
                        DBL in_front_weight = 1 - (in_front / IN_FRONT_LIMIT); // [IN_FRONT_LIMIT..0] -> [0..1]
                        weight = weight * in_front_weight;
                    }

                    if(weight > RAD_EPSILON) // avoid floating point oddities near zero
                    {
#ifdef OCTREE_PERFORMANCE_DEBUG
                        info->AcceptEpsilon_Count ++;
#endif

                        // This is the block where we use the gradient to improve the prediction
#ifdef RAD_GRADIENT
                        RGBColour d((block->dx * delta[X]) + (block->dy * delta[Y]) + (block->dz * delta[Z]));
#else
                        RGBColour d(0.0f);
#endif

                        RGBColour prediction;

                        // NK 6-May-2003 removed clipping - not sure why it was here in the
                        // first place, but it sure causes problems for HDR scenes, and removing
                        // it doesn't seem to cause problems for non-HRD scenes.
                        // But we want to make sure that our deltas don't cause a positive illumination
                        // to go below zero, while allowing negative illuminations to stay negative.
                        if((d.red() + block->Illuminance.red() < 0.0) && (block->Illuminance.red()>  0.0))
                            d.red() = -block->Illuminance.red();

                        if((d.green() + block->Illuminance.green() < 0.0) && (block->Illuminance.green() > 0.0))
                            d.green() = -block->Illuminance.green();

                        if((d.blue() + block->Illuminance.blue() < 0.0) && (block->Illuminance.blue() > 0.0))
                            d.blue() = -block->Illuminance.blue();

                        prediction = block->Illuminance + d;

#ifdef SHOW_SAMPLE_SPOTS
                        // TODO FIXME - distance_maximum no longer exists
                        if(dist < radset.Dist_Max * 0.015)
                            prediction.set(3.0);
#endif

                        weight *= block->Quality;

                        // The predicted colour is an extrapolation based on the old value
                        info->Weights_Times_Illuminances += (prediction * weight);

                        info->Weights += weight;
                        info->Weights_Count++;
                        info->Good_Count++;

                        // NK rad - it fit in the error bound, so keep it.  We use all
                        // that fit the error bounding criteria.  There is no need to put
                        // a maximum on the number of samples that are averaged.
                    }
                }
            }
        }
    }

    return true;
}

} // end of namespace<|MERGE_RESOLUTION|>--- conflicted
+++ resolved
@@ -1,43 +1,3 @@
-<<<<<<< HEAD
-/*******************************************************************************
- * radiosity.cpp
- *
- * This file contains radiosity computation task code.
- *
- * ---------------------------------------------------------------------------
- * UberPOV Raytracer version 1.37.
- * Portions Copyright 2013-2014 Christoph Lipka.
- *
- * UberPOV 1.37 is an experimental unofficial branch of POV-Ray 3.7, and is
- * subject to the same licensing terms and conditions.
- * ---------------------------------------------------------------------------
- * Persistence of Vision Ray Tracer ('POV-Ray') version 3.7.
- * Copyright 1991-2013 Persistence of Vision Raytracer Pty. Ltd.
- *
- * POV-Ray is free software: you can redistribute it and/or modify
- * it under the terms of the GNU Affero General Public License as
- * published by the Free Software Foundation, either version 3 of the
- * License, or (at your option) any later version.
- *
- * POV-Ray is distributed in the hope that it will be useful,
- * but WITHOUT ANY WARRANTY; without even the implied warranty of
- * MERCHANTABILITY or FITNESS FOR A PARTICULAR PURPOSE.  See the
- * GNU Affero General Public License for more details.
- *
- * You should have received a copy of the GNU Affero General Public License
- * along with this program.  If not, see <http://www.gnu.org/licenses/>.
- * ---------------------------------------------------------------------------
- * POV-Ray is based on the popular DKB raytracer version 2.12.
- * DKBTrace was originally written by David K. Buck.
- * DKBTrace Ver 2.0-2.12 were written by David K. Buck & Aaron A. Collins.
- * ---------------------------------------------------------------------------
- * $File: N/A $
- * $Revision: N/A $
- * $Change: N/A $
- * $DateTime: N/A $
- * $Author: N/A $
- *******************************************************************************/
-=======
 //******************************************************************************
 ///
 /// @file backend/lighting/radiosity.cpp
@@ -46,6 +6,14 @@
 ///
 /// @copyright
 /// @parblock
+///
+/// UberPOV Raytracer version 1.37.
+/// Portions Copyright 2013-2014 Christoph Lipka.
+///
+/// UberPOV 1.37 is an experimental unofficial branch of POV-Ray 3.7, and is
+/// subject to the same licensing terms and conditions.
+///
+/// ----------------------------------------------------------------------------
 ///
 /// Persistence of Vision Ray Tracer ('POV-Ray') version 3.7.
 /// Copyright 1991-2014 Persistence of Vision Raytracer Pty. Ltd.
@@ -72,7 +40,6 @@
 /// @endparblock
 ///
 //*******************************************************************************
->>>>>>> 58e27fe4
 
 /************************************************************************
 *  Radiosity calculation routies.
@@ -538,119 +505,6 @@
 
 double RadiosityFunction::GatherLight(const Vector3d& ipoint, const Vector3d& raw_normal, const Vector3d& layer_normal, RGBColour& illuminance, TraceTicket& ticket)
 {
-<<<<<<< HEAD
-	unsigned int cur_sample_count;
-
-	Vector3d direction, up, min_dist_vec;
-	int save_Max_Trace_Level;
-	RGBColour dxs, dys, dzs;
-	RGBColour colour_sums, temp_colour;
-	DBL inverse_distance_sum, mean_dist,
-	    smallest_dist,
-	    sum_of_inverse_dist, sum_of_dist, gradient_count;
-	DBL save_adc_bailout;
-	DBL save_radiosityQuality;
-	unsigned int save_trace_level;
-	unsigned int save_stochasticCount;
-	unsigned int save_stochasticDepth;
-	unsigned int save_subFrameTime;
-	RecursionParameters& param = recursionParameters[ticket.radiosityRecursionDepth];
-	const RadiosityRecursionSettings& recSettings = recursionSettings[ticket.radiosityRecursionDepth];
-
-	DBL to_eye = Vector3d(this->cameraPosition - ipoint).length();
-	DBL reuse_dist_min      = to_eye * recSettings.minReuseFactor;
-	DBL maximum_distance    = to_eye * recSettings.maxReuseFactor;
-	if (recSettings.maxReuseFactor >= HUGE_VAL)
-		maximum_distance = HUGE_VAL;
-
-	cur_sample_count        = recSettings.raysPerSample;
-
-	/* Save some global stuff which we have to change for now */
-	save_Max_Trace_Level    = ticket.maxAllowedTraceLevel;
-	save_trace_level        = ticket.traceLevel;
-	save_adc_bailout        = ticket.adcBailout;
-	save_radiosityQuality   = ticket.radiosityQuality;
-	save_stochasticCount    = ticket.stochasticCount;
-	save_stochasticDepth    = ticket.stochasticDepth;
-	save_subFrameTime       = ticket.subFrameTime;
-
-	// adjust the max_trace_level
-	// [CLi] Set max trace level to a value independent of "ray history" (except for the current radiosity bounce depth of course),
-	// and basically start a new ray from scratch
-	ticket.traceLevel           = recSettings.traceLevel;
-	ticket.maxAllowedTraceLevel = max(ticket.maxAllowedTraceLevel, ticket.traceLevel + 1);
-	ticket.adcBailout           = settings.adcBailout;
-	ticket.stochasticDepth      = 1;                // TODO: Review this choice
-	ticket.stochasticCount      = cur_sample_count; // TODO: Review this choice
-
-	// Since we'll be calculating averages, zero the accumulators
-	inverse_distance_sum = 0.0;
-
-	smallest_dist = BOUND_HUGE;
-
-	DBL weight = max(ticket.adcBailout + EPSILON, recSettings.weight);
-
-	// Initialized the accumulators for the integrals which will be come the rad gradient
-	sum_of_inverse_dist = sum_of_dist = gradient_count = 0.0;
-
-	unsigned int okCount = 0;
-	unsigned int okCountRaw = 0;
-	bool use_raw_normal = similar(raw_normal, layer_normal); // if the normal isn't pertubed, go for the raw normal right away because it makes life easier
-	double qualitySum = 0.0;
-	param.directionGenerator.InitSequence(cur_sample_count, raw_normal, layer_normal, use_raw_normal);
-	for(unsigned int i = 0, hit = 0; i < cur_sample_count; i++)
-	{
-		bool ray_ok = param.directionGenerator.GetDirection(direction);
-		if (!ray_ok && !use_raw_normal)
-		{
-			// out of good sample directions, but we may still re-try with the raw normal
-			use_raw_normal = true;
-			param.directionGenerator.InitSequence(cur_sample_count, raw_normal, layer_normal, use_raw_normal);
-			ray_ok = param.directionGenerator.GetDirection(direction);
-		}
-		if (!ray_ok)
-			// out of good sample directions, this time really
-			break;
-		okCount ++;
-		if (use_raw_normal) okCountRaw ++;
-		ticket.radiosityQuality = 1.0;
-		Ray nray(*ipoint, *direction, Ray::OtherRay, false, false, true); // Build a ray pointing in the chosen direction
-		ticket.radiosityRecursionDepth++;
-		ticket.subFrameTime = 0.5; // TODO - should be random
-		ticket.radiosityImportanceQueried = (float)i / (float)(cur_sample_count-1);
-		bool alphaBackground = ticket.alphaBackground;
-		ticket.alphaBackground = false;
-		Colour temp_full_colour;
-		nray.subFrameTime = ticket.subFrameTime;
-		DBL depth = trace.TraceRay(nray, temp_full_colour, weight, ticket, false); // Go down in recursion, trace the result, and come back up
-		RGBColour temp_colour = RGBColour(temp_full_colour);
-		ticket.radiosityRecursionDepth--;
-		ticket.alphaBackground = alphaBackground;
-
-		// only post-process the current sample ray if it has the appropriate importance (and hasn't returned a bogus colour)
-		if ((ticket.radiosityImportanceFound >= ticket.radiosityImportanceQueried)  && temp_colour.isSane())
-		{
-			DBL quality = ticket.radiosityQuality;
-			if (ticket.radiosityImportanceFound < 1.0)
-			{
-				unsigned int lastI = floor(ticket.radiosityImportanceFound * (cur_sample_count-1));
-				quality *= (float)(cur_sample_count) / (float)(lastI+1);
-			}
-
-			// NK rad - each sample is limited to a user-specified brightness
-			// this is necessary to fix problems splotchiness caused by very
-			// bright objects
-			// changed lighting.c to ignore phong/specular if tracing radiosity beam
-			// TODO FIXME - while the following line is required for backward compatibility, we might consider replacing .max() with .weight(), .weightMax() or .weightMaxAbs() for v3.7.x
-			COLC max_ill = temp_colour.max();
-
-			if((max_ill > settings.maxSample) && (settings.maxSample > 0.0))
-				temp_colour *= (settings.maxSample / max_ill);
-
-			// suppress rays having encountered low-quality radiosity samples
-			qualitySum += quality;
-			temp_colour *= quality;
-=======
     unsigned int cur_sample_count;
 
     Vector3d direction, up, min_dist_vec;
@@ -663,6 +517,9 @@
     DBL save_adc_bailout;
     DBL save_radiosityQuality;
     unsigned int save_trace_level;
+    unsigned int save_stochasticCount;
+    unsigned int save_stochasticDepth;
+    unsigned int save_subFrameTime;
     RecursionParameters& param = recursionParameters[ticket.radiosityRecursionDepth];
     const RadiosityRecursionSettings& recSettings = recursionSettings[ticket.radiosityRecursionDepth];
 
@@ -679,6 +536,9 @@
     save_trace_level        = ticket.traceLevel;
     save_adc_bailout        = ticket.adcBailout;
     save_radiosityQuality   = ticket.radiosityQuality;
+    save_stochasticCount    = ticket.stochasticCount;
+    save_stochasticDepth    = ticket.stochasticDepth;
+    save_subFrameTime       = ticket.subFrameTime;
 
     // adjust the max_trace_level
     // [CLi] Set max trace level to a value independent of "ray history" (except for the current radiosity bounce depth of course),
@@ -686,6 +546,8 @@
     ticket.traceLevel           = recSettings.traceLevel;
     ticket.maxAllowedTraceLevel = max(ticket.maxAllowedTraceLevel, ticket.traceLevel + 1);
     ticket.adcBailout           = settings.adcBailout;
+    ticket.stochasticDepth      = 1;                // TODO: Review this choice
+    ticket.stochasticCount      = cur_sample_count; // TODO: Review this choice
 
     // Since we'll be calculating averages, zero the accumulators
     inverse_distance_sum = 0.0;
@@ -720,6 +582,7 @@
         ticket.radiosityQuality = 1.0;
         Ray nray(ticket, ipoint, direction, Ray::OtherRay, false, false, true); // Build a ray pointing in the chosen direction
         ticket.radiosityRecursionDepth++;
+        ticket.subFrameTime = 0.5; // TODO - should be random
         ticket.radiosityImportanceQueried = (float)i / (float)(cur_sample_count-1);
         bool alphaBackground = ticket.alphaBackground;
         ticket.alphaBackground = false;
@@ -729,8 +592,8 @@
         ticket.radiosityRecursionDepth--;
         ticket.alphaBackground = alphaBackground;
 
-        // only post-process the current sample ray if it has the appropriate importance
-        if (ticket.radiosityImportanceFound >= ticket.radiosityImportanceQueried)
+        // only post-process the current sample ray if it has the appropriate importance (and hasn't returned a bogus colour)
+        if ((ticket.radiosityImportanceFound >= ticket.radiosityImportanceQueried)  && temp_colour.IsSane())
         {
             DBL quality = ticket.radiosityQuality;
             if (ticket.radiosityImportanceFound < 1.0)
@@ -752,7 +615,6 @@
             // suppress rays having encountered low-quality radiosity samples
             qualitySum += quality;
             temp_colour *= quality;
->>>>>>> 58e27fe4
 
 #ifdef RAD_GRADIENT
             // Add into illumination gradient integrals
@@ -859,33 +721,6 @@
         }
 #endif
 
-<<<<<<< HEAD
-		// After end of ray loop, we've decided that this point is worth storing
-		// Allocate a block, and fill it with values for reuse in cacheing later
-
-		// TODO CLARIFY - [CLi] not perfectly sure yet when to use raw_normal instead of layer_normal; maybe just interpolate
-		unsigned int okCountNonRaw = okCount - okCountRaw;
-		bool fileUnderRawNormal = (okCountRaw > okCountNonRaw);
-		radiosityCache.AddBlock(cacheBlockPool, &(threadData->Stats()), ipoint, (fileUnderRawNormal ? raw_normal : layer_normal), min_dist_vec,
-		                        dxs, dys, dzs, illuminance, mean_dist, smallest_dist, qualitySum/okCount,
-		                        ticket.radiosityRecursionDepth, pretraceStep, tileId);
-	}
-	else
-	{
-		threadData->Stats()[Radiosity_UnsavedCount]++;
-	}
-
-	// Put things back where they were in recursion depth
-	ticket.maxAllowedTraceLevel = save_Max_Trace_Level;
-	ticket.traceLevel           = save_trace_level;
-	ticket.adcBailout           = save_adc_bailout;
-	ticket.radiosityQuality     = max(save_radiosityQuality, qualitySum/okCount);
-	ticket.stochasticDepth      = save_stochasticDepth;
-	ticket.stochasticCount      = save_stochasticCount;
-	ticket.subFrameTime         = save_subFrameTime;
-
-	return qualitySum/okCount;
-=======
         // After end of ray loop, we've decided that this point is worth storing
         // Allocate a block, and fill it with values for reuse in cacheing later
 
@@ -906,9 +741,11 @@
     ticket.traceLevel           = save_trace_level;
     ticket.adcBailout           = save_adc_bailout;
     ticket.radiosityQuality     = max(save_radiosityQuality, qualitySum/okCount);
+    ticket.stochasticDepth      = save_stochasticDepth;
+    ticket.stochasticCount      = save_stochasticCount;
+    ticket.subFrameTime         = save_subFrameTime;
 
     return qualitySum/okCount;
->>>>>>> 58e27fe4
 }
 
 /*****************************************************************************
