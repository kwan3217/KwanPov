--- conflicted
+++ resolved
@@ -10,11 +10,7 @@
 /// @parblock
 ///
 /// UberPOV Raytracer version 1.37.
-<<<<<<< HEAD
-/// Portions Copyright 2013-2014 Christoph Lipka.
-=======
 /// Portions Copyright 2013-2015 Christoph Lipka.
->>>>>>> 0049910b
 ///
 /// UberPOV 1.37 is an experimental unofficial branch of POV-Ray 3.7, and is
 /// subject to the same licensing terms and conditions.
@@ -22,11 +18,7 @@
 /// ----------------------------------------------------------------------------
 ///
 /// Persistence of Vision Ray Tracer ('POV-Ray') version 3.7.
-<<<<<<< HEAD
-/// Copyright 1991-2013 Persistence of Vision Raytracer Pty. Ltd.
-=======
 /// Copyright 1991-2015 Persistence of Vision Raytracer Pty. Ltd.
->>>>>>> 0049910b
 ///
 /// POV-Ray is free software: you can redistribute it and/or modify
 /// it under the terms of the GNU Affero General Public License as
@@ -50,28 +42,16 @@
 /// @endparblock
 ///
 //*******************************************************************************
-<<<<<<< HEAD
-=======
 
 #include <algorithm>
->>>>>>> 0049910b
 
 // frame.h must always be the first POV file included (pulls in platform config)
 #include "backend/frame.h"
 #include "backend/lighting/photonstrategytask.h"
 
-<<<<<<< HEAD
-#include "base/povms.h"
-#include "base/povmsgid.h"
 #include "backend/bounding/bbox.h"
 #include "backend/lighting/photonshootingstrategy.h"
 #include "backend/lighting/point.h"
-#include "backend/math/vector.h"
-=======
-#include "backend/bounding/bbox.h"
-#include "backend/lighting/photonshootingstrategy.h"
-#include "backend/lighting/point.h"
->>>>>>> 0049910b
 #include "backend/math/matrices.h"
 #include "backend/scene/objects.h"
 #include "backend/scene/scene.h"
@@ -80,13 +60,10 @@
 #include "backend/shape/csg.h"
 #include "backend/support/msgutil.h"
 #include "backend/support/octree.h"
-<<<<<<< HEAD
-=======
 #include "backend/lighting/photonshootingstrategy.h"
 #include "backend/lighting/point.h"
 #include "base/povms.h"
 #include "base/povmsgid.h"
->>>>>>> 0049910b
 #include "lightgrp.h"
 
 // this must be the last file included
@@ -96,14 +73,8 @@
 {
 
 PhotonStrategyTask::PhotonStrategyTask(ViewData *vd, PhotonShootingStrategy* strategy, size_t seed) :
-<<<<<<< HEAD
-    RenderTask(vd, seed),
-    strategy(strategy),
-    messageFactory(10, 370, "Photon", vd->GetSceneData()->backendAddress, vd->GetSceneData()->frontendAddress, vd->GetSceneData()->sceneId, 0), // TODO FIXME - Values need to come from the correct place!
-=======
     RenderTask(vd, seed, "Photon"),
     strategy(strategy),
->>>>>>> 0049910b
     cooperate(*this)
 {
     // do nothing
@@ -139,11 +110,7 @@
         if ((*Light)->Light_Type != FILL_LIGHT_SOURCE)
         {
             if ((*Light)->Light_Type == CYLINDER_SOURCE && !(*Light)->Parallel)
-<<<<<<< HEAD
-                messageFactory.Warning(0,"Cylinder lights should be parallel when used with photons.");
-=======
                 messageFactory.Warning(kWarningGeneral,"Cylinder lights should be parallel when used with photons.");
->>>>>>> 0049910b
 
             /* do object-specific lighting */
             SearchThroughObjectsCreateUnits(GetSceneData()->objects, (*Light));
@@ -161,11 +128,7 @@
         Light = Light_Group_Light->Light;
 
         if (Light->Light_Type == CYLINDER_SOURCE && !Light->Parallel)
-<<<<<<< HEAD
-            messageFactory.Warning(0,"Cylinder lights should be parallel when used with photons.");
-=======
             messageFactory.Warning(kWarningGeneral,"Cylinder lights should be parallel when used with photons.");
->>>>>>> 0049910b
 
         // do object-specific lighting
         SearchThroughObjectsCreateUnits(GetSceneData()->objects, Light);
