--- conflicted
+++ resolved
@@ -1,41 +1,3 @@
-<<<<<<< HEAD
-/*******************************************************************************
- * imageprocessing.cpp
- *
- * ---------------------------------------------------------------------------
- * UberPOV Raytracer version 1.37.
- * Portions Copyright 2013 Christoph Lipka.
- *
- * UberPOV 1.37 is an experimental unofficial branch of POV-Ray 3.7, and is
- * subject to the same licensing terms and conditions.
- * ---------------------------------------------------------------------------
- * Persistence of Vision Ray Tracer ('POV-Ray') version 3.7.
- * Copyright 1991-2013 Persistence of Vision Raytracer Pty. Ltd.
- *
- * POV-Ray is free software: you can redistribute it and/or modify
- * it under the terms of the GNU Affero General Public License as
- * published by the Free Software Foundation, either version 3 of the
- * License, or (at your option) any later version.
- *
- * POV-Ray is distributed in the hope that it will be useful,
- * but WITHOUT ANY WARRANTY; without even the implied warranty of
- * MERCHANTABILITY or FITNESS FOR A PARTICULAR PURPOSE.  See the
- * GNU Affero General Public License for more details.
- *
- * You should have received a copy of the GNU Affero General Public License
- * along with this program.  If not, see <http://www.gnu.org/licenses/>.
- * ---------------------------------------------------------------------------
- * POV-Ray is based on the popular DKB raytracer version 2.12.
- * DKBTrace was originally written by David K. Buck.
- * DKBTrace Ver 2.0-2.12 were written by David K. Buck & Aaron A. Collins.
- * ---------------------------------------------------------------------------
- * $File: //depot/clipka/upov/source/frontend/imageprocessing.cpp $
- * $Revision: #3 $
- * $Change: 6103 $
- * $DateTime: 2013/11/19 19:43:57 $
- * $Author: clipka $
- *******************************************************************************/
-=======
 //******************************************************************************
 ///
 /// @file frontend/imageprocessing.cpp
@@ -44,6 +6,14 @@
 ///
 /// @copyright
 /// @parblock
+///
+/// UberPOV Raytracer version 1.37.
+/// Portions Copyright 2013 Christoph Lipka.
+///
+/// UberPOV 1.37 is an experimental unofficial branch of POV-Ray 3.7, and is
+/// subject to the same licensing terms and conditions.
+///
+/// ----------------------------------------------------------------------------
 ///
 /// Persistence of Vision Ray Tracer ('POV-Ray') version 3.7.
 /// Copyright 1991-2015 Persistence of Vision Raytracer Pty. Ltd.
@@ -70,7 +40,6 @@
 /// @endparblock
 ///
 //******************************************************************************
->>>>>>> 8f001a62
 
 #include <string>
 #include <cctype>
@@ -142,97 +111,6 @@
 
 UCS2String ImageProcessing::WriteImage(POVMS_Object& ropts, POVMSInt frame, int digits)
 {
-<<<<<<< HEAD
-	if(ropts.TryGetBool(kPOVAttrib_OutputToFile, true) == true)
-	{
-		Image::WriteOptions wopts;
-		Image::ImageFileType imagetype = Image::SYS;
-		unsigned int filetype = POV_File_Image_System;
-
-		wopts.bpcc = clip(ropts.TryGetInt(kPOVAttrib_BitsPerColor, 8), 5, 16);
-		wopts.alphachannel = ropts.TryGetBool(kPOVAttrib_OutputAlpha, false);
-		wopts.compress = clip(ropts.TryGetInt(kPOVAttrib_Compression, 0), 0, 255);
-		wopts.grayscale = ropts.TryGetBool(kPOVAttrib_GrayscaleOutput, false);
-		wopts.glareDesaturation = ropts.TryGetFloat(kPOVAttrib_GlareDesaturation, 0.0);
-
-		switch(ropts.TryGetInt(kPOVAttrib_OutputFileType, DEFAULT_OUTPUT_FORMAT))
-		{
-			case kPOVList_FileType_Targa:
-				imagetype = Image::TGA;
-				filetype = POV_File_Image_Targa;
-				wopts.compress = 0;
-				break;
-			case kPOVList_FileType_CompressedTarga:
-				imagetype = Image::TGA;
-				filetype = POV_File_Image_Targa;
-				wopts.compress = 1;
-				break;
-			case kPOVList_FileType_PNG:
-				imagetype = Image::PNG;
-				filetype = POV_File_Image_PNG;
-				break;
-			case kPOVList_FileType_JPEG:
-				imagetype = Image::JPEG;
-				filetype = POV_File_Image_JPEG;
-				wopts.compress = clip(int(wopts.compress), 0, 100);
-				break;
-			case kPOVList_FileType_PPM:
-				imagetype = Image::PPM;
-				filetype = POV_File_Image_PPM;
-				break;
-			case kPOVList_FileType_BMP:
-				imagetype = Image::BMP;
-				filetype = POV_File_Image_BMP;
-				break;
-			case kPOVList_FileType_OpenEXR:
-				imagetype = Image::EXR;
-				filetype = POV_File_Image_EXR;
-				wopts.glareDesaturation = 0.0;
-				break;
-			case kPOVList_FileType_RadianceHDR:
-				imagetype = Image::HDR;
-				filetype = POV_File_Image_HDR;
-				wopts.glareDesaturation = 0.0;
-				break;
-			case kPOVList_FileType_System:
-				imagetype = Image::SYS;
-				filetype = POV_File_Image_System;
-				break;
-			default:
-				throw POV_EXCEPTION_STRING("Invalid file type for output");
-		}
-
-		int gammaType = ropts.TryGetInt(kPOVAttrib_FileGammaType, DEFAULT_FILE_GAMMA_TYPE);
-		float gamma = ropts.TryGetFloat(kPOVAttrib_FileGamma, DEFAULT_FILE_GAMMA);
-		wopts.encodingGamma = GetGammaCurve(gammaType, gamma);
-		// NB: RenderFrontend<...>::CreateView should have dealt with kPOVAttrib_LegacyGammaMode already and updated kPOVAttrib_WorkingGammaType and kPOVAttrib_WorkingGamma to fit.
-		gammaType = ropts.TryGetInt(kPOVAttrib_WorkingGammaType, DEFAULT_WORKING_GAMMA_TYPE);
-		gamma = ropts.TryGetFloat(kPOVAttrib_WorkingGamma, DEFAULT_WORKING_GAMMA);
-		wopts.workingGamma = GetGammaCurve(gammaType, gamma);
-
-		bool dither = ropts.TryGetBool(kPOVAttrib_Dither, false);
-		int ditherMethod = kPOVList_DitherMethod_None;
-		if (dither)
-			ditherMethod = ropts.TryGetInt(kPOVAttrib_DitherMethod, kPOVList_DitherMethod_FloydSteinberg);
-		wopts.dither = GetDitherHandler(ditherMethod, image->GetWidth());
-
-		// in theory this should always return a filename since the frontend code
-		// sets it via a call to GetOutputFilename() before the render starts.
-		UCS2String filename = ropts.TryGetUCS2String(kPOVAttrib_OutputFile, "");
-		if(filename.empty() == true)
-			filename = GetOutputFilename(ropts, frame, digits);
-
-		boost::scoped_ptr<OStream> imagefile(NewOStream(filename.c_str(), filetype, false)); // TODO - check file permissions somehow without macro [ttrf]
-		if(imagefile == NULL)
-			throw POV_EXCEPTION_CODE(kCannotOpenFileErr);
-
-		Image::Write(imagetype, imagefile.get(), image.get(), wopts);
-
-		return filename;
-	}
-	else
-		return UCS2String();
-=======
     if(ropts.TryGetBool(kPOVAttrib_OutputToFile, true) == true)
     {
         Image::WriteOptions wopts;
@@ -243,6 +121,7 @@
         wopts.alphachannel = ropts.TryGetBool(kPOVAttrib_OutputAlpha, false);
         wopts.compress = clip(ropts.TryGetInt(kPOVAttrib_Compression, 0), 0, 255);
         wopts.grayscale = ropts.TryGetBool(kPOVAttrib_GrayscaleOutput, false);
+        wopts.glareDesaturation = ropts.TryGetFloat(kPOVAttrib_GlareDesaturation, 0.0);
 
         switch(ropts.TryGetInt(kPOVAttrib_OutputFileType, DEFAULT_OUTPUT_FORMAT))
         {
@@ -276,10 +155,12 @@
             case kPOVList_FileType_OpenEXR:
                 imagetype = Image::EXR;
                 filetype = POV_File_Image_EXR;
+                wopts.glareDesaturation = 0.0;
                 break;
             case kPOVList_FileType_RadianceHDR:
                 imagetype = Image::HDR;
                 filetype = POV_File_Image_HDR;
+                wopts.glareDesaturation = 0.0;
                 break;
             case kPOVList_FileType_System:
                 imagetype = Image::SYS;
@@ -319,7 +200,6 @@
     }
     else
         return UCS2String();
->>>>>>> 8f001a62
 }
 
 shared_ptr<Image>& ImageProcessing::GetImage()
