--- conflicted
+++ resolved
@@ -1,41 +1,3 @@
-<<<<<<< HEAD
-/*******************************************************************************
- * renderfrontend.cpp
- *
- * ---------------------------------------------------------------------------
- * UberPOV Raytracer version 1.37.
- * Portions Copyright 2013 Christoph Lipka.
- *
- * UberPOV 1.37 is an experimental unofficial branch of POV-Ray 3.7, and is
- * subject to the same licensing terms and conditions.
- * ---------------------------------------------------------------------------
- * Persistence of Vision Ray Tracer ('POV-Ray') version 3.7.
- * Copyright 1991-2013 Persistence of Vision Raytracer Pty. Ltd.
- *
- * POV-Ray is free software: you can redistribute it and/or modify
- * it under the terms of the GNU Affero General Public License as
- * published by the Free Software Foundation, either version 3 of the
- * License, or (at your option) any later version.
- *
- * POV-Ray is distributed in the hope that it will be useful,
- * but WITHOUT ANY WARRANTY; without even the implied warranty of
- * MERCHANTABILITY or FITNESS FOR A PARTICULAR PURPOSE.  See the
- * GNU Affero General Public License for more details.
- *
- * You should have received a copy of the GNU Affero General Public License
- * along with this program.  If not, see <http://www.gnu.org/licenses/>.
- * ---------------------------------------------------------------------------
- * POV-Ray is based on the popular DKB raytracer version 2.12.
- * DKBTrace was originally written by David K. Buck.
- * DKBTrace Ver 2.0-2.12 were written by David K. Buck & Aaron A. Collins.
- * ---------------------------------------------------------------------------
- * $File: //depot/clipka/upov/source/frontend/renderfrontend.cpp $
- * $Revision: #4 $
- * $Change: 5948 $
- * $DateTime: 2013/07/22 20:36:31 $
- * $Author: clipka $
- *******************************************************************************/
-=======
 //******************************************************************************
 ///
 /// @file frontend/renderfrontend.cpp
@@ -80,7 +42,6 @@
 //******************************************************************************
 
 #include <boost/scoped_ptr.hpp>
->>>>>>> 0049910b
 
 // configbase.h must always be the first POV file included within base *.cpp files
 #include "base/configbase.h"
@@ -790,206 +751,6 @@
 
 void InitInfo(POVMS_Object& cppmsg, TextStreamBuffer *tsb)
 {
-<<<<<<< HEAD
-	POVMSObject msgobj(cppmsg());
-	POVMSObjectPtr msg = &msgobj;
-	const int NUMBER_OF_AUTHORS_ACROSS = 4;
-	POVMSAttributeList attrlist;
-	POVMSAttribute item;
-	char charbuf[1024];
-	int h, i, j;
-	int cnt;
-	int l;
-
-	l = 1024;
-	charbuf[0] = 0;
-	if(POVMSUtil_GetString(msg, kPOVAttrib_CoreVersion, charbuf, &l) == kNoErr)
-		tsb->printf("%s\n", charbuf);
-
-	l = 1024;
-	charbuf[0] = 0;
-	if(POVMSUtil_GetString(msg, kPOVAttrib_EnglishText, charbuf, &l) == kNoErr)
-		tsb->printf("%s\n", charbuf);
-
-	if(POVMSObject_Get(msg, &attrlist, kPOVAttrib_BranchPrimaryDevs) == kNoErr)
-	{
-		tsb->printf("\n");
-		tsb->printf("Primary " BRANCH_NAME " Developers: (Alphabetically)\n");
-		cnt = 0;
-
-		if(POVMSAttrList_Count(&attrlist, &cnt) == kNoErr)
-		{
-			for(i = 0, h = 1; h <= cnt; i++)
-			{
-				for(j = 0; (j < NUMBER_OF_AUTHORS_ACROSS) && (h <= cnt); j++, h++)
-				{
-					if(POVMSAttrList_GetNth(&attrlist, h, &item) == kNoErr)
-					{
-						l = 1023;
-						charbuf[0] = 0;
-						if(POVMSAttr_Get(&item, kPOVMSType_CString, charbuf, &l) == kNoErr)
-							tsb->printf("  %-18s", charbuf);
-
-						(void)POVMSAttr_Delete(&item);
-					}
-				}
-				tsb->printf("\n");
-			}
-		}
-
-		(void)POVMSAttrList_Delete(&attrlist);
-	}
-
-	if(POVMSObject_Get(msg, &attrlist, kPOVAttrib_BranchContributingDevs) == kNoErr)
-	{
-		tsb->printf("\n");
-		tsb->printf("With Contributions From: (Alphabetically)\n");
-		cnt = 0;
-
-		if(POVMSAttrList_Count(&attrlist, &cnt) == kNoErr)
-		{
-			for(i = 0, h = 1; h <= cnt; i++)
-			{
-				for(j = 0; (j < NUMBER_OF_AUTHORS_ACROSS) && (h <= cnt); j++, h++)
-				{
-					if(POVMSAttrList_GetNth(&attrlist, h, &item) == kNoErr)
-					{
-						l = 1023;
-						charbuf[0] = 0;
-						if(POVMSAttr_Get(&item, kPOVMSType_CString, charbuf, &l) == kNoErr)
-							tsb->printf("  %-18s", charbuf);
-
-						(void)POVMSAttr_Delete(&item);
-					}
-				}
-				tsb->printf("\n");
-			}
-		}
-
-		(void)POVMSAttrList_Delete(&attrlist);
-	}
-
-	tsb->printf("\n");
-	tsb->printf("Primary POV-Ray Architects/Developers: (Alphabetically)\n");
-	if(POVMSObject_Get(msg, &attrlist, kPOVAttrib_PrimaryDevs) == kNoErr)
-	{
-		cnt = 0;
-
-		if(POVMSAttrList_Count(&attrlist, &cnt) == kNoErr)
-		{
-			for(i = 0, h = 1; h <= cnt; i++)
-			{
-				for(j = 0; (j < NUMBER_OF_AUTHORS_ACROSS) && (h <= cnt); j++, h++)
-				{
-					if(POVMSAttrList_GetNth(&attrlist, h, &item) == kNoErr)
-					{
-						l = 1023;
-						charbuf[0] = 0;
-						if(POVMSAttr_Get(&item, kPOVMSType_CString, charbuf, &l) == kNoErr)
-							tsb->printf("  %-18s", charbuf);
-
-						(void)POVMSAttr_Delete(&item);
-					}
-				}
-				tsb->printf("\n");
-			}
-		}
-
-		(void)POVMSAttrList_Delete(&attrlist);
-	}
-
-	tsb->printf("\n");
-	tsb->printf("With Assistance From: (Alphabetically)\n");
-	if(POVMSObject_Get(msg, &attrlist, kPOVAttrib_AssistingDevs) == kNoErr)
-	{
-		cnt = 0;
-
-		if(POVMSAttrList_Count(&attrlist, &cnt) == kNoErr)
-		{
-			for(i = 0, h = 1; h <= cnt; i++)
-			{
-				for(j = 0; (j < NUMBER_OF_AUTHORS_ACROSS) && (h <= cnt); j++, h++)
-				{
-					if(POVMSAttrList_GetNth(&attrlist, h, &item) == kNoErr)
-					{
-						l = 1023;
-						charbuf[0] = 0;
-						if(POVMSAttr_Get(&item, kPOVMSType_CString, charbuf, &l) == kNoErr)
-							tsb->printf("  %-18s", charbuf);
-
-						(void)POVMSAttr_Delete(&item);
-					}
-				}
-				tsb->printf("\n");
-			}
-		}
-
-		(void)POVMSAttrList_Delete(&attrlist);
-	}
-
-	tsb->printf("\n");
-	tsb->printf("Past Contributors: (Alphabetically)\n");
-	if(POVMSObject_Get(msg, &attrlist, kPOVAttrib_ContributingDevs) == kNoErr)
-	{
-		cnt = 0;
-
-		if(POVMSAttrList_Count(&attrlist, &cnt) == kNoErr)
-		{
-			for(i = 0, h = 1; h <= cnt; i++)
-			{
-				for(j = 0; (j < NUMBER_OF_AUTHORS_ACROSS) && (h <= cnt); j++, h++)
-				{
-					if(POVMSAttrList_GetNth(&attrlist, h, &item) == kNoErr)
-					{
-						l = 1023;
-						charbuf[0] = 0;
-						if(POVMSAttr_Get(&item, kPOVMSType_CString, charbuf, &l) == kNoErr)
-							tsb->printf("  %-18s", charbuf);
-
-						(void)POVMSAttr_Delete(&item);
-					}
-				}
-				tsb->printf("\n");
-			}
-		}
-
-		(void)POVMSAttrList_Delete(&attrlist);
-	}
-
-	tsb->printf("\n");
-	tsb->printf("Other contributors are listed in the documentation.\n");
-
-	tsb->printf("\n");
-	if(POVMSObject_Get(msg, &attrlist, kPOVAttrib_ImageLibVersions) == kNoErr)
-	{
-		cnt = 0;
-
-		if(POVMSAttrList_Count(&attrlist, &cnt) == kNoErr)
-		{
-			if(cnt > 0)
-			{
-				tsb->printf("Support libraries used by " BRANCH_NAME ":\n");
-
-				for(i = 1; i <= cnt; i++)
-				{
-					if(POVMSAttrList_GetNth(&attrlist, i, &item) == kNoErr)
-					{
-						l = 1023;
-						charbuf[0] = 0;
-						if(POVMSAttr_Get(&item, kPOVMSType_CString, charbuf, &l) == kNoErr)
-							tsb->printf("  %s\n", charbuf);
-
-						(void)POVMSAttr_Delete(&item);
-					}
-				}
-			}
-		}
-
-		(void)POVMSAttrList_Delete(&attrlist);
-	}
-
-	POVMSObject_Delete(msg);
-=======
     POVMSObject msgobj(cppmsg());
     POVMSObjectPtr msg = &msgobj;
     const int NUMBER_OF_AUTHORS_ACROSS = 4;
@@ -1188,7 +949,6 @@
     }
 
     POVMSObject_Delete(msg);
->>>>>>> 0049910b
 }
 
 void ParserOptions(POVMS_Object& cppmsg, TextStreamBuffer *tsb)
@@ -1267,28 +1027,6 @@
     tsb->printf("\n");
 */
 
-<<<<<<< HEAD
-	if(obj.TryGetBool(kPOVAttrib_Antialias, false) == true)
-	{
-		int method = 0;
-		if(obj.TryGetBool(kPOVAttrib_Antialias, false) == true)
-			method = clip(obj.TryGetInt(kPOVAttrib_SamplingMethod, 1), 0, 3); // TODO FIXME - magic number in clip
-		int depth = clip(obj.TryGetInt(kPOVAttrib_AntialiasDepth, 3), 1, 9); // TODO FIXME - magic number in clip
-		float threshold = clip(obj.TryGetFloat(kPOVAttrib_AntialiasThreshold, 0.3f), 0.0f, 1.0f);
-		float aagamma = obj.TryGetFloat(kPOVAttrib_AntialiasGamma, 2.5f);
-		float jitter = 0.0f;
-		if(obj.TryGetBool(kPOVAttrib_Jitter, true))
-			jitter = clip(obj.TryGetFloat(kPOVAttrib_JitterAmount, 1.0f), 0.0f, 1.0f);
-		if(jitter > 0.0f)
-			tsb->printf("  Antialiasing.........On  (Method %d, Threshold %.3f, Depth %d, Jitter %.2f, Gamma %.2f)\n",
-			               method, threshold, depth, jitter, aagamma);
-		else
-			tsb->printf("  Antialiasing.........On  (Method %d, Threshold %.3f, Depth %d, Jitter Off, Gamma %.2f)\n",
-			               method, threshold, depth, aagamma);
-	}
-	else
-		tsb->printf("  Antialiasing.........Off\n");
-=======
     if(obj.TryGetBool(kPOVAttrib_Antialias, false) == true)
     {
         int method = 0;
@@ -1309,7 +1047,6 @@
     }
     else
         tsb->printf("  Antialiasing.........Off\n");
->>>>>>> 0049910b
 }
 
 void OutputOptions(POVMS_Object& cppmsg, TextStreamBuffer *tsb)
